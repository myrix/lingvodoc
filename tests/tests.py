import unittest
import transaction

from pyramid import testing
from lingvodoc.models import DBSession

from pyramid.httpexceptions import (
    HTTPNotFound,
    HTTPOk,
    HTTPBadRequest,
    HTTPConflict,
    HTTPInternalServerError,
    HTTPUnauthorized,
    HTTPFound,
    HTTPForbidden
)
from pyramid.paster import (
    get_appsettings,
    setup_logging,
    )

from subprocess import PIPE, Popen
from configparser import ConfigParser

alembicini = 'alembictests.ini'
parser = ConfigParser()
parser.read('../' + alembicini)
alembic_conf = dict()
for k, v in parser.items('alembic'):
    alembic_conf[k] = v
dbname = alembic_conf['sqlalchemy.url']
from lingvodoc.scripts.initializedb import data_init


def debug_print(debug_flag, mssg):
    if debug_flag:
        for entry in mssg:
            print(entry)

# from copy import deepcopy


def new_dict(d, key_set, stop_words=list(), debug_flag=False):
    new_d = dict()
    empty_lst = [None, {}, [], ()]
    empty_lst += [str(o) for o in empty_lst]
    for key in d:
        if key not in stop_words:
            # debug_print(debug_flag, ['key', key])
            el = d[key]
            if el not in empty_lst:
                new_d[key] = el  # deepcopy(el)
                key_set.add(key)
    return new_d


def is_equal(el1, el2, stop_words=list(), set_like=False, debug_flag=False):
    t1, t2 = type(el1), type(el2)
    if t1 != t2:
        debug_print(debug_flag, ['diff types', t1, t2])
        return False
    if t1 == dict:
        if not dict_diff(el1,el2, stop_words, set_like, debug_flag):
            debug_print(debug_flag, ['diff dicts', el1, el2])
            return False
    elif t1 == list:
        if not list_diff(el1,el2, stop_words, set_like, debug_flag):
                debug_print(debug_flag, ['diff lists', el1, el2, 'setlike: %s' % set_like])
                return False
    elif el1 != el2:
        debug_print(debug_flag, ['diff elements', el1, el2])
        return False
    return True


def list_diff(l1, l2, stop_words=list(), set_like=False, debug_flag=False):
    if len(l1) != len(l2):
        return False
    if not set_like:
        for i in range(len(l1)):
            if not is_equal(l1[i], l2[i], stop_words, set_like, debug_flag):
                debug_print(debug_flag, ['diff lists'])
                return False
    else:
        for el1 in l1:
            no_same_el = True
            for el2 in l2:
                if is_equal(el1, el2, stop_words, set_like):
                    no_same_el = False
            if no_same_el:
                return False
    return True


def dict_diff(d1, d2, stop_words=list(), set_like=False, debug_flag=False):
    keyset = set()
    nd1 = new_dict(d1, keyset, stop_words, debug_flag)
    nd2 = new_dict(d2, keyset, stop_words, debug_flag)
    debug_print(debug_flag, ['keyset:', keyset, 'new dicts:', nd1, nd2])
    for key in keyset:
        el1, el2 = nd1.get(key), nd2.get(key)
        if not is_equal(el1, el2, stop_words, set_like, debug_flag):
            return False
    return True


class DummyWs(object):

    def shutdown(self=None):  # that is really bad. really
        pass


class MyTestCase(unittest.TestCase):

    server_is_up = False

    @classmethod
    def set_server_is_up(cls, sip):
        MyTestCase.server_is_up = sip

    @classmethod
    def get_server_is_up(cls):
        return MyTestCase.server_is_up

    def setUp(self):
        import os
        self.config = testing.setUp()
        import webtest.http
        from pyramid import paster
        from sqlalchemy import create_engine
        engine = create_engine(dbname)

        myapp = paster.get_app('../' + alembicini)
        if not self.get_server_is_up():
            self.ws = webtest.http.StopableWSGIServer.create(myapp, port=6543, host="0.0.0.0")  # todo: change to pserve
            self.ws.wait()
            self.set_server_is_up(True)
        self.app = webtest.TestApp(myapp)
        DBSession.remove()
        DBSession.configure(bind=engine)
        bashcommand = "alembic -c %s upgrade head" % alembicini
        args = bashcommand.split()
        pathdir = os.path.dirname(os.path.realpath(__file__))
        pathdir = pathdir[:(len(pathdir) - 6)]
        my_env = os.environ
        proc = Popen(args, cwd=pathdir, env=my_env)
        proc.communicate()
        accounts = get_appsettings('../' + alembicini, 'accounts')
        data_init(transaction.manager, accounts)

    def tearDown(self):
        import os
        DBSession.remove()
        bashcommand = "alembic -c %s downgrade base" % alembicini
        args = bashcommand.split()
        pathdir = os.path.dirname(os.path.realpath(__file__))
        pathdir = pathdir[:(len(pathdir) - 6)]
        my_env = os.environ
        proc = Popen(args, cwd=pathdir, env=my_env)
        proc.communicate()
        testing.tearDown()

    def assertDictEqual(self, d1, d2, msg=None, stop_words=list(), set_like=False, debug_flag=False):
        self.assertEqual(dict_diff(d1, d2, stop_words=stop_words, set_like=set_like, debug_flag=debug_flag), True, msg)

    def assertListEqual(self, l1, l2, msg=None, stop_words=list(), set_like=False, debug_flag=False):
        self.assertEqual(list_diff(l1, l2, stop_words=stop_words, set_like=set_like, debug_flag=debug_flag), True, msg)

    def signup_common(self, username='test', prev_log = 'test'):
        email = username + '@test.com'
        response = self.app.post('/signup', params={'login': username,
                                                         'password': 'pass',
                                                         'name': 'test',
                                                         'email': email,
                                                         'day': '1',
                                                         'month': '1',
                                                         'year': '1970'})
        response = self.app.post('/logout')
        response = self.app.post('/login', params={'login': username,
                                                   'password': 'pass'})
        response = self.app.get('/user')
        user_id = response.json['id']

        response = self.app.post('/logout')
        response = self.app.post('/login', params={'login': prev_log,
                                                   'password': 'pass'})
        return user_id

    def login_common(self, username='test'):
        response = self.app.post('/login', params={'login': username,
                                                   'password': 'pass'})

    def create_language(self, translation_string, par_ids={'client_id': None, 'object_id': None}):

        response = self.app.post_json('/language', params={'translation_string': translation_string,
                                                           'parent_client_id': par_ids['client_id'],
                                                           'parent_object_id': par_ids['object_id']})
        ids = response.json
        return ids

    def dictionary_change_state(self, dict_ids, state):
            response = self.app.put_json('/dictionary/%s/%s/state' % (dict_ids['client_id'], dict_ids['object_id']),
                                         params={'status':state})

    def perspective_change_state(self, dict_ids, persp_ids, state):
            response = self.app.put_json('/dictionary/%s/%s/perspective/%s/%s/state'
                                         % (dict_ids['client_id'],dict_ids['object_id'],
                                            persp_ids['client_id'], persp_ids['object_id']),
                                         params={'status':state})

    def create_dictionary(self, translation_string, par_ids, state=None):
            response = self.app.post_json('/dictionary', params={'translation_string': translation_string,
                                                               'parent_client_id': par_ids['client_id'],
                                                               'parent_object_id': par_ids['object_id']})
            ids = response.json
            if state:
                self.dictionary_change_state(ids,state)
            return ids

    def create_perspective(self, translation_string, par_ids, state=None, is_template=False):
            response = self.app.post_json('/dictionary/%s/%s/perspective' % (par_ids['client_id'],par_ids['object_id']),
                                          params={'translation_string': translation_string, 'is_template': is_template})
            ids = response.json
            response = self.app.get('/dictionary/%s/%s/perspective/%s/%s' % (par_ids['client_id'],par_ids['object_id'],
                                                                             ids['client_id'], ids['object_id']))
            first_view = response.json
            if state:
                self.perspective_change_state(par_ids,ids,state)
            return ids

    def add_l1e(self, dict_ids, persp_ids, lex_ids, content='content', entity_type='Word', data_type='text'):

        response = self.app.post_json('/dictionary/%s/%s/perspective/%s/%s/lexical_entry/%s/%s/leveloneentity'
                                      % (dict_ids['client_id'],
                                         dict_ids['object_id'],
                                         persp_ids['client_id'],
                                         persp_ids['object_id'],
                                         lex_ids['client_id'],
                                         lex_ids['object_id']),
                                      params={'entity_type':entity_type,
                                              'data_type':data_type,
                                              'content': content,
                                              'locale_id': 1})
        l1e_ids = response.json
        return l1e_ids

    def add_grouping(self, first_lex, second_lex, tag=None):
        params = {'connections': [first_lex, second_lex], 'entity_type':'Etymology'}
        if tag:
            params['tag'] = tag
        response = self.app.post_json('/group_entity', params=params)

    def dict_convert(self, filename='test.sqlite', user_id=None):
        from time import sleep
        if user_id is None:
            user_id = self.signup_common()
        self.login_common()
        root_ids = self.create_language('Корень')
        response = self.app.post('/blob', params = {'data_type':'dialeqt_dictionary'},
                                 upload_files=([('blob', filename)]))
        blob_ids = response.json
        response = self.app.post_json('/convert', params={'blob_client_id': blob_ids['client_id'],
                                                         'blob_object_id': blob_ids['object_id'],
                                                          'parent_client_id':root_ids['client_id'],
                                                          'parent_object_id':root_ids['object_id']})
        not_found = True
        for i in range(3):
            response = self.app.post_json('/dictionaries', params={'user_created': [user_id]})
            if response.json['dictionaries']:
                not_found = False
                break
            sleep(10)
        if not_found:
            self.assertEqual('error', 'converting dictionary was not found')
        dict_ids = response.json['dictionaries'][0]

        for i in range(3):
            response = self.app.get('/dictionary/%s/%s/perspectives' % (dict_ids['client_id'], dict_ids['object_id']))
            if response.json['perspectives']:
                not_found = False
                break
            sleep(10)
        if not_found:
            self.assertEqual('error', 'converting perspective was not found')
        persp_ids = response.json['perspectives'][0]

        for i in range(20):
            response = self.app.get('/dictionary/%s/%s/perspective/%s/%s/state' %
                                    (dict_ids['client_id'],
                                     dict_ids['object_id'],
                                     persp_ids['client_id'],
                                     persp_ids['object_id']))
            # response = self.app.get('/dictionary/%s/%s/state' % (dict_ids['client_id'], dict_ids['object_id']))
            if response.json['status'].lower() == 'published':
                break
<<<<<<< HEAD
            sleep(10)
        response = self.app.get('/dictionary/%s/%s/perspectives' % (dict_ids['client_id'], dict_ids['object_id']))
        persp_ids = response.json['perspectives'][0]
=======

            sleep(60)
>>>>>>> 6ba2f33a
        return dict_ids, persp_ids


class TestBig(MyTestCase):

    def one_big_test(self):
        # test impossibility to create language without login
        response = self.app.post_json('/language', params={'translation_string': 'test'},
                                     status=HTTPForbidden.code)
        self.assertEqual(response.status_int, HTTPForbidden.code)
        # test signup & login
        user_id = self.signup_common()
        self.login_common()
        # test creating language
        lang_name = 'test_lang'
        par_ids = self.create_language(lang_name)
        # test view all languages

        response = self.app.get('/languages')

        self.assertEqual(response.status_int, HTTPOk.code)
        correct_answer = {'languages':
                              [{'translation': 'Russian language',
                                'client_id': 1, 'translation_string': 'Russian language',
                                'object_id': 1, 'locale_exist': True},
                               {'translation': 'English language', 'client_id': 1,
                                'translation_string': 'English language',
                                'object_id': 2, 'locale_exist': True},
                               {'translation': 'Finnish language', 'client_id': 1,
                                'translation_string': 'Finnish language', 'object_id': 3,
                                'locale_exist': True},
                               {'translation': 'French language', 'client_id': 1,
                                'translation_string': 'French language', 'object_id': 4,
                                'locale_exist': True},
                               {'translation': 'German language', 'client_id': 1,
                                'translation_string': 'German language',
                                'object_id': 5, 'locale_exist': True},
                               {'translation': lang_name, 'client_id': par_ids['client_id'],
                                'translation_string': lang_name,
                                'object_id': par_ids['object_id'], 'locale_exist': False}]}

        self.assertDictEqual(response.json, correct_answer, stop_words=['client_id', 'object_id'])
        firstlang = response.json['languages'][0]
        firstlangids = {'client_id': firstlang['client_id'], 'object_id': firstlang['object_id']}
        # test all params when editing language
        response = self.app.put_json('/language/%s/%s' % (par_ids['client_id'], par_ids['object_id']),
                                     params={'translation':'new_translation',
                                             'parent_client_id':firstlangids['client_id'],
                                             'parent_object_id':firstlangids['object_id']})
        self.assertEqual(response.status_int, HTTPOk.code)
        response = self.app.get('/language/%s/%s' % (par_ids['client_id'], par_ids['object_id']))
        correct_answer = {'client_id': par_ids['client_id'],
                          'object_id': par_ids['object_id'],
                          'locale_exist': False,
                          'translation': 'new_translation',
                          'parent_client_id': firstlangids['client_id'],
                          'translation_string': lang_name,
                          'parent_object_id': firstlangids['object_id']}
        self.assertEqual(response.status_int, HTTPOk.code)
        self.assertDictEqual(response.json, correct_answer)
        # test all params when creating language
        response = self.app.post_json('/language', params={'translation_string': 'test_child',
                                                           'parent_client_id': par_ids['client_id'],
                                                           'parent_object_id': par_ids['object_id']})
        self.assertEqual(response.status_int, HTTPOk.code)
        ids2 = response.json
        response = self.app.get('/language/%s/%s' % (ids2['client_id'], ids2['object_id']))
        correct_answer = {'client_id': ids2['client_id'], 'object_id': ids2['object_id'],
                          'locale_exist': False, 'translation': 'test_child',
                          'parent_client_id': par_ids['client_id'],
                          'translation_string': 'test_child',
                          'parent_object_id': par_ids['object_id']}
        self.assertEqual(response.status_int, HTTPOk.code)
        self.assertDictEqual(response.json, correct_answer)
        # test creating dictionary

        dict_name = 'test_dict'
        dict_ids = self.create_dictionary(dict_name, par_ids)
        # test edit dictionary
        response = self.app.put_json('/dictionary/%s/%s' % (dict_ids['client_id'], dict_ids['object_id']),
                                     params={'translation':'new_translation',
                                             'parent_client_id':firstlangids['client_id'],
                                             'parent_object_id':firstlangids['object_id']})
        self.assertEqual(response.status_int, HTTPOk.code)
        response = self.app.get('/dictionary/%s/%s' % (dict_ids['client_id'], dict_ids['object_id']))
        correct_answer = {'client_id': dict_ids['client_id'],
                          'object_id': dict_ids['object_id'],
                          'additional_metadata': '[]',
                          'translation': 'new_translation',
                          'parent_client_id': firstlangids['client_id'],
                          'translation_string': dict_name,
                          'parent_object_id': firstlangids['object_id'],
                          'status': 'WiP'}
        self.assertEqual(response.status_int, HTTPOk.code)
        self.assertDictEqual(response.json, correct_answer)

        response = self.app.put_json('/dictionary/%s/%s' % (dict_ids['client_id'], dict_ids['object_id']),
                                     params={'translation':'new_translation',
                                             'parent_client_id':par_ids['client_id'],
                                             'parent_object_id':par_ids['object_id']})
        self.assertEqual(response.status_int, HTTPOk.code)
        response = self.app.get('/dictionary/%s/%s' % (dict_ids['client_id'], dict_ids['object_id']))
        correct_answer = {'client_id': dict_ids['client_id'],
                          'object_id': dict_ids['object_id'],
                          'additional_metadata': '[]',
                          'translation': 'new_translation',
                          'parent_client_id': par_ids['client_id'],
                          'translation_string': dict_name,
                          'parent_object_id': par_ids['object_id'],
                          'status': 'WiP'}
        self.assertEqual(response.status_int, HTTPOk.code)
        self.assertDictEqual(response.json, correct_answer)

        # test view dictionary state
        response = self.app.get('/dictionary/%s/%s/state' % (dict_ids['client_id'], dict_ids['object_id']))
        self.assertEqual(response.status_int, HTTPOk.code)
        self.assertDictEqual(response.json, {'status': 'WiP'})
        # test edit dictionary state
        self.dictionary_change_state(dict_ids, 'test state')
        persp_name = 'test_persp'
        # test creating perspective
        persp_ids = self.create_perspective(persp_name, dict_ids)
        # test perspective edit
        response = self.app.put_json('/dictionary/%s/%s/perspective/%s/%s'
                                     % (dict_ids['client_id'],
                                        dict_ids['object_id'],
                                        persp_ids['client_id'], persp_ids['object_id']),
                                     params={'translation':'new_translation',
                                             'parent_client_id': firstlangids['client_id'],
                                             'parent_object_id': firstlangids['object_id'],
                                             'is_template': True})
        self.assertEqual(response.status_int, HTTPOk.code)
        response = self.app.get('/dictionary/%s/%s/perspective/%s/%s' % (dict_ids['client_id'], dict_ids['object_id'],
                                                                         persp_ids['client_id'], persp_ids['object_id']))
        correct_answer = {'client_id': persp_ids['client_id'], 'object_id': persp_ids['object_id'],
                          'additional__metadata': '[]',
                          'translation': 'new_translation',
                          'parent_client_id': firstlangids['client_id'], 'translation_string': persp_name,
                          'parent_object_id': firstlangids['object_id'],
                          'is_template': True,
                          'marked_for_deletion': False,
                          'status': 'WiP'}
        self.assertEqual(response.status_int, HTTPOk.code)
        self.assertDictEqual(response.json, correct_answer)
        # return old parent to perspective
        response = self.app.put_json('/dictionary/%s/%s/perspective/%s/%s'
                                     % (firstlangids['client_id'],
                                        firstlangids['object_id'],
                                        persp_ids['client_id'],
                                        persp_ids['object_id']),
                                     params={'parent_client_id': dict_ids['client_id'],
                                             'parent_object_id': dict_ids['object_id'],
                                             'is_template': True})
        self.assertEqual(response.status_int, HTTPOk.code)
        # test view perspective state
        response = self.app.get('/dictionary/%s/%s/perspective/%s/%s/state'
                                % (dict_ids['client_id'],
                                   dict_ids['object_id'],
                                   persp_ids['client_id'],
                                   persp_ids['object_id']))
        self.assertEqual(response.status_int, HTTPOk.code)
        self.assertDictEqual(response.json, {'status': 'WiP'})
        # test edit perspective state
        self.perspective_change_state(dict_ids, persp_ids, 'test state')
        # test view perspective tree
        response = self.app.get('/dictionary/%s/%s/perspective/%s/%s/tree'
                                % (dict_ids['client_id'],
                                   dict_ids['object_id'],
                                   persp_ids['client_id'],
                                   persp_ids['object_id']))
        self.assertEqual(response.status_int, HTTPOk.code)

        correct_answer = [{'parent_object_id': dict_ids['object_id'],
                           'parent_client_id': dict_ids['client_id'],
                           'object_id': persp_ids['object_id'],
                           'client_id': persp_ids['client_id'],
                           'translation_string': persp_name,
                           'is_template': True,
                           'status': 'test state',
                           'marked_for_deletion': False,
                           'translation': 'new_translation',
                           'type': 'perspective'},
                          {'additional_metadata': None,
                           'parent_object_id': par_ids['object_id'],
                           'parent_client_id': par_ids['client_id'],
                           'client_id': dict_ids['client_id'],
                           'translation_string': dict_name,
                           'object_id': dict_ids['object_id'],
                           'status': 'test state',
                           'translation': 'new_translation',
                           'type': 'dictionary'},
                          {'parent_object_id': firstlangids['object_id'],
                           'parent_client_id': firstlangids['client_id'],
                           'locale_exist': False,
                           'translation_string': lang_name,
                           'object_id': par_ids['object_id'],
                           'client_id': par_ids['client_id'],
                           'translation': 'new_translation', 'type': 'language'},
                          {'parent_object_id': None,
                           'parent_client_id': None,
                           'locale_exist': True,
                           'translation_string': 'Russian language',
                           'object_id': firstlangids['object_id'],
                           'client_id': firstlangids['client_id'],
                           'translation': 'Russian language',
                           'type': 'language'}]
        first_answ = response.json
        self.assertListEqual(first_answ, correct_answer)
        response = self.app.get('/perspective/%s/%s/tree' % (persp_ids['client_id'], persp_ids['object_id']))
        self.assertEqual(response.status_int, HTTPOk.code)
        self.assertListEqual(first_answ, response.json)

        # testing perspective meta
        metadict = {'a':'b', 'c':{'d':'e'}}
        response = self.app.put_json('/dictionary/%s/%s/perspective/%s/%s/meta'
                                     % (dict_ids['client_id'],
                                        dict_ids['object_id'],
                                        persp_ids['client_id'],
                                        persp_ids['object_id']),
                                     params = metadict)
        self.assertEqual(response.status_int, HTTPOk.code)
        response = self.app.get('/dictionary/%s/%s/perspective/%s/%s/meta'
                                     % (dict_ids['client_id'],
                                        dict_ids['object_id'],
                                        persp_ids['client_id'],
                                        persp_ids['object_id']))
        self.assertEqual(response.status_int, HTTPOk.code)
        self.assertDictEqual(response.json, metadict)

        metaupd = {'a': {'f': 'g'}, 'h': 'i', 'j': ['k', 'l', {'m': 'n', 'o': 'p'}]}
        response = self.app.put_json('/dictionary/%s/%s/perspective/%s/%s/meta'
                                     % (dict_ids['client_id'],
                                        dict_ids['object_id'],
                                        persp_ids['client_id'],
                                        persp_ids['object_id']),
                                     params=metaupd)
        self.assertEqual(response.status_int, HTTPOk.code)
        metadict.update(metaupd)
        response = self.app.get('/dictionary/%s/%s/perspective/%s/%s/meta'
                                % (dict_ids['client_id'],
                                   dict_ids['object_id'],
                                   persp_ids['client_id'],
                                   persp_ids['object_id']))
        self.assertEqual(response.status_int, HTTPOk.code)
        self.assertDictEqual(response.json, metadict)
        metadel = ['j', 'c']
        response = self.app.delete_json('/dictionary/%s/%s/perspective/%s/%s/meta'
                                        % (dict_ids['client_id'],
                                           dict_ids['object_id'],
                                           persp_ids['client_id'],
                                           persp_ids['object_id']),
                                        params=metadel)
        self.assertEqual(response.status_int, HTTPOk.code)
        for key in metadel:
            del metadict[key]
        response = self.app.get('/dictionary/%s/%s/perspective/%s/%s/meta'
                                % (dict_ids['client_id'],
                                   dict_ids['object_id'],
                                   persp_ids['client_id'],
                                   persp_ids['object_id']))
        self.assertEqual(response.status_int, HTTPOk.code)
        self.assertDictEqual(response.json, metadict)

        # test roles
        response = self.app.get('/dictionary/%s/%s/roles'
                                % (dict_ids['client_id'],
                                   dict_ids['object_id']))
        self.assertEqual(response.status_int, HTTPOk.code)
        correct_answer = {'roles_users':
                              {'Can resign users from perspective editors': [user_id],
                               'Can create perspectives': [user_id],
                               'Can merge dictionaries and perspectives': [user_id],
                               'Can delete dictionary': [user_id],
                               'Can create dictionary roles and assign collaborators': [user_id],
                               'Can get dictionary role list': [user_id],
                               'Can edit dictionary options': [user_id]},
                          'roles_organizations':
                              {'Can resign users from perspective editors': [],
                               'Can create perspectives': [],
                               'Can merge dictionaries and perspectives': [],
                               'Can delete dictionary': [],
                               'Can create dictionary roles and assign collaborators': [],
                               'Can get dictionary role list': [],
                               'Can edit dictionary options': []}}
        self.assertDictEqual(response.json, correct_answer)

        user_id2 = self.signup_common('test2')
        user_id3 = self.signup_common('test3')
        params = {'roles_users':
                              {'Can resign users from perspective editors': [user_id2],
                               'Can create perspectives': [user_id2],
                               'Can merge dictionaries and perspectives': [user_id3],
                               'Can create dictionary roles and assign collaborators': [user_id2],
                               'Can get dictionary role list': [user_id2],
                               'Can edit dictionary options': [user_id3]}}
        response = self.app.post_json('/dictionary/%s/%s/roles' % (dict_ids['client_id'],
                                                             dict_ids['object_id']), params=params)
        self.assertEqual(response.status_int, HTTPOk.code)
        correct_answer = {'roles_users':
                              {'Can resign users from perspective editors': [user_id, user_id2],
                               'Can create perspectives': [user_id, user_id2],
                               'Can merge dictionaries and perspectives': [user_id, user_id3],
                               'Can delete dictionary': [user_id],
                               'Can create dictionary roles and assign collaborators': [user_id, user_id2],
                               'Can get dictionary role list': [user_id, user_id2],
                               'Can edit dictionary options': [user_id, user_id3]},
                          'roles_organizations':
                              {'Can resign users from perspective editors': [],
                               'Can create perspectives': [],
                               'Can merge dictionaries and perspectives': [],
                               'Can delete dictionary': [],
                               'Can create dictionary roles and assign collaborators': [],
                               'Can get dictionary role list': [],
                               'Can edit dictionary options': []}}
        response = self.app.get('/dictionary/%s/%s/roles' % (dict_ids['client_id'],
                                                             dict_ids['object_id']))
        self.assertEqual(response.status_int, HTTPOk.code)
        self.assertDictEqual(response.json, correct_answer)
        self.login_common('test2')
        # import pdb; pdb.set_trace()
        params = {'roles_users':
                              {'Can resign users from perspective editors': [user_id3],
                               'Can create perspectives': [user_id3]}}
        response = self.app.post_json('/dictionary/%s/%s/roles' % (dict_ids['client_id'],
                                                             dict_ids['object_id']), params=params)
        self.assertEqual(response.status_int, HTTPOk.code)
        correct_answer = {'roles_users':
                              {'Can resign users from perspective editors': [user_id, user_id2, user_id3],
                               'Can create perspectives': [user_id, user_id2, user_id3],
                               'Can merge dictionaries and perspectives': [user_id, user_id3],
                               'Can delete dictionary': [user_id],
                               'Can create dictionary roles and assign collaborators': [user_id, user_id2],
                               'Can get dictionary role list': [user_id, user_id2],
                               'Can edit dictionary options': [user_id, user_id3]},
                          'roles_organizations':
                              {'Can resign users from perspective editors': [],
                               'Can create perspectives': [],
                               'Can merge dictionaries and perspectives': [],
                               'Can delete dictionary': [],
                               'Can create dictionary roles and assign collaborators': [],
                               'Can get dictionary role list': [],
                               'Can edit dictionary options': []}}
        response = self.app.get('/dictionary/%s/%s/roles' % (dict_ids['client_id'],
                                                             dict_ids['object_id']))
        self.assertEqual(response.status_int, HTTPOk.code)
        self.assertDictEqual(response.json, correct_answer)

        self.login_common('test')

        params = {'roles_users':
                              {'Can create dictionary roles and assign collaborators': [user_id2],
                               'Can edit dictionary options': [user_id3]}}
        response = self.app.delete_json('/dictionary/%s/%s/roles' % (dict_ids['client_id'],
                                                                     dict_ids['object_id']), params=params)
        self.assertEqual(response.status_int, HTTPOk.code)
        correct_answer = {'roles_users':
                              {'Can resign users from perspective editors': [user_id, user_id2, user_id3],
                               'Can create perspectives': [user_id, user_id2, user_id3],
                               'Can merge dictionaries and perspectives': [user_id, user_id3],
                               'Can delete dictionary': [user_id],
                               'Can create dictionary roles and assign collaborators': [user_id],
                               'Can get dictionary role list': [user_id, user_id2],
                               'Can edit dictionary options': [user_id]},
                          'roles_organizations':
                              {'Can resign users from perspective editors': [],
                               'Can create perspectives': [],
                               'Can merge dictionaries and perspectives': [],
                               'Can delete dictionary': [],
                               'Can create dictionary roles and assign collaborators': [],
                               'Can get dictionary role list': [],
                               'Can edit dictionary options': []}}
        response = self.app.get('/dictionary/%s/%s/roles' % (dict_ids['client_id'],
                                                             dict_ids['object_id']))
        self.assertEqual(response.status_int, HTTPOk.code)
        self.assertDictEqual(response.json, correct_answer)

        response = self.app.get('/users')
        self.assertEqual(response.status_int, HTTPOk.code)
        correct_answer = {'users': [{'login': 'admin', 'name': 'Администратор', 'id': 1,
                                     'intl_name': 'System Administrator'},
                                    {'login': 'test', 'name': 'test', 'id': 2, 'intl_name': 'test'},
                                    {'login': 'test2', 'name': 'test', 'id': 3, 'intl_name': 'test2'},
                                    {'login': 'test3', 'name': 'test', 'id': 4, 'intl_name': 'test3'}]}
        self.assertDictEqual(response.json, correct_answer)

        response = self.app.get('/dictionary/%s/%s/perspective/%s/%s/fields'
                                % (1, 1, 1, 1))  # TODO: remove ids. use dictionaries list, probably.
        # todo: Or just create new db with new object_ids and find needed pairs of ids

        self.assertEqual(response.status_int, HTTPOk.code)
        fields = response.json
        response = self.app.post_json('/dictionary/%s/%s/perspective/%s/%s/fields'
                                      % (dict_ids['client_id'],
                                         dict_ids['object_id'],
                                         persp_ids['client_id'],
                                         persp_ids['object_id']),
                                      params=fields)

        self.assertEqual(response.status_int, HTTPOk.code)

        response = self.app.get('/dictionary/%s/%s/perspective/%s/%s/fields'
                                % (dict_ids['client_id'],
                                   dict_ids['object_id'],
                                   persp_ids['client_id'],
                                   persp_ids['object_id']))

        self.assertEqual(response.status_int, HTTPOk.code)
        self.assertDictEqual(response.json, fields, stop_words=['client_id', 'object_id'])

        response = self.app.post_json('/dictionary/%s/%s/perspective/%s/%s/lexical_entry'%
                                      (dict_ids['client_id'], dict_ids['object_id'],
                                       persp_ids['client_id'], persp_ids['object_id']), params={})
        self.assertEqual(response.status_int, HTTPOk.code)
        lex_ids = response.json

        response = self.app.post_json('/dictionary/%s/%s/perspective/%s/%s/lexical_entries'%
                                      (dict_ids['client_id'], dict_ids['object_id'],
                                       persp_ids['client_id'], persp_ids['object_id']), params={'count': 41})
        self.assertEqual(response.status_int, HTTPOk.code)
        correct_answer = [{} for o in range(41)]
        self.assertListEqual(response.json, correct_answer, stop_words=['object_id', 'client_id'])
        lexes_ids = response.json

        l1e_ids = self.add_l1e(dict_ids, persp_ids,lex_ids, content='testing level one entity')

        response = self.app.get('/dictionary/%s/%s/perspective/%s/%s/lexical_entry/%s/%s/leveloneentity/%s/%s'
                                % (dict_ids['client_id'],
                                   dict_ids['object_id'],
                                   persp_ids['client_id'],
                                   persp_ids['object_id'],
                                   lex_ids['client_id'],
                                   lex_ids['object_id'],
                                   l1e_ids['client_id'],
                                   l1e_ids['object_id'],))
        self.assertEqual(response.status_int, HTTPOk.code)
        correct_answer = {'client_id': l1e_ids['client_id'],
                          'parent_client_id': l1e_ids['client_id'],
                          'parent_object_id': l1e_ids['object_id'],
                          'object_id': l1e_ids['object_id'],
                          'entity_type': 'Word',
                          'level': 'leveloneentity',
                          'marked_for_deletion': False,
                          'locale_id': 1,
                          'content': 'testing level one entity'}

        self.assertDictEqual(response.json, correct_answer)

        response = self.app.get('/leveloneentity/%s/%s'
                                % (l1e_ids['client_id'],
                                   l1e_ids['object_id'],))
        self.assertEqual(response.status_int, HTTPOk.code)
        self.assertDictEqual(response.json, correct_answer)

        response = self.app.post_json('/dictionary/%s/%s/perspective/%s/%s/lexical_entry/%s/%s/leveloneentity'
                                      '/%s/%s/leveltwoentity'
                                      % (dict_ids['client_id'],
                                         dict_ids['object_id'],
                                         persp_ids['client_id'],
                                         persp_ids['object_id'],
                                         lex_ids['client_id'],
                                         lex_ids['object_id'],
                                         l1e_ids['client_id'],
                                         l1e_ids['object_id']),
                                      params={'entity_type':'Word',
                                              'data_type':'text',
                                              'content': 'testing level two entity',
                                              'locale_id': 1})
        self.assertEqual(response.status_int, HTTPOk.code)

        l2e_ids = response.json
        self.assertDictEqual(response.json, {}, stop_words=['object_id', 'client_id'])

        response = self.app.get('/dictionary/%s/%s/perspective/%s/%s/lexical_entry/%s/%s/leveloneentity'
                                '/%s/%s/leveltwoentity/%s/%s'
                                % (dict_ids['client_id'],
                                   dict_ids['object_id'],
                                   persp_ids['client_id'],
                                   persp_ids['object_id'],
                                   lex_ids['client_id'],
                                   lex_ids['object_id'],
                                   l1e_ids['client_id'],
                                   l1e_ids['object_id'],
                                   l2e_ids['client_id'],
                                   l2e_ids['object_id']))
        self.assertEqual(response.status_int, HTTPOk.code)
        # correct_answer = {'client_id': l2e_ids['client_id'],  # TODO: uncomment when fixed in refactoring
        #                   'parent_client_id': l1e_ids['client_id'],
        #                   'parent_object_id': l1e_ids['object_id'],
        #                   'object_id': l2e_ids['object_id'],
        #                   'entity_type': 'Word',
        #                   'level': 'leveltwoentity',
        #                   'marked_for_deletion': False,
        #                   'locale_id': 1,
        #                   'content': 'testing level two entity'}
        correct_answer = {'parent_client_id': l1e_ids['client_id'],
                          'parent_object_id': l1e_ids['object_id'],
                          'entity_type': 'Word',
                          'locale_id': 1,
                          'content': 'testing level two entity'}
        self.assertDictEqual(response.json, correct_answer)

        response = self.app.get('/leveltwoentity/%s/%s'
                                % (l2e_ids['client_id'],
                                   l2e_ids['object_id']))
        self.assertEqual(response.status_int, HTTPOk.code)
        self.assertDictEqual(response.json, correct_answer)

        response = self.app.get('/lexical_entry/%s/%s' %
                                (lex_ids['client_id'],
                                lex_ids['object_id']))

        self.assertEqual(response.status_int, HTTPOk.code)
        # print('RIGHT ANSWER:', response.json)
        correct_answer = {'lexical_entry': {'client_id': 13, 'object_id': 1, 'came_from': None, 'level': 'lexicalentry', 'published': False, 'parent_client_id': 5, 'contains': [{'client_id': 13, 'content': 'testing level one entity', 'locale_id': 1, 'level': 'leveloneentity', 'parent_client_id': 13, 'object_id': 1, 'entity_type': 'Word', 'contains': [{'client_id': 13, 'content': 'testing level two entity', 'locale_id': 1, 'level': 'leveltwoentity', 'parent_client_id': 13, 'object_id': 1, 'entity_type': 'Word', 'contains': None, 'additional_metadata': None, 'published': False, 'marked_for_deletion': False, 'parent_object_id': 1}], 'additional_metadata': None, 'published': False, 'marked_for_deletion': False, 'parent_object_id': 1}], 'parent_object_id': 1, 'marked_for_deletion': False}}

        self.assertDictEqual(response.json, correct_answer, stop_words=['client_id', 'object_id', 'parent_client_id', 'parent_object_id'], set_like=True)  # TODO: do not ignore everything. Some other equality check needs to be done
        same_answer = response.json
        response = self.app.get('/dictionary/%s/%s/perspective/%s/%s/lexical_entry/%s/%s'
                                % (dict_ids['client_id'],
                                   dict_ids['object_id'],
                                   persp_ids['client_id'],
                                   persp_ids['object_id'],
                                   lex_ids['client_id'],
                                   lex_ids['object_id']))

        self.assertEqual(response.status_int, HTTPOk.code)
        # print('RIGHT ANSWER:', response.json)
        self.assertDictEqual(response.json, same_answer, set_like=True)



        grouping_lexes = lexes_ids[:6:]
        lexes_ids = lexes_ids[6::]
        grouping_contents = list()
        counter = 0
        for iter_lex_ids in grouping_lexes:
            content = 'grouping word ' + str(counter)
            grouping_contents.append(content)
            self.add_l1e(dict_ids, persp_ids, iter_lex_ids, content=content)
            counter += 1

        params = {'connections': [grouping_lexes[0], grouping_lexes[1]], 'entity_type':'Etymology'}
        response = self.app.post_json('/dictionary/%s/%s/perspective/%s/%s/lexical_entry/connect' %
                                      (dict_ids['client_id'],
                                       dict_ids['object_id'],
                                       persp_ids['client_id'],
                                       persp_ids['object_id']),
                                      params=params)
        self.assertEqual(response.status_int, HTTPOk.code)
        # self.add_grouping(grouping_lexes[0], grouping_lexes[1])
        correct_answer = {'words': [{'lexical_entry': {'object_id': 2, 'contains': [{'additional_metadata': None, 'object_id': 2, 'parent_client_id': 11, 'published': False, 'locale_id': 1, 'level': 'leveloneentity', 'content': "grouping word {'object_id': 2, 'client_id': 11}", 'contains': None, 'parent_object_id': 2, 'client_id': 11, 'entity_type': 'Word', 'marked_for_deletion': False}, {'additional_metadata': None, 'object_id': 1, 'parent_client_id': 11, 'published': False, 'locale_id': None, 'level': 'groupingentity', 'content': 'Wed Feb 10 13:50:08 2016MNAZGRV22A', 'contains': None, 'parent_object_id': 2, 'client_id': 11, 'entity_type': 'Etymology', 'marked_for_deletion': False}], 'published': False, 'client_id': 11, 'level': 'lexicalentry', 'came_from': None, 'marked_for_deletion': False, 'parent_client_id': 5, 'parent_object_id': 1}}, {'lexical_entry': {'object_id': 3, 'contains': [{'additional_metadata': None, 'object_id': 3, 'parent_client_id': 11, 'published': False, 'locale_id': 1, 'level': 'leveloneentity', 'content': "grouping word {'object_id': 3, 'client_id': 11}", 'contains': None, 'parent_object_id': 3, 'client_id': 11, 'entity_type': 'Word', 'marked_for_deletion': False}, {'additional_metadata': None, 'object_id': 2, 'parent_client_id': 11, 'published': False, 'locale_id': None, 'level': 'groupingentity', 'content': 'Wed Feb 10 13:50:08 2016MNAZGRV22A', 'contains': None, 'parent_object_id': 3, 'client_id': 11, 'entity_type': 'Etymology', 'marked_for_deletion': False}], 'published': False, 'client_id': 11, 'level': 'lexicalentry', 'came_from': None, 'marked_for_deletion': False, 'parent_client_id': 5, 'parent_object_id': 1}}]}

        response = self.app.get('/dictionary/%s/%s/perspective/%s/%s/lexical_entry/%s/%s/connected'
                                % (dict_ids['client_id'],
                                   dict_ids['object_id'],
                                   persp_ids['client_id'],
                                   persp_ids['object_id'],
                                   grouping_lexes[0]['client_id'],
                                   grouping_lexes[0]['object_id']))

        self.assertEqual(response.status_int, HTTPOk.code)
        self.assertDictEqual(response.json, correct_answer, stop_words=['content', 'client_id', 'object_id', 'parent_client_id', 'parent_object_id'], set_like=True)  # TODO: do not ignore everything. Some other equality check needs to be done

        self.add_grouping(grouping_lexes[2], grouping_lexes[3])
        correct_answer = {'words': [{'lexical_entry': {'contains': [{'parent_client_id': 11, 'marked_for_deletion': False, 'additional_metadata': None, 'contains': None, 'object_id': 4, 'content': "grouping word {'object_id': 4, 'client_id': 11}", 'entity_type': 'Word', 'parent_object_id': 4, 'client_id': 11, 'level': 'leveloneentity', 'published': False, 'locale_id': 1}, {'parent_client_id': 11, 'marked_for_deletion': False, 'additional_metadata': None, 'contains': None, 'object_id': 3, 'content': 'Wed Feb 10 15:36:45 2016ZV06I8ZRYW', 'entity_type': 'Etymology', 'parent_object_id': 4, 'client_id': 11, 'level': 'groupingentity', 'published': False, 'locale_id': None}], 'parent_client_id': 5, 'parent_object_id': 1, 'client_id': 11, 'level': 'lexicalentry', 'object_id': 4, 'published': False, 'marked_for_deletion': False, 'came_from': None}}, {'lexical_entry': {'contains': [{'parent_client_id': 11, 'marked_for_deletion': False, 'additional_metadata': None, 'contains': None, 'object_id': 5, 'content': "grouping word {'object_id': 5, 'client_id': 11}", 'entity_type': 'Word', 'parent_object_id': 5, 'client_id': 11, 'level': 'leveloneentity', 'published': False, 'locale_id': 1}, {'parent_client_id': 11, 'marked_for_deletion': False, 'additional_metadata': None, 'contains': None, 'object_id': 4, 'content': 'Wed Feb 10 15:36:45 2016ZV06I8ZRYW', 'entity_type': 'Etymology', 'parent_object_id': 5, 'client_id': 11, 'level': 'groupingentity', 'published': False, 'locale_id': None}], 'parent_client_id': 5, 'parent_object_id': 1, 'client_id': 11, 'level': 'lexicalentry', 'object_id': 5, 'published': False, 'marked_for_deletion': False, 'came_from': None}}]}

        response = self.app.get('/lexical_entry/%s/%s/connected'
                                % (
                                   grouping_lexes[2]['client_id'],
                                   grouping_lexes[2]['object_id']))

        self.assertEqual(response.status_int, HTTPOk.code)
        # print(response.json)
        self.assertDictEqual(response.json, correct_answer, stop_words=['content', 'client_id', 'object_id', 'parent_client_id', 'parent_object_id'], set_like=True)

        self.add_grouping(grouping_lexes[3], grouping_lexes[4])
        correct_answer = {'words': [{'lexical_entry': {'published': False, 'came_from': None, 'object_id': 4, 'client_id': 11, 'level': 'lexicalentry', 'marked_for_deletion': False, 'parent_object_id': 1, 'parent_client_id': 5, 'contains': [{'entity_type': 'Word', 'parent_object_id': 4, 'content': "grouping word {'client_id': 11, 'object_id': 4}", 'published': False, 'locale_id': 1, 'object_id': 4, 'client_id': 11, 'level': 'leveloneentity', 'marked_for_deletion': False, 'additional_metadata': None, 'parent_client_id': 11, 'contains': None}, {'entity_type': 'Etymology', 'parent_object_id': 4, 'content': 'Wed Feb 10 15:49:45 20166TGFY3S1LX', 'published': False, 'locale_id': None, 'object_id': 3, 'client_id': 11, 'level': 'groupingentity', 'marked_for_deletion': False, 'additional_metadata': None, 'parent_client_id': 11, 'contains': None}]}}, {'lexical_entry': {'published': False, 'came_from': None, 'object_id': 5, 'client_id': 11, 'level': 'lexicalentry', 'marked_for_deletion': False, 'parent_object_id': 1, 'parent_client_id': 5, 'contains': [{'entity_type': 'Word', 'parent_object_id': 5, 'content': "grouping word {'client_id': 11, 'object_id': 5}", 'published': False, 'locale_id': 1, 'object_id': 5, 'client_id': 11, 'level': 'leveloneentity', 'marked_for_deletion': False, 'additional_metadata': None, 'parent_client_id': 11, 'contains': None}, {'entity_type': 'Etymology', 'parent_object_id': 5, 'content': 'Wed Feb 10 15:49:45 20166TGFY3S1LX', 'published': False, 'locale_id': None, 'object_id': 4, 'client_id': 11, 'level': 'groupingentity', 'marked_for_deletion': False, 'additional_metadata': None, 'parent_client_id': 11, 'contains': None}]}}, {'lexical_entry': {'published': False, 'came_from': None, 'object_id': 6, 'client_id': 11, 'level': 'lexicalentry', 'marked_for_deletion': False, 'parent_object_id': 1, 'parent_client_id': 5, 'contains': [{'entity_type': 'Word', 'parent_object_id': 6, 'content': "grouping word {'client_id': 11, 'object_id': 6}", 'published': False, 'locale_id': 1, 'object_id': 6, 'client_id': 11, 'level': 'leveloneentity', 'marked_for_deletion': False, 'additional_metadata': None, 'parent_client_id': 11, 'contains': None}, {'entity_type': 'Etymology', 'parent_object_id': 6, 'content': 'Wed Feb 10 15:49:45 20166TGFY3S1LX', 'published': False, 'locale_id': None, 'object_id': 5, 'client_id': 11, 'level': 'groupingentity', 'marked_for_deletion': False, 'additional_metadata': None, 'parent_client_id': 11, 'contains': None}]}}]}

        response = self.app.get('/lexical_entry/%s/%s/connected'
                                % (
                                   grouping_lexes[2]['client_id'],
                                   grouping_lexes[2]['object_id']))

        self.assertEqual(response.status_int, HTTPOk.code)
        # print(response.json)
        self.assertDictEqual(response.json, correct_answer, stop_words=['content', 'client_id', 'object_id', 'parent_client_id', 'parent_object_id'], set_like=True)

        self.add_grouping(grouping_lexes[1], grouping_lexes[4])
        correct_answer = {'words': [{'lexical_entry': {'level': 'lexicalentry', 'came_from': None, 'parent_client_id': 5, 'published': False, 'object_id': 2, 'contains': [{'level': 'leveloneentity', 'entity_type': 'Word', 'parent_client_id': 11, 'marked_for_deletion': False, 'additional_metadata': None, 'client_id': 11, 'parent_object_id': 2, 'published': False, 'content': "grouping word {'object_id': 2, 'client_id': 11}", 'object_id': 2, 'contains': None, 'locale_id': 1}, {'level': 'groupingentity', 'entity_type': 'Etymology', 'parent_client_id': 11, 'marked_for_deletion': False, 'additional_metadata': None, 'client_id': 11, 'parent_object_id': 2, 'published': False, 'content': 'Wed Feb 10 15:54:08 2016KPBGYM63DB', 'object_id': 1, 'contains': None, 'locale_id': None}], 'marked_for_deletion': False, 'client_id': 11, 'parent_object_id': 1}}, {'lexical_entry': {'level': 'lexicalentry', 'came_from': None, 'parent_client_id': 5, 'published': False, 'object_id': 3, 'contains': [{'level': 'leveloneentity', 'entity_type': 'Word', 'parent_client_id': 11, 'marked_for_deletion': False, 'additional_metadata': None, 'client_id': 11, 'parent_object_id': 3, 'published': False, 'content': "grouping word {'object_id': 3, 'client_id': 11}", 'object_id': 3, 'contains': None, 'locale_id': 1}, {'level': 'groupingentity', 'entity_type': 'Etymology', 'parent_client_id': 11, 'marked_for_deletion': False, 'additional_metadata': None, 'client_id': 11, 'parent_object_id': 3, 'published': False, 'content': 'Wed Feb 10 15:54:08 20167VF6IEU0O7', 'object_id': 6, 'contains': None, 'locale_id': None}, {'level': 'groupingentity', 'entity_type': 'Etymology', 'parent_client_id': 11, 'marked_for_deletion': False, 'additional_metadata': None, 'client_id': 11, 'parent_object_id': 3, 'published': False, 'content': 'Wed Feb 10 15:54:08 2016KPBGYM63DB', 'object_id': 2, 'contains': None, 'locale_id': None}], 'marked_for_deletion': False, 'client_id': 11, 'parent_object_id': 1}}, {'lexical_entry': {'level': 'lexicalentry', 'came_from': None, 'parent_client_id': 5, 'published': False, 'object_id': 6, 'contains': [{'level': 'leveloneentity', 'entity_type': 'Word', 'parent_client_id': 11, 'marked_for_deletion': False, 'additional_metadata': None, 'client_id': 11, 'parent_object_id': 6, 'published': False, 'content': "grouping word {'object_id': 6, 'client_id': 11}", 'object_id': 6, 'contains': None, 'locale_id': 1}, {'level': 'groupingentity', 'entity_type': 'Etymology', 'parent_client_id': 11, 'marked_for_deletion': False, 'additional_metadata': None, 'client_id': 11, 'parent_object_id': 6, 'published': False, 'content': 'Wed Feb 10 15:54:08 2016KPBGYM63DB', 'object_id': 7, 'contains': None, 'locale_id': None}, {'level': 'groupingentity', 'entity_type': 'Etymology', 'parent_client_id': 11, 'marked_for_deletion': False, 'additional_metadata': None, 'client_id': 11, 'parent_object_id': 6, 'published': False, 'content': 'Wed Feb 10 15:54:08 20167VF6IEU0O7', 'object_id': 5, 'contains': None, 'locale_id': None}], 'marked_for_deletion': False, 'client_id': 11, 'parent_object_id': 1}}, {'lexical_entry': {'level': 'lexicalentry', 'came_from': None, 'parent_client_id': 5, 'published': False, 'object_id': 4, 'contains': [{'level': 'leveloneentity', 'entity_type': 'Word', 'parent_client_id': 11, 'marked_for_deletion': False, 'additional_metadata': None, 'client_id': 11, 'parent_object_id': 4, 'published': False, 'content': "grouping word {'object_id': 4, 'client_id': 11}", 'object_id': 4, 'contains': None, 'locale_id': 1}, {'level': 'groupingentity', 'entity_type': 'Etymology', 'parent_client_id': 11, 'marked_for_deletion': False, 'additional_metadata': None, 'client_id': 11, 'parent_object_id': 4, 'published': False, 'content': 'Wed Feb 10 15:54:08 20167VF6IEU0O7', 'object_id': 3, 'contains': None, 'locale_id': None}], 'marked_for_deletion': False, 'client_id': 11, 'parent_object_id': 1}}, {'lexical_entry': {'level': 'lexicalentry', 'came_from': None, 'parent_client_id': 5, 'published': False, 'object_id': 5, 'contains': [{'level': 'leveloneentity', 'entity_type': 'Word', 'parent_client_id': 11, 'marked_for_deletion': False, 'additional_metadata': None, 'client_id': 11, 'parent_object_id': 5, 'published': False, 'content': "grouping word {'object_id': 5, 'client_id': 11}", 'object_id': 5, 'contains': None, 'locale_id': 1}, {'level': 'groupingentity', 'entity_type': 'Etymology', 'parent_client_id': 11, 'marked_for_deletion': False, 'additional_metadata': None, 'client_id': 11, 'parent_object_id': 5, 'published': False, 'content': 'Wed Feb 10 15:54:08 20167VF6IEU0O7', 'object_id': 4, 'contains': None, 'locale_id': None}], 'marked_for_deletion': False, 'client_id': 11, 'parent_object_id': 1}}]}

        response = self.app.get('/lexical_entry/%s/%s/connected'
                                % (grouping_lexes[0]['client_id'],
                                   grouping_lexes[0]['object_id']))

        self.assertEqual(response.status_int, HTTPOk.code)
        # print(response.json)
        self.assertDictEqual(response.json, correct_answer, stop_words=['content', 'client_id', 'object_id', 'parent_client_id', 'parent_object_id'], set_like=True)
        some_lex = response.json['words'][0]
        # print('some lex:', some_lex)
        ge_ids = None
        ge = None
        tag = None
        for entry in some_lex['lexical_entry']['contains']:
            if 'word' not in entry['content']:
                ge_ids = {'client_id': entry['client_id'],'object_id': entry['object_id']}
                ge = entry
                tag = entry['content']
        if not ge_ids:
            self.assertEqual('Error:', 'No tag')
        combined_words = list()
        for lex in response.json['words']:
            for entry in lex['lexical_entry']['contains']:
                if entry['content'] == tag:
                    combined_words.append({'client_id': lex['lexical_entry']['client_id'],
                                           'object_id': lex['lexical_entry']['object_id']})
        response = self.app.get('/group_entity/%s/%s' % (ge_ids['client_id'], ge_ids['object_id']))
        self.assertEqual(response.status_int, HTTPOk.code)
        correct_answer = {'entity_type': ge['entity_type'], 'tag': tag, 'connections':combined_words}
        self.assertDictEqual(response.json, correct_answer, set_like=True)
        response = self.app.get('/dictionary/%s/%s/perspective/%s/%s/all_count'
                                % (dict_ids['client_id'],
                                   dict_ids['object_id'],
                                   persp_ids['client_id'],
                                   persp_ids['object_id']))
        correct_answer = {'count': 42}
        self.assertEqual(response.status_int, HTTPOk.code)
        self.assertDictEqual(response.json, correct_answer)
        response = self.app.get('/dictionary/%s/%s/perspective/%s/%s/all'
                                % (dict_ids['client_id'],
                                   dict_ids['object_id'],
                                   persp_ids['client_id'],
                                   persp_ids['object_id']))

        self.assertEqual(response.status_int, HTTPOk.code)
        # self.assertDictEqual(response.json, correct_answer)  # TODO: change correct answer and uncomment
        # print(response.json)



        # response = self.app.post_json('/dictionary/%s/%s/roles' % (dict_ids['client_id'],dict_ids['object_id']))
        # self.assertEqual(response.status_int, HTTPOk.code)
        # correct_answer = {'roles_users':
        #                       {'Can resign users from perspective editors': [user_id],
        #                        'Can create perspectives': [user_id],
        #                        'Can merge dictionaries and perspectives': [user_id],
        #                        'Can delete dictionary': [user_id],
        #                        'Can create dictionary roles and assign collaborators': [user_id],
        #                        'Can get dictionary role list': [user_id],
        #                        'Can edit dictionary options': [user_id]},
        #                   'roles_organizations':
        #                       {'Can resign users from perspective editors': [],
        #                        'Can create perspectives': [],
        #                        'Can merge dictionaries and perspectives': [],
        #                        'Can delete dictionary': [],
        #                        'Can create dictionary roles and assign collaborators': [],
        #                        'Can get dictionary role list': [],
        #                        'Can edit dictionary options': []}}
        # self.assertDictEqual(response.json, correct_answer)

    #     _________________________________________________________________________
    #     _________________________________________________________________________
    #     Tests on delete
    #     _________________________________________________________________________

        lang_ids = self.create_language('test_lang_del')
        dict_ids = self.create_dictionary('test_dict_del', lang_ids)
        persp_ids = self.create_perspective('test_persp_del', dict_ids)

        response = self.app.delete('/dictionary/%s/%s/perspective/%s/%s' %
                                   (dict_ids['client_id'], dict_ids['object_id'],
                                    persp_ids['client_id'], persp_ids['object_id']))
        self.assertEqual(response.status_int, HTTPOk.code)
        response = self.app.get('/dictionary/%s/%s/perspective/%s/%s' %
                                   (dict_ids['client_id'], dict_ids['object_id'],
                                    persp_ids['client_id'], persp_ids['object_id']),
                                status=HTTPNotFound.code)
        self.assertEqual(response.status_int, HTTPNotFound.code)

        response = self.app.delete('/dictionary/%s/%s' % (dict_ids['client_id'], dict_ids['object_id']))
        self.assertEqual(response.status_int, HTTPOk.code)
        response = self.app.get('/dictionary/%s/%s' % (dict_ids['client_id'], dict_ids['object_id']),
                                status=HTTPNotFound.code)
        self.assertEqual(response.status_int, HTTPNotFound.code)

        response = self.app.delete('/language/%s/%s' % (lang_ids['client_id'], lang_ids['object_id']))
        self.assertEqual(response.status_int, HTTPOk.code)
        response = self.app.get('/language/%s/%s' % (lang_ids['client_id'], lang_ids['object_id']),
                                status=HTTPNotFound.code)
        self.assertEqual(response.status_int, HTTPNotFound.code)

    #     _________________________________________________________________________
        # test logout
        self.create_language('test_logout')
        response = self.app.post('/logout')

        self.assertEqual(response.status_int, HTTPFound.code)
        response = self.app.post_json('/language', params={'translation_string': 'test_logout'},
                                     status=HTTPForbidden.code)
        self.assertEqual(response.status_int, HTTPForbidden.code)

    def test_dict_lang_tree(self):
        user_id = self.signup_common()
        self.login_common()
        root_ids = self.create_language('Корень')
        first_child = self.create_language('Первый ребенок', root_ids)
        second_child = self.create_language('Второй ребенок', root_ids)
        dict_root = self.create_dictionary('Словарь корня', root_ids, 'Published')
        dict_first = self.create_dictionary('Словарь первого ребенка', first_child, 'Published')
        dict_second = self.create_dictionary('Словарь второго ребенка', second_child, 'Published')
        persp_root = self.create_perspective('Root Perspective', dict_root, 'Published')
        persp_first = self.create_perspective('1st Perspective', dict_first, 'Published')
        persp_second = self.create_perspective('2nd Perspective', dict_second, 'Published')
        empty_lang = self.create_language('Пустой язык', first_child)
        many_dicts_lang = self.create_language('Язык с многими словарями', empty_lang)
        complete_emptyness = self.create_language('Абсолютная пустота', second_child)
        many_dicts = list()
        for i in range(10):
            many_dicts += [self.create_dictionary('Словарь №%s' % i, many_dicts_lang, 'Published')]
        many_persps = list()
        i = 0
        for dict_ids in many_dicts:
            i += 1
            many_persps += [self.create_perspective('Перспектива №%s' % i, dict_ids, 'Published')]
        response = self.app.post_json('/published_dictionaries', params = {})
        self.assertEqual(response.status_int, HTTPOk.code)
        # TODO: change from numbers to ids, returned in previous responses.
        correct_answer = {'dictionaries': [{'object_id': 1, 'parent_client_id': 5, 'translation': 'Словарь корня', 'status': 'Published', 'additional_metadata': None, 'translation_string': 'Словарь корня', 'client_id': 5, 'parent_object_id': 1}, {'object_id': 2, 'parent_client_id': 5, 'translation': 'Словарь первого ребенка', 'status': 'Published', 'additional_metadata': None, 'translation_string': 'Словарь первого ребенка', 'client_id': 5, 'parent_object_id': 2}, {'object_id': 3, 'parent_client_id': 5, 'translation': 'Словарь второго ребенка', 'status': 'Published', 'additional_metadata': None, 'translation_string': 'Словарь второго ребенка', 'client_id': 5, 'parent_object_id': 3}, {'object_id': 4, 'parent_client_id': 5, 'translation': 'Словарь №0', 'status': 'Published', 'additional_metadata': None, 'translation_string': 'Словарь №0', 'client_id': 5, 'parent_object_id': 5}, {'object_id': 5, 'parent_client_id': 5, 'translation': 'Словарь №1', 'status': 'Published', 'additional_metadata': None, 'translation_string': 'Словарь №1', 'client_id': 5, 'parent_object_id': 5}, {'object_id': 6, 'parent_client_id': 5, 'translation': 'Словарь №2', 'status': 'Published', 'additional_metadata': None, 'translation_string': 'Словарь №2', 'client_id': 5, 'parent_object_id': 5}, {'object_id': 7, 'parent_client_id': 5, 'translation': 'Словарь №3', 'status': 'Published', 'additional_metadata': None, 'translation_string': 'Словарь №3', 'client_id': 5, 'parent_object_id': 5}, {'object_id': 8, 'parent_client_id': 5, 'translation': 'Словарь №4', 'status': 'Published', 'additional_metadata': None, 'translation_string': 'Словарь №4', 'client_id': 5, 'parent_object_id': 5}, {'object_id': 9, 'parent_client_id': 5, 'translation': 'Словарь №5', 'status': 'Published', 'additional_metadata': None, 'translation_string': 'Словарь №5', 'client_id': 5, 'parent_object_id': 5}, {'object_id': 10, 'parent_client_id': 5, 'translation': 'Словарь №6', 'status': 'Published', 'additional_metadata': None, 'translation_string': 'Словарь №6', 'client_id': 5, 'parent_object_id': 5}, {'object_id': 11, 'parent_client_id': 5, 'translation': 'Словарь №7', 'status': 'Published', 'additional_metadata': None, 'translation_string': 'Словарь №7', 'client_id': 5, 'parent_object_id': 5}, {'object_id': 12, 'parent_client_id': 5, 'translation': 'Словарь №8', 'status': 'Published', 'additional_metadata': None, 'translation_string': 'Словарь №8', 'client_id': 5, 'parent_object_id': 5}, {'object_id': 13, 'parent_client_id': 5, 'translation': 'Словарь №9', 'status': 'Published', 'additional_metadata': None, 'translation_string': 'Словарь №9', 'client_id': 5, 'parent_object_id': 5}]}
        self.assertDictEqual(response.json, correct_answer)
        response = self.app.post_json('/published_dictionaries', params = {'group_by_lang':True})
        self.assertEqual(response.status_int, HTTPOk.code)
        correct_answer = [{'translation_string': 'Корень', 'client_id': 5, 'locale_exist': False, 'contains': [{'translation_string': 'Первый ребенок', 'client_id': 5, 'locale_exist': False, 'contains': [{'translation_string': 'Пустой язык', 'client_id': 5, 'locale_exist': False, 'contains': [{'translation_string': 'Язык с многими словарями', 'dicts': [{'parent_object_id': 5, 'translation_string': 'Словарь №0', 'client_id': 5, 'additional_metadata': None, 'parent_client_id': 5, 'translation': 'Словарь №0', 'object_id': 4, 'status': 'Published'}, {'parent_object_id': 5, 'translation_string': 'Словарь №1', 'client_id': 5, 'additional_metadata': None, 'parent_client_id': 5, 'translation': 'Словарь №1', 'object_id': 5, 'status': 'Published'}, {'parent_object_id': 5, 'translation_string': 'Словарь №2', 'client_id': 5, 'additional_metadata': None, 'parent_client_id': 5, 'translation': 'Словарь №2', 'object_id': 6, 'status': 'Published'}, {'parent_object_id': 5, 'translation_string': 'Словарь №3', 'client_id': 5, 'additional_metadata': None, 'parent_client_id': 5, 'translation': 'Словарь №3', 'object_id': 7, 'status': 'Published'}, {'parent_object_id': 5, 'translation_string': 'Словарь №4', 'client_id': 5, 'additional_metadata': None, 'parent_client_id': 5, 'translation': 'Словарь №4', 'object_id': 8, 'status': 'Published'}, {'parent_object_id': 5, 'translation_string': 'Словарь №5', 'client_id': 5, 'additional_metadata': None, 'parent_client_id': 5, 'translation': 'Словарь №5', 'object_id': 9, 'status': 'Published'}, {'parent_object_id': 5, 'translation_string': 'Словарь №6', 'client_id': 5, 'additional_metadata': None, 'parent_client_id': 5, 'translation': 'Словарь №6', 'object_id': 10, 'status': 'Published'}, {'parent_object_id': 5, 'translation_string': 'Словарь №7', 'client_id': 5, 'additional_metadata': None, 'parent_client_id': 5, 'translation': 'Словарь №7', 'object_id': 11, 'status': 'Published'}, {'parent_object_id': 5, 'translation_string': 'Словарь №8', 'client_id': 5, 'additional_metadata': None, 'parent_client_id': 5, 'translation': 'Словарь №8', 'object_id': 12, 'status': 'Published'}, {'parent_object_id': 5, 'translation_string': 'Словарь №9', 'client_id': 5, 'additional_metadata': None, 'parent_client_id': 5, 'translation': 'Словарь №9', 'object_id': 13, 'status': 'Published'}], 'client_id': 5, 'translation': 'Язык с многими словарями', 'object_id': 5, 'locale_exist': False}], 'translation': 'Пустой язык', 'object_id': 4, 'dicts': []}], 'translation': 'Первый ребенок', 'object_id': 2, 'dicts': [{'parent_object_id': 2, 'translation_string': 'Словарь первого ребенка', 'client_id': 5, 'additional_metadata': None, 'parent_client_id': 5, 'translation': 'Словарь первого ребенка', 'object_id': 2, 'status': 'Published'}]}, {'translation_string': 'Второй ребенок', 'dicts': [{'parent_object_id': 3, 'translation_string': 'Словарь второго ребенка', 'client_id': 5, 'additional_metadata': None, 'parent_client_id': 5, 'translation': 'Словарь второго ребенка', 'object_id': 3, 'status': 'Published'}], 'client_id': 5, 'translation': 'Второй ребенок', 'object_id': 3, 'locale_exist': False}], 'translation': 'Корень', 'object_id': 1, 'dicts': [{'parent_object_id': 1, 'translation_string': 'Словарь корня', 'client_id': 5, 'additional_metadata': None, 'parent_client_id': 5, 'translation': 'Словарь корня', 'object_id': 1, 'status': 'Published'}]}]
        self.assertListEqual(response.json, correct_answer)
        response = self.app.get('/perspectives')
        self.assertEqual(response.status_int, HTTPOk.code)
        correct_answer = {'perspectives': [{'is_template': True, 'translation': 'Lingvodoc desktop version', 'parent_client_id': 1, 'translation_string': 'Lingvodoc desktop version', 'additional_metadata': None, 'status': 'Service', 'object_id': 1, 'client_id': 1, 'parent_object_id': 1, 'marked_for_deletion': False}, {'is_template': True, 'translation': 'Regular dictionary', 'parent_client_id': 1, 'translation_string': 'Regular dictionary', 'additional_metadata': None, 'status': 'Service', 'object_id': 2, 'client_id': 1, 'parent_object_id': 1, 'marked_for_deletion': False}, {'is_template': True, 'translation': 'Morhological dictionary', 'parent_client_id': 1, 'translation_string': 'Morhological dictionary', 'additional_metadata': None, 'status': 'Service', 'object_id': 3, 'client_id': 1, 'parent_object_id': 1, 'marked_for_deletion': False}, {'is_template': False, 'translation': 'Root Perspective', 'parent_client_id': 5, 'translation_string': 'Root Perspective', 'additional_metadata': '{}', 'status': 'Published', 'object_id': 1, 'client_id': 5, 'parent_object_id': 1, 'marked_for_deletion': False}, {'is_template': False, 'translation': '1st Perspective', 'parent_client_id': 5, 'translation_string': '1st Perspective', 'additional_metadata': '{}', 'status': 'Published', 'object_id': 2, 'client_id': 5, 'parent_object_id': 2, 'marked_for_deletion': False}, {'is_template': False, 'translation': '2nd Perspective', 'parent_client_id': 5, 'translation_string': '2nd Perspective', 'additional_metadata': '{}', 'status': 'Published', 'object_id': 3, 'client_id': 5, 'parent_object_id': 3, 'marked_for_deletion': False}, {'is_template': False, 'translation': 'Перспектива №1', 'parent_client_id': 5, 'translation_string': 'Перспектива №1', 'additional_metadata': '{}', 'status': 'Published', 'object_id': 4, 'client_id': 5, 'parent_object_id': 4, 'marked_for_deletion': False}, {'is_template': False, 'translation': 'Перспектива №2', 'parent_client_id': 5, 'translation_string': 'Перспектива №2', 'additional_metadata': '{}', 'status': 'Published', 'object_id': 5, 'client_id': 5, 'parent_object_id': 5, 'marked_for_deletion': False}, {'is_template': False, 'translation': 'Перспектива №3', 'parent_client_id': 5, 'translation_string': 'Перспектива №3', 'additional_metadata': '{}', 'status': 'Published', 'object_id': 6, 'client_id': 5, 'parent_object_id': 6, 'marked_for_deletion': False}, {'is_template': False, 'translation': 'Перспектива №4', 'parent_client_id': 5, 'translation_string': 'Перспектива №4', 'additional_metadata': '{}', 'status': 'Published', 'object_id': 7, 'client_id': 5, 'parent_object_id': 7, 'marked_for_deletion': False}, {'is_template': False, 'translation': 'Перспектива №5', 'parent_client_id': 5, 'translation_string': 'Перспектива №5', 'additional_metadata': '{}', 'status': 'Published', 'object_id': 8, 'client_id': 5, 'parent_object_id': 8, 'marked_for_deletion': False}, {'is_template': False, 'translation': 'Перспектива №6', 'parent_client_id': 5, 'translation_string': 'Перспектива №6', 'additional_metadata': '{}', 'status': 'Published', 'object_id': 9, 'client_id': 5, 'parent_object_id': 9, 'marked_for_deletion': False}, {'is_template': False, 'translation': 'Перспектива №7', 'parent_client_id': 5, 'translation_string': 'Перспектива №7', 'additional_metadata': '{}', 'status': 'Published', 'object_id': 10, 'client_id': 5, 'parent_object_id': 10, 'marked_for_deletion': False}, {'is_template': False, 'translation': 'Перспектива №8', 'parent_client_id': 5, 'translation_string': 'Перспектива №8', 'additional_metadata': '{}', 'status': 'Published', 'object_id': 11, 'client_id': 5, 'parent_object_id': 11, 'marked_for_deletion': False}, {'is_template': False, 'translation': 'Перспектива №9', 'parent_client_id': 5, 'translation_string': 'Перспектива №9', 'additional_metadata': '{}', 'status': 'Published', 'object_id': 12, 'client_id': 5, 'parent_object_id': 12, 'marked_for_deletion': False}, {'is_template': False, 'translation': 'Перспектива №10', 'parent_client_id': 5, 'translation_string': 'Перспектива №10', 'additional_metadata': '{}', 'status': 'Published', 'object_id': 13, 'client_id': 5, 'parent_object_id': 13, 'marked_for_deletion': False}]}
        self.assertDictEqual(response.json, correct_answer)
        # print(response.json)

    def test_user_blobs(self):
        import hashlib
        self.signup_common()
        self.login_common()
        first_hash = hashlib.md5(open("test_user_blobs.pdf", 'rb').read()).hexdigest()
        response = self.app.post('/blob', params = {'data_type':'pdf'},
                                 upload_files=([('blob', 'test_user_blobs.pdf')]))
        self.assertEqual(response.status_int, HTTPOk.code)
        blob_ids = response.json
        response = self.app.get('/blobs/%s/%s' % (blob_ids['client_id'],
                                                          blob_ids['object_id']))
        self.assertEqual(response.status_int, HTTPOk.code)
        file_response = self.app.get(response.json['content'])
        second_hash = hashlib.md5(file_response.body).hexdigest()
        self.assertEqual(first_hash, second_hash)

class TestHelperFuncs(unittest.TestCase):

    def test_dict_diff_empty(self):
        d1 = {}
        d2 = {}
        self.assertEqual(dict_diff(d1, d2), True)

    def test_dict_diff_not_eq(self):
        d1 = {'a':'b'}
        d2 = {'b':'a'}
        self.assertNotEqual(dict_diff(d1, d2), True)

    def test_dict_diff_with_dicts_help(self):
        d1 =  {'b':'c','d':'e'}
        d2 = {'d':'e','b':'c'}
        self.assertEqual(dict_diff(d1, d2), True)

    def test_dict_diff_with_dicts(self):
        d1 = {'a': {'b':'c','d':'e'}}
        d2 = {'a':  {'d':'e','b':'c'}}
        self.assertEqual(dict_diff(d1, d2), True)

    def test_dict_diff_with_lists(self):
        d1 = {'a': {'b':'c','d':'e'}, 'f':['g', {'i':'j', 'k':'l', 'm':'n', 'o':'p'}, 'q']}
        d2 = {'a':  {'d':'e','b':'c'}, 'f':['g', {'i':'j', 'o':'p', 'k':'l', 'm':'n'}, 'q']}
        self.assertEqual(dict_diff(d1, d2), True)

    def test_dict_diff_with_lists_not_eq(self):
        d1 = {'a': {'b':'c','d':'e'}, 'f':['q', {'i':'j', 'k':'l', 'm':'n', 'o':'p'}, 'g']}
        d2 = {'a':  {'d':'e','b':'c'}, 'f':['g', {'i':'j', 'o':'p', 'k':'l', 'm':'n'}, 'q']}
        self.assertNotEqual(dict_diff(d1, d2), True)

    def test_dict_diff_not_eq_2(self):
        d1 = {'is_template': True, 'client_id': 3, 'parent_object_id': 1, 'object_id': 1, 'status': 'WiP', 'translation': 'new_translation', 'translation_string': 'test_persp', 'additional_metadata': '{}', 'marked_for_deletion': False, 'parent_client_id': 1}
        d2 = {'client_id': 3, 'object_id': 1,
                          'locale_exist': False, 'translation': 'new_translation',
                          'parent_client_id': 1,
                          'translation_string': 'test_child',
                          'parent_object_id': 1}
        self.assertNotEqual(dict_diff(d1, d2), True)

    def test_dict_diff_set_like(self):
        d1 = {'words': [{'lexical_entry': {'came_from': None, 'object_id': 2, 'parent_client_id': 5, 'client_id': 11, 'level': 'lexicalentry', 'contains': [{'marked_for_deletion': False, 'published': False, 'parent_object_id': 2, 'locale_id': None, 'parent_client_id': 11, 'contains': None, 'entity_type': 'Etymology', 'level': 'groupingentity', 'object_id': 1, 'additional_metadata': None, 'content': 'Wed Feb 10 14:26:14 2016G6599C1A8X', 'client_id': 11}, {'marked_for_deletion': False, 'published': False, 'parent_object_id': 2, 'locale_id': 1, 'parent_client_id': 11, 'contains': None, 'entity_type': 'Word', 'level': 'leveloneentity', 'object_id': 2, 'additional_metadata': None, 'content': "grouping word {'object_id': 2, 'client_id': 11}", 'client_id': 11}], 'published': False, 'marked_for_deletion': False, 'parent_object_id': 1}}, {'lexical_entry': {'came_from': None, 'object_id': 3, 'parent_client_id': 5, 'client_id': 11, 'level': 'lexicalentry', 'contains': [{'marked_for_deletion': False, 'published': False, 'parent_object_id': 3, 'locale_id': None, 'parent_client_id': 11, 'contains': None, 'entity_type': 'Etymology', 'level': 'groupingentity', 'object_id': 2, 'additional_metadata': None, 'content': 'Wed Feb 10 14:26:14 2016G6599C1A8X', 'client_id': 11}, {'marked_for_deletion': False, 'published': False, 'parent_object_id': 3, 'locale_id': 1, 'parent_client_id': 11, 'contains': None, 'entity_type': 'Word', 'level': 'leveloneentity', 'object_id': 3, 'additional_metadata': None, 'content': "grouping word {'object_id': 3, 'client_id': 11}", 'client_id': 11}], 'published': False, 'marked_for_deletion': False, 'parent_object_id': 1}}]}
        d2 = {'words': [{'lexical_entry': {'came_from': None, 'marked_for_deletion': False, 'parent_client_id': 5, 'parent_object_id': 1, 'level': 'lexicalentry', 'object_id': 2, 'published': False, 'contains': [{'contains': None, 'published': False, 'parent_object_id': 2, 'marked_for_deletion': False, 'locale_id': 1, 'parent_client_id': 11, 'entity_type': 'Word', 'level': 'leveloneentity', 'object_id': 2, 'additional_metadata': None, 'content': "grouping word {'object_id': 2, 'client_id': 11}", 'client_id': 11}, {'contains': None, 'published': False, 'parent_object_id': 2, 'marked_for_deletion': False, 'locale_id': None, 'parent_client_id': 11, 'entity_type': 'Etymology', 'level': 'groupingentity', 'object_id': 1, 'additional_metadata': None, 'content': 'Wed Feb 10 13:50:08 2016MNAZGRV22A', 'client_id': 11}], 'client_id': 11}}, {'lexical_entry': {'came_from': None, 'marked_for_deletion': False, 'parent_client_id': 5, 'parent_object_id': 1, 'level': 'lexicalentry', 'object_id': 3, 'published': False, 'contains': [{'contains': None, 'published': False, 'parent_object_id': 3, 'marked_for_deletion': False, 'locale_id': 1, 'parent_client_id': 11, 'entity_type': 'Word', 'level': 'leveloneentity', 'object_id': 3, 'additional_metadata': None, 'content': "grouping word {'object_id': 3, 'client_id': 11}", 'client_id': 11}, {'contains': None, 'published': False, 'parent_object_id': 3, 'marked_for_deletion': False, 'locale_id': None, 'parent_client_id': 11, 'entity_type': 'Etymology', 'level': 'groupingentity', 'object_id': 2, 'additional_metadata': None, 'content': 'Wed Feb 10 13:50:08 2016MNAZGRV22A', 'client_id': 11}], 'client_id': 11}}]}

        self.assertEqual(dict_diff(d1, d2, stop_words=['content'], set_like=True), True)
<|MERGE_RESOLUTION|>--- conflicted
+++ resolved
@@ -293,14 +293,8 @@
             # response = self.app.get('/dictionary/%s/%s/state' % (dict_ids['client_id'], dict_ids['object_id']))
             if response.json['status'].lower() == 'published':
                 break
-<<<<<<< HEAD
-            sleep(10)
-        response = self.app.get('/dictionary/%s/%s/perspectives' % (dict_ids['client_id'], dict_ids['object_id']))
-        persp_ids = response.json['perspectives'][0]
-=======
 
             sleep(60)
->>>>>>> 6ba2f33a
         return dict_ids, persp_ids
 
 
