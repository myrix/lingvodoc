--- conflicted
+++ resolved
@@ -49,16 +49,9 @@
         :return:
         """
         self.cache = redis
-<<<<<<< HEAD
-        # self.DBSession = dbsession
-        self.DBSession = scoped_session(sessionmaker(extension=ZopeTransactionExtension()))
-
-    def get(self, keys = None, objects = dict(), DBSession = None):
-=======
-        # self.DBSession = scoped_session(sessionmaker(extension=ZopeTransactionExtension()))
+ # self.DBSession = scoped_session(sessionmaker(extension=ZopeTransactionExtension()))
 
     def get(self, keys = None, objects = dict(), DBSession=None, keep_dims=False):
->>>>>>> 4b4107d1
         """
         Gets objects from cache and database, if needed
 
@@ -151,11 +144,7 @@
 
 
     # TODO: add try/catch handlers.
-<<<<<<< HEAD
-    def set(self, key = None, value = None, key_value = None, objects = list(), transaction = False, DBSession = None):
-=======
     def set(self, key = None, value = None, key_value = None, objects = list(), transaction = False, DBSession=None):
->>>>>>> 4b4107d1
         """
         Inserts objects to cache and database
 
@@ -181,16 +170,10 @@
             )
 
 
-<<<<<<< HEAD
-        if not DBSession:
-            err_msg = 'DBSession cannot be None'
-            log.error(err_msg)
-=======
 
         if DBSession is None:
             log.error("Missing DBSession parameter in CACHE.get()")
             return None
->>>>>>> 4b4107d1
         if transaction:
             try:
                 accepted_for_caching = dict(
