import logging
from configparser import (
    ConfigParser,
    NoSectionError
)

from sqlalchemy import engine_from_config
from pyramid.authentication import AuthTktAuthenticationPolicy
from pyramid.authorization import ACLAuthorizationPolicy

from .models import (
    DBSession,
    Base,
)
from lingvodoc.cache.caching import (
    initialize_cache
)
from .acl import (
    groupfinder
)
import multiprocess

# def add_route_custom(config, name, pattern, api_version=[]):

#     for api in api_version:
#         config.add_route(name=%s %s, pattern="%s/%s" % (api_version, pattern))

def configure_routes(config):
    """
    This function registers views from .views for pyramid event loop. Actually all listed items here is our
    'site-map' for:

    1) web-views (html+javascript) - will be marked as 'web-view'
    2) REST API - will be marked as 'API'
    3) internal calls for frontend (in most cases it's API but not always). If it's not API part, will be marked
       separately. Will be marked as 'internal'
    """
    # version = ''
    # prefix = 'v2'
    # config.add_route(name='%stesting_version' % version, pattern='/%stesting_version' % version)
    # config.add_view(view='lingvodoc.views.' + prefix + '.views.testing_add_view', route_name='%stesting_version' % version, renderer='json')
    #
    # version = 'v2/'
    # prefix = 'v2'
    # config.add_route(name='%stesting_version' % version, pattern='/%stesting_version' % version)
    # config.add_view(view='lingvodoc.views.' + prefix + '.views.testing_add_view', route_name='%stesting_version' % version, renderer='json')
    #
    # version = 'v3/'
    # prefix = 'v3'
    # config.add_route(name='%stesting_version' % version, pattern='/%stesting_version' % version)
    # config.add_view(view='lingvodoc.views.' + prefix + '.views.testing_add_view', route_name='%stesting_version' % version, renderer='json')
    #
    # version = ''
    # prefix = 'v2'
    # config.add_route(name='%stesting_decorator' % version, pattern='/%stesting_decorator' % version)
    # version = 'v2/'
    # prefix = 'v2'
    # config.add_route(name='%stesting_decorator' % version, pattern='/%stesting_decorator' % version)
    version = 'v3/'
    prefix = 'v3'
    config.add_route(name='%stesting_graphene' % version, pattern='/%stesting_graphene' % version)



    # web-view #GET
    config.add_route(name='main', pattern='/')

    # web-view #GET && POST
    # registration page
    config.add_route(name='signup', pattern='/signup')

    # web-view #GET
    # login page
    config.add_route(name='login', pattern='/login')  # tested

    # API #POST
    # this is the same operation as login - but params are sent via json
    config.add_route(name='signin', pattern='/signin')

    config.add_route(name='create_grant', pattern='/grant',
                     factory='lingvodoc.models.GrantAcl')
    config.add_route(name='grant', pattern='/grant/{id}',
                     factory='lingvodoc.models.GrantAcl')
    config.add_route(name='all_grants', pattern='/all_grants')
    config.add_route(name='home_page_text', pattern='/home_page_text')


    config.add_route(name='userrequest', pattern='/userrequest/{id}')
    config.add_route(name='get_current_userrequests', pattern='/get_current_userrequests')
    config.add_route(name='accept_userrequest', pattern='/accept_userrequest/{id}')
    config.add_route(name='get_grant_permission', pattern='/get_grant_permission/{id}')
    config.add_route(name='participate_org', pattern='/participate_org/{id}')
    config.add_route(name='administrate_org', pattern='/administrate_org/{id}')
    config.add_route(name='add_dictionary_to_grant', pattern='add_dictionary_to_grant')

    # config.add_route(name='create_grant', pattern='/grant')


    config.add_route(name='desk_signin', pattern='/signin/desktop')
    config.add_route(name='sync_signin', pattern='/signin/sync')
    config.add_route(name='cheatlogin', pattern='/cheatlogin')

    config.add_route(name='basic_sync', pattern='/sync/basic')
    config.add_route(name='all_toc', pattern='/sync/toc')
    config.add_route(name='diff_server', pattern='/sync/difference/server')
    config.add_route(name='diff_group_server', pattern='/sync/difference/server/group')
    config.add_route(name='diff_desk', pattern='/sync/difference')
    config.add_route(name='basic_sync_server', pattern='/sync/basic/server')
    config.add_route(name='delete_sync_server', pattern='/sync/delete/server')
    config.add_route(name='basic_sync_desktop', pattern='/sync/basic/desktop')
    config.add_route(name='download_dictionary', pattern='/sync/download')
    config.add_route(name='download_all', pattern='/sync/all')
    config.add_route(name='new_client', pattern='/sync/client')
    config.add_route(name='new_client_server', pattern='/sync/client/server')
    config.add_route(name='check_version', pattern='/sync/version')
    config.add_route(name='version', pattern='/version')
    config.add_route(name='create_group', pattern='/group',
                     factory='lingvodoc.models.AuthenticatedAcl')

    # web-view #POST
    config.add_route(name='logout', pattern='/logout')  # tested

    # web-view #GET
    config.add_route(name='dashboard', pattern='/dashboard')

    # web-view #GET
    config.add_route(name='profile', pattern='/profile')

    # web-view #GET
    config.add_route(name='languages', pattern='/languages/map')

    # web-view #GET
    config.add_route(name='maps', pattern='/dashboard/maps')

    # API #GET && PUT && DELETE
    # Gets/puts info about language
    config.add_route(name='language', pattern='/language/{client_id}/{object_id}',
                     factory='lingvodoc.models.LanguageAcl')  # tested

    # API #POST
    # Convert blob
    config.add_route(name='convert', pattern='/convert/blob')  # TODO: when ready test

    # API #POST
    # Convert markup
    config.add_route(name='convert_markup', pattern='/convert/markup')  # TODO: test

    # API #POST
    # Create language
    config.add_route(name='create_language', pattern='/language',
                     factory='lingvodoc.models.LanguageAcl')  # tested

    # API #GET
    # view languages list
    config.add_route(name='get_languages', pattern='/languages')  # tested

    # API #GET
    # Dictionaries list. The following filters should be supported:
    # 1. Filter by:
    #    a) User created
    #    b) User participated
    #    c) Organization participated
    #    d) By language group (all the languages that point to the given one). Need to build a lang tree here.
    config.add_route('dictionaries', 'dictionaries')

    config.add_route(name='published_dictionaries', pattern='/published_dictionaries')  # tested
    config.add_route(name='published_dictionaries_desktop', pattern='/published_dictionaries/desktop')  # tested

    # API #GET
    # Returns simplified rights on perspectives
    config.add_route(name='permissions_on_perspectives', pattern='/permissions/perspectives')
    config.add_route(name='permissions_on_perspectives_desktop', pattern='/permissions/perspectives/desktop')


# API #GET
    # Perspective list
    # 1. Filter by:
    #    a) template (param is_template=true/false)
    #    b) state  (param state=<state>)
    config.add_route('all_perspectives', '/perspectives')
    config.add_route('all_perspectives_desktop', '/perspectives/desktop')
    config.add_route('all_perspectives_meta', '/perspectives_meta')

    # API #GET
    config.add_route('users', '/users')  # tested
    config.add_route(name='change_user_password',
                     pattern='/users/{login}',
                     factory='lingvodoc.models.AdminAcl')  # new

    # web-view
    config.add_route(name='new_dictionary', pattern='/create_dictionary')

    # API #POST
    # Creating dictionary
    config.add_route(name='create_dictionary', pattern='/dictionary',
                     factory='lingvodoc.models.DictionaryAcl')  # tested

    # API #GET && PUT && DELETE
    # Gets/puts info about dictionary (name/additional authors/etc)
    config.add_route(name='dictionary', pattern='/dictionary/{client_id}/{object_id}',
                     factory='lingvodoc.models.DictionaryAcl')  # tested
    config.add_route(name='dictionary_copy', pattern='/dictionary/{client_id}/{object_id}/copy',
                     factory='lingvodoc.models.DictionaryAcl')  # not done yet

    config.add_route(name='dictionary_info',
                     pattern='/dictionary/{client_id}/{object_id}/info',
                     factory='lingvodoc.models.DictionaryAcl')

    # API #DELETE
    config.add_route(name='dictionary_delete', pattern='/dictionary/{client_id}/{object_id}/delete',
                     factory='lingvodoc.models.DictionaryAcl')  # TODO: ?test? impossible with current test paradigm

    # web-view
    config.add_route(name='organizations', pattern='/organizations')

    # API #GET
    config.add_route(name='organization_list', pattern='/organization_list')  # TODO: ?test


    # API #POST
    # Creating organization
    config.add_route(name='create_organization', pattern='/organization')  # ?TODO: ?test

    # API #GET && PUT && DELETE
    # Gets/puts info about organization
    config.add_route(name='organization', pattern='/organization/{organization_id}')  # TODO: ?test

    # API #GET && POST && DELETE
    # Gets, creates and deletes roles related to dictionary (for now: who can create and modify perspectives)
    # Request format: {[user id: <user_id>, role_name: <role_name>]}. Get request is empty and returns list of roles.
    config.add_route(name='dictionary_roles',
                     pattern='/dictionary/{client_id}/{object_id}/roles',
                     factory='lingvodoc.models.DictionaryRolesAcl')  # tested (except delete?)

    # API #GET && PUT
    # Change visibility state for dictionary. States are: 'frozen', 'WiP', 'published', 'merging'
    config.add_route(name='dictionary_status',
                     pattern='/dictionary/{client_id}/{object_id}/state',
                     factory='lingvodoc.models.DictionaryStatusAcl')  # tested

    # API #GET && PUT && DELETE
    # Gets/puts info about perspective.
    # Future note: PUT & DELETE should work on-server only.
    config.add_route(name='perspective',
                     pattern='/dictionary/{dictionary_client_id}/{dictionary_object_id}/'
                             'perspective/{perspective_client_id}/{perspective_object_id}',
                     factory='lingvodoc.models.PerspectiveAcl')  # tested
    config.add_route(name='perspective_outside',
                     pattern='perspective/{perspective_client_id}/{perspective_object_id}',
                     factory='lingvodoc.models.PerspectiveAcl')  # tested
    # API #POST
    # creates hash in metadata on objects
    config.add_route(name='perspective_hash',
                     pattern='/dictionary/{dictionary_client_id}/{dictionary_object_id}/'
                             'perspective/{perspective_client_id}/{perspective_object_id}/hash',
                     factory='lingvodoc.models.AdminAcl')  # TODO: ?test? only was used one time

    config.add_route(name='dangerous_perspectives_hash',
                     pattern='/perspectives/hash',
                     factory='lingvodoc.models.AdminAcl')  # TODO: ?test? same as above
    # API #GET && PUT && DELETE
    # {<some_data_name>:{"type""<datatype>, "content":<content>},}
    # for geo: {"location":{"type":"location", "content":{"lat":<lat>, "lng":<lng>}}}
    # for info:{"info":{"type":"list",
    #           "content":[{"info":{"type":"blob",
    #                               "content":{"client_id":<client_id>, "object_id":<object_id>}
    #                              }
    #                      },
    #                     ]
    #                  }
    #          }
    config.add_route(name='perspective_meta',
                     pattern='/dictionary/{dictionary_client_id}/{dictionary_object_id}/'
                             'perspective/{perspective_client_id}/{perspective_object_id}/meta',
                     factory='lingvodoc.models.PerspectiveAcl')  # tested

    config.add_route(name='perspective_tree',
                     pattern='/dictionary/{dictionary_client_id}/{dictionary_object_id}/'
                             'perspective/{perspective_client_id}/{perspective_object_id}/tree',
                     factory='lingvodoc.models.PerspectiveAcl')  # tested (?)
    config.add_route(name='perspective_outside_tree',
                     pattern='perspective/{perspective_client_id}/{perspective_object_id}/tree',
                     factory='lingvodoc.models.PerspectiveAcl')  # tested (?)

    config.add_route(name='perspective_info',
                     pattern='/dictionary/{dictionary_client_id}/{dictionary_object_id}/'
                             'perspective/{perspective_client_id}/{perspective_object_id}/info',
                     factory='lingvodoc.models.PerspectiveAcl')

    # config.add_route(name='test',
    #                  pattern='/test',
    #                  factory='lingvodoc.models.ApproveAllAcl')  # tested
    # API #POST
    # Creating perspective
    config.add_route(name='create_perspective',
                     pattern='/dictionary/{dictionary_client_id}/{dictionary_object_id}/'
                             'perspective',
                     factory='lingvodoc.models.PerspectiveCreateAcl')  # tested
    config.add_route(name='complex_create',
                     pattern='/dictionary/{dictionary_client_id}/{dictionary_object_id}/'
                             'complex_create',
                     factory='lingvodoc.models.PerspectiveCreateAcl')  # tested

    # API #GET
    # list perspectives
    config.add_route(name='perspectives',
                     pattern='/dictionary/{dictionary_client_id}/{dictionary_object_id}/'
                             'perspectives')  # tested TODO: recheck

    # API #GET && POST && DELETE
    # Gets, creates and deletes roles related to dictionary (for now: who can create entities, view entities, create
    # publisher-entities)
    # Request format: {[user id: <user_id>, role_name: <role_name>]}. Get request is empty and returns list of
    # roles and users that they are assigned.
    config.add_route(name='perspective_roles',
                     pattern='/dictionary/{client_id}/{object_id}/'
                             'perspective/{perspective_client_id}/{perspective_object_id}/roles',
                     factory='lingvodoc.models.PerspectiveRolesAcl')

    # API #GET && PUT
    # Get or change visibility state for perspective. States are: 'frozen', 'WiP', 'published'
    config.add_route(name='perspective_status',
                     pattern='/dictionary/{dictionary_client_id}/{dictionary_object_id}'
                             '/perspective/{perspective_client_id}/{perspective_object_id}/state',
                     factory='lingvodoc.models.PerspectiveStatusAcl')  # tested

    # API #GET && POST && DELETE
    # Configuring columns in perspective table.
    # Example response:
    #   { 'fields: [ {'entity_type': 'protoform', 'data_type': 'text', 'status': 'enabled'},
    #                {'entity_type': 'transcription', 'data_type': 'text', 'status': 'enabled'},
    #                {'entity_type': 'translation', 'data_type': 'text', 'status': 'enabled'},
    #                {'entity_type': 'sound', 'data_type': 'sound', 'status': 'enabled', 'contains':
    #                  [{'entity_type': 'praat', 'data_type': 'markup', 'status': 'enabled'}]
    #                },
    #                {'entity_type': 'paradigm_protoform', 'data_type': 'text', 'status': 'enabled', 'group': 'paradigm'},
    #                {'entity_type': 'paradigm_transcription', 'data_type': 'text', 'status': 'enabled', 'group': 'paradigm'},
    #                {'entity_type': 'paradigm_translation', 'data_type': 'text', 'status': 'enabled', 'group': 'paradigm'},
    #                {'entity_type': 'paradigm_sound', 'data_type': 'sound', 'status': 'enabled', 'contains':
    #                  [{'entity_type': 'paradigm_praat', 'data_type': 'markup', 'status': 'enabled'}]
    #                },
    #                {'entity_type': 'etymology', 'data_type': 'grouping_tag', 'status': 'enabled'}
    #              ]
    #   }
    # Request format is the same:
    #  {fields: [{entity_type: <entity_type>, data_type:<text|img|sound|markup|grouping_tag>,
    #             status: <enabled|disabled>}, contains: [{}], group: <grouping_button_localization_str>]
    config.add_route(name='perspective_fields',
                     pattern='/dictionary/{dictionary_client_id}/{dictionary_object_id}'
                             '/perspective/{perspective_client_id}/{perspective_object_id}/fields',
                     factory='lingvodoc.models.PerspectiveAcl')  # tested (except delete, because it not used anywhere(?))
    config.add_route(name='create_persp_to_field',
                     pattern='/dictionary/{dictionary_client_id}/{dictionary_object_id}'
                             '/perspective/{perspective_client_id}/{perspective_object_id}/field',
                     factory='lingvodoc.models.PerspectiveAcl')

    config.add_route(name='create_field',
                     pattern='/field',
                     factory='lingvodoc.models.ApproveAllAcl')  # todo: acl
    config.add_route(name='field',
                     pattern='/field/{client_id}/{object_id}',
                     factory='lingvodoc.models.ApproveAllAcl')  # todo: acl
    config.add_route(name='fields',
                     pattern='/fields',
                     factory='lingvodoc.models.ApproveAllAcl')  # todo: acl
    config.add_route(name='all_statuses',
                     pattern='/all_statuses',
                     factory='lingvodoc.models.ApproveAllAcl')  # todo: acl
    config.add_route(name='all_locales',
                     pattern='/all_locales',
                     factory='lingvodoc.models.ApproveAllAcl')  # todo: acl
    config.add_route(name='all_locales_desktop',
                     pattern='/all_locales_desktop',
                     factory='lingvodoc.models.ApproveAllAcl')  # todo: acl
    config.add_route(name='all_data_types',
                     pattern='/all_data_types',
                     factory='lingvodoc.models.ApproveAllAcl')  # todo: acl

    # API #POST
    # should be done with standard form enctype="multipart/form-data"
    config.add_route(name="upload_user_blob",
                     pattern="/blob")

    # seems to be redundant
    # not anymore
    # API #GET
    # no params, returns file
    config.add_route(name="get_user_blob",
                     pattern="/blobs/{client_id}/{object_id}", request_method='GET')
    # API #GET
    # no params, lists only own blobs
    config.add_route(name="list_user_blobs",
                     pattern="/blobs",
                     factory='lingvodoc.models.AuthenticatedAcl')

    # TODO: LOCALES!
    # API #GET && DELETE
    # [{'entity_type': '<entity_type>', 'parent_object_id': <parent_object_id>, 'parent_client_id': <parent_client_id>,
    # 'content': <'content'>, 'locale_id': <locale_id>}]
    config.add_route(name='get_entity', pattern='/entity/{client_id}/{object_id}',
                     factory='lingvodoc.models.PerspectiveEntityAcl')
    config.add_route(name='get_entity_indict', pattern='/dictionary/'
                                                       '{dictionary_client_id}/{dictionary_object_id}'
                                                       '/perspective/'
                                                       '{perspective_client_id}/{perspective_object_id}/'
                                                       'lexical_entry/'
                                                       '{lexical_entry_client_id}/{lexical_entry_object_id}/'
                                                       'entity/'
                                                       '{client_id}/{object_id}',
                     factory='lingvodoc.models.PerspectiveEntityAcl')  # tested (no del)

    # API #GET && DELETE
    # {entity_type: <entity_type>, content: <tag>, connections: [{object_id: <obj_id>, client_id: <cl_id>}
    config.add_route(name='get_group_entity', pattern='/group_entity/{client_id}/{object_id}',
                     factory='lingvodoc.models.LexicalViewAcl')  # tested (no del)
    # tags are different there and in connected words

    # API #GET
    # GET parameter: entity_type = <type> (e.g: "etymology")
    config.add_route(name='get_connected_words', pattern='/lexical_entry/{client_id}/{object_id}/connected',
                     factory='lingvodoc.models.PerspectiveEntityAcl')  # tested (no del)
    config.add_route(name='get_connected_words_indict', pattern='/dictionary/'
                                                                '{dictionary_client_id}/{dictionary_object_id}'
                                                                '/perspective/'
                                                                '{perspective_client_id}/{perspective_object_id}/'
                                                                'lexical_entry/'
                                                                '{client_id}/{object_id}/'
                                                                'connected',
                     factory='lingvodoc.models.PerspectiveEntityAcl')  # tested

    # API #POST (TODO: change to PATCH method later)
    # {entity_type: <entity_type>, content: <tag>, connections: [{object_id: <obj_id>, client_id: <cl_id>}
    config.add_route(name='add_group_entity', pattern='/group_entity',
                     factory='lingvodoc.models.PerspectiveEntityAcl')  # tested
    config.add_route(name='bulk_group_entities', pattern='/group_entity/bulk',
                     factory='lingvodoc.models.ApproveAllAcl')
    config.add_route(name='add_group_indict', pattern='/dictionary/'
                                                      '{dictionary_client_id}/{dictionary_object_id}'
                                                      '/perspective/'
                                                      '{perspective_client_id}/{perspective_object_id}/'
                                                      'lexical_entry/'
                                                      'connect',
                     factory='lingvodoc.models.PerspectiveEntityAcl')  # tested

    # API #GET
    # like
    # perspective_client_id
    # perspective_object_id
    config.add_route(name='basic_search', pattern='/basic_search')  # TODO: test

    # API #POST
    # {"searchstrings":[{"searchstring":<searchstring>, "entity_type":<entity_type>, "search_by_or":true/false},
    #                  ],
    #  "perspectives":[{"client_id":<persp_client_id>,"object_id":<persp_object_id>},
    #                 ]
    #   "adopted":True/False,
    #   "adopted_type":<entity_type_where_to_search_if_lexical_entry_is_adopted>,
    #   "count":True/False,
    #   "with_etimology":True/False}
    config.add_route(name='advanced_search', pattern='/advanced_search')  # TODO: test

    # API #GET
    # like
    config.add_route(name='entity_metadata_search', pattern='/meta_search')  # TODO: test

    # API #POST
    # no parameters needed.
    # ids are returned.
    config.add_route(name='create_lexical_entry', pattern='/dictionary/{dictionary_client_id}/{dictionary_object_id}'
                                                          '/perspective/{perspective_client_id}/{perspective_object_id}/'
                                                          'lexical_entry',
                     factory='lingvodoc.models.LexicalEntriesEntitiesAcl')  # tested

    config.add_route(name='create_lexical_entry_bulk',
                     pattern='/dictionary/{dictionary_client_id}/{dictionary_object_id}'
                             '/perspective/{perspective_client_id}/{perspective_object_id}/'
                             'lexical_entries',
                     factory='lingvodoc.models.LexicalEntriesEntitiesAcl')  # tested

    # API #POST
    # {'entity_type': <entity_type>, 'content': <content>, 'locale_id': <locale_id>, 'metadata': <metadata>}
    # ids are returned
    config.add_route(name='create_entity', pattern='/dictionary/{dictionary_client_id}/{dictionary_object_id}'
                                                   '/perspective/{perspective_client_id}/{perspective_object_id}/'
                                                   'lexical_entry/{lexical_entry_client_id}/'
                                                   '{lexical_entry_object_id}/entity',
                     factory='lingvodoc.models.LexicalEntriesEntitiesAcl')  # tested

    config.add_route(name='create_entities_bulk', pattern='/dictionary/{dictionary_client_id}/{dictionary_object_id}'
                                                          '/perspective/{perspective_client_id}/{perspective_object_id}/entities',
                     factory='lingvodoc.models.LexicalEntriesEntitiesAcl')  # TODO: test

    # API #GET
    # params: start_from=M, count=N, sort_by=<entity_type>
    config.add_route(name='lexical_entries_all', pattern='/dictionary/{dictionary_client_id}/{dictionary_object_id}'
                                                         '/perspective/{perspective_client_id}/{perspective_object_id}/all',
                     factory='lingvodoc.models.LexicalEntriesEntitiesAcl')
    config.add_route(name='all_perspective_authors', pattern='/dictionary/{dictionary_client_id}/{dictionary_object_id}'
                                                         '/perspective/{perspective_client_id}/{perspective_object_id}/authors')
    config.add_route(name='all_perspective_clients', pattern='/dictionary/{dictionary_client_id}/{dictionary_object_id}'
                                                         '/perspective/{perspective_client_id}/{perspective_object_id}/clients')

    config.add_route(name='lexical_entries_all_count',
                     pattern='/dictionary/{dictionary_client_id}/{dictionary_object_id}'
                             '/perspective/{perspective_client_id}/{perspective_object_id}/all_count',
                     factory='lingvodoc.models.LexicalEntriesEntitiesAcl')  # tested

    config.add_route(name='lexical_entries_published',
                     pattern='/dictionary/{dictionary_client_id}/{dictionary_object_id}'
                             '/perspective/{perspective_client_id}/{perspective_object_id}/published',
                     factory='lingvodoc.models.PerspectivePublishAcl')

    config.add_route(name='lexical_entries_not_accepted',
                     pattern='/dictionary/{dictionary_client_id}/{dictionary_object_id}'
                             '/perspective/{perspective_client_id}/{perspective_object_id}/not_accepted')

    config.add_route(name='lexical_entries_published_count',
                     pattern='/dictionary/{dictionary_client_id}/{dictionary_object_id}'
                             '/perspective/{perspective_client_id}/{perspective_object_id}/published_count',
                     factory='lingvodoc.models.PerspectivePublishAcl')

    config.add_route(name='lexical_entries_not_accepted_count',
                     pattern='/dictionary/{dictionary_client_id}/{dictionary_object_id}'
                             '/perspective/{perspective_client_id}/{perspective_object_id}/not_accepted_count')
    # made only return list of ids, because another route fol full info exist

    # API #GET, DELETE
    # all children
    config.add_route(name='lexical_entry', pattern='/lexical_entry/{client_id}/{object_id}',
                     factory='lingvodoc.models.LexicalViewAcl')  # tested
    config.add_route(name='lexical_entry_in_perspective',
                     pattern='/dictionary/{dictionary_client_id}/{dictionary_object_id}'
                             '/perspective/{perspective_client_id}/{perspective_object_id}/'
                             'lexical_entry/{client_id}/{object_id}',
                     factory='lingvodoc.models.LexicalViewAcl')  # tested
    # API #PATCH
    # Publishers view: this can approve word versions.
    # "type": "leveloneentity", "leveltwoentity"
    config.add_route(name='approve_lexical_entry', pattern='/dictionary/{dictionary_client_id}/{dictionary_object_id}'
                                                           '/perspective/{perspective_client_id}/{perspective_object_id}/'
                                                           'lexical_entry/{client_id}/{object_id}/approve',
                     factory='lingvodoc.models.PerspectivePublishAcl')

    # {"entity": [{"type": <object_type>, "client_id": <client_id>, "object_id": <object_id>}, ] }
    config.add_route(name='approve_entity', pattern='/dictionary/{dictionary_client_id}/{dictionary_object_id}'
                                                    '/perspective/{perspective_client_id}/{perspective_object_id}/approve',
                     factory='lingvodoc.models.PerspectivePublishAcl')

    config.add_route(name='accept_entity', pattern='/dictionary/{dictionary_client_id}/{dictionary_object_id}'
                                                    '/perspective/{perspective_client_id}/{perspective_object_id}/accept',
                     factory='lingvodoc.models.PerspectivePublishAcl')
    # todo: DANGEROUS! Anyone can approve, if the have their own dictionary and know ids of entity, they want to approve
    # todo: fix this
    config.add_route(name='approve_all', pattern='/dictionary/{dictionary_client_id}/{dictionary_object_id}'
                                                 '/perspective/{perspective_client_id}/{perspective_object_id}/approve_all',
                     factory='lingvodoc.models.PerspectivePublishAcl')
    config.add_route(name='accept_all', pattern='/dictionary/{dictionary_client_id}/{dictionary_object_id}'
                                                 '/perspective/{perspective_client_id}/{perspective_object_id}/accept_all',
                     factory='lingvodoc.models.PerspectivePublishAcl')
    config.add_route(name='approve_all_outer', pattern='/dictionary/{dictionary_client_id}/{dictionary_object_id}'
                                                       '/perspective/{perspective_client_id}/{perspective_object_id}/approve_all_outer',
                     factory='lingvodoc.models.PerspectivePublishAcl')  # TODO: test


    # Merge can be two kinds:
    #   1. Dictionaries merge
    #   2. Perspectives merge
    # To perform dictionaries merge one (or both) of the dictionaries owners should provide to the other a role
    # "can merge".
    # First kind of merge suggests to merge:
    #   1. dictionaries language
    #   2. dictionaries owners (both become owners)
    #   3. roles for dictionaries: perspective owners, editors, viewers. Basically we suggest to unite existing.
    #
    # After dictionaries merge, all the perspectives are moved to new dictionary.
    #
    # Second kind of merge suggests to perspectives. It's supposed to be in several stages:
    #   1. Prepare stage:
    #       1a. All the perspective fields are united as is (by names). We literally get perspective fields
    #           from first perspective and then from the second. If the names are equal, they are the same. If not,
    #           they could be merged later, after all the steps.
    #       1b. All the rest can be marked as active or not.
    #   2. New perspective is created; here will be merge actually done.
    #   3. Function 'get merge suggestions' tries to merge lexical entries and returns list of tuples with merge
    #      suggestions. Selected as correct suggestions are moved to new perspective with all the dependant objects.
    #      *That means that ids for lexical entry are changed.
    #   4. After all the steps are done and dictionary is marked as "merged" we provide an ability to rename
    #      perspective fiels. This action can not be undone, so it must be done after dictionaries are totally
    #      merged.

    # API #POST
    # Gets a list of two elements exactly. All the checks should be done corresponding to previous comment.
    # { "name": <new_dictionary_name>,
    #   "translation": <new_name_translation>,
    #   "language_client_id": <language_client_id>,
    #   "language_object_id": <language_object_id>,
    #   "dictionaries":
    #   [
    #     {"dictionary_client_id": <first_dictionary_client_id>, "dictionary_object_id": <first_dictionary_object_id>},
    #     {"dictionary_client_id": <second_dictionary_client_id>, "dictionary_object_id": <second_dictionary_object_id>}
    #   ]
    # Returns new dictionary client and object ids.
    config.add_route(name='merge_dictionaries', pattern='/merge/dictionaries')  # TODO: test

    # API #POST
    # {
    # "dictionary_client_id": <dictionary_client_id>,
    # "dictionary_object_id": <dictionary_object_id>},
    # "name": <new_name>,
    # "translation": <new_name_translation>,
    # "perspectives":
    # [
    #  {"client_id": <first_perspective_client_id, "object_id": <first_perspective_object_id>,
    #   "fields": [{"new_type_name":<new_type_name>,
    #               "entity_type": <entity_type>, "data_type":<text|img|sound|markup|grouping_tag>,
    #               "status": <enabled|disabled>}, "contains": [{}], "group": <grouping_button_localization_str>]},
    #  {"client_id": <second_perspective_client_id, "object_id": <second_perspective_object_id>,
    #   "fields": [{"new_type_name":<new_type_name>,
    #               "entity_type": <entity_type>, "data_type":<text|img|sound|markup|grouping_tag>,
    #               "status": <enabled|disabled>}, "contains": [{}], "group": <grouping_button_localization_str>]}
    # ]
    # }
    # Returns new perspective object and client ids.
    config.add_route(name='merge_perspectives', pattern='/merge/perspectives')  # TODO: test

    # API #POST
    #
    # Checks if the user has create/delete permissions required to merge lexical entries and entities.
    #
    config.add_route(name = 'merge_permissions',
        pattern = '/merge/permissions/{perspective_client_id}/{perspective_object_id}',
        factory = 'lingvodoc.models.LexicalEntriesEntitiesAcl')

    # API #POST
    # {
    # 'algorithm': <algorithm>,
    # 'entity_type_primary': <entity_type_primary>,
    # 'entity_type_secondary': <entity_type_secondary>,
    # 'field_selection_list': <field_selection_list>,
    # 'threshold': <threshold>,
    # 'levenshtein': <levenshtein>,
    # }
    config.add_route(name = 'merge_suggestions',
        pattern = '/merge/suggestions/{perspective_client_id}/{perspective_object_id}',
        factory = 'lingvodoc.models.LexicalEntriesEntitiesAcl')

    # API #POST
    # {'group_list': <group_list>, 'publish_any': bool}
    #
    # Merges multiple groups of lexical entries, provided that each group is a subset of a single
    # perspective, returns client/object ids of new lexical entries, a new entry for each merged group.
    #
    config.add_route(name = 'merge_bulk', pattern = '/merge/bulk')

    # API #POST
    #
    # Launches background merge task, parameters are the same as of 'merge_bulk' route.
    #
    config.add_route(name = 'merge_bulk_async', pattern = '/merge/bulk_async')

    # API #GET
    #
    # Changes format of metadata of lexical entries created from merges of other lexical entries from the
    # first version (with 'merge_tag' key) to the second version (with 'merge' key).
    #
    config.add_route(name = 'merge_update_2', pattern = '/merge/update2')

    # API #GET
    #
    # Changes format of metadata of merged lexical entries from the 2nd version to the 3rd version by
    # removing 'original_author' merge metadata key and adding 'original_client_id' merge metadata key, and
    # adding merge metadata to merged entities.
    #
    config.add_route(name = 'merge_update_3', pattern = '/merge/update3')

    config.add_route(name='merge_suggestions_old', pattern='/merge/suggestionsold/'  # should be removed?
                                                           '{dictionary_client_id_1}/{dictionary_object_id_1}/'
                                                           '{perspective_client_id_1}/{perspective_object_id_1}/'
                                                           '{dictionary_client_id_2}/{dictionary_object_id_2}/'
                                                           '{perspective_client_id_2}/{perspective_object_id_2}/'
                                                           '{entity_type_primary}/{threshold}/{entity_type_secondary}/'
                                                           '{levenstein}')

    # API #PATCH
    # {'client_id':<client_id>, 'object_id':<object_id>, 'real_delete':true/false}  id's of entry where moving to
    config.add_route(name='move_lexical_entry', pattern='/lexical_entry/{client_id}/{object_id}/move',
                     factory='lingvodoc.models.ApproveAllAcl')  # TODO: test

    # {real_delete':true/false,
    #  'move_list':[{'client_id': <where_to_client_id>,
    #               'object_id': <where_to_object_id>,
    #               'lexical_entries': [{'client_id': <where_from_client_id>, 'object_id': <where_from_object_id>}, ]}
    #              ,]
    # }
    config.add_route(name='move_lexical_entry_bulk', pattern='/move/lexical_entries')  # TODO: test

    # web-view
    config.add_route(name='merge_master', pattern='/dashboard/merge')

    # API #GET
    # Response example:
    # [{"id": <userid>, "login": <login>, "name": <name>, "intl_name": <international_name>, "userpic": <url_to_userpic>}, ]
    config.add_route(name='dictionary_authors',
                     pattern='/dictionary/{dictionary_client_id}/{dictionary_object_id}')  # TODO: do it
    config.add_route(name='perspective_authors', pattern='/dictionary/{dictionary_client_id}/{dictionary_object_id}'
                                                         '/perspective/{perspective_client_id}/{perspective_object_id}')  # TODO: just do it

    # API #GET
    # This methods gets info about user by his client_id
    # client_id = <client_id>
    # Response example:
    # {"id": <userid>, "login": <login>, "name": <name>, "intl_name": <international_name>, "userpic": <url_to_userpic>}
    # #PUT
    # {"client_id":<client_id> OR "user_id":<user_id>,
    #  "new_password": <new_password>, "old_password":<old_password>,
    #  "name":<name>, "birthday":<birthday>, "email":<email>, "about":<about>}
    config.add_route(name='get_user_info', pattern='/user')  # tested

    # web-view #GET
    config.add_route(name='blob_upload', pattern='/blob_upload')
    config.add_route(name='corpora_fields', pattern='/corpora_fields')

    # API #POST
    # params:
    # {"blob_client_id": <id>, "blob_object_id": <id>, "parent_client_id": <language_client_id>, "parent_object_id": <language_object_id>}
    config.add_route(name='convert_dictionary', pattern='/convert')  # tested
    config.add_route(name='convert_dictionary_check', pattern='/convert_check')  # tested
    config.add_route(name='convert_dictionary_dialeqt', pattern='/convert_dictionary_dialeqt')  # TODO: dododo
    config.add_route(name='convert_five_tiers', pattern='/convert_five_tiers')  # TODO: dododo
    config.add_route(name='convert_five_tiers_validate', pattern='/convert_five_tiers_validate')  # TODO: dododo
    config.add_route(name='convert_dictionary_dialeqt_get_info', pattern='/convert_dictionary_dialeqt_get_info/{blob_client_id}/{blob_object_id}')  # TODO: dododo

    # Check the documentation in celery_test.view.py
    # config.add_route(name='test_queue_set', pattern='/test_queue_set')
    # config.add_route(name='test_queue_get', pattern='/test_queue_get')

    config.add_route(name='all_translationgists', pattern='/all_translationgists',
                     factory='lingvodoc.models.AdminAcl')
    config.add_route(name='fix_groups', pattern='/fix_groups',
                     factory='lingvodoc.models.AdminAcl')

    config.add_route(name='save_media', pattern='/save_media',
                     factory='lingvodoc.models.AdminAcl')

    config.add_route(name='create_translationgist', pattern='/translationgist',
                     factory='lingvodoc.models.AuthenticatedAcl')
    config.add_route(name='translationgist', pattern='/translationgist/{client_id}/{object_id}',
                     factory='lingvodoc.models.TranslationAcl')
    config.add_route(name='create_translationatom', pattern='/translationatom',
                     factory='lingvodoc.models.AuthenticatedAcl')
    config.add_route(name='translationatom', pattern='/translationatom/{client_id}/{object_id}',
                     factory='lingvodoc.models.TranslationAcl')
    config.add_route(name='translation_search', pattern='/translation_search')

    config.add_route(name='translation_service_search', pattern='/translation_service_search')

    config.add_route(name='sociolinguistics', pattern='/sociolinguistics')

    config.add_route(name='sociolinguistics_questions', pattern='/sociolinguistics/questions')

    config.add_route(name='sociolinguistics_answers', pattern='/sociolinguistics/answers')

    config.add_route(name="delete_user_blob",
                     pattern="/blobs/{client_id}/{object_id}", request_method='DELETE')

    # Computes phonology of a specified perspective.
    config.add_route(name="phonology", pattern="/phonology")

    # Gets a list of names of phonology markup tiers for a specified perspective.
    config.add_route(name="phonology_tier_list", pattern="/phonology_tier_list")

    config.add_route(name="tasks", pattern="/tasks", request_method='GET')

    config.add_route(name="delete_task", pattern="/tasks/{task_id}", request_method='DELETE')

    #
    # Gathers user participation statistics for a specified perspective in a given time interval
    # [time_begin, time_end), with time interval endpoints 'time_begin', 'time_end' specified as Unix
    # timestamps through URL parameters 'time_begin', 'time_end' as either YYYY-MM-DDtHH:MM:SS-formatted
    # dates or Unix timestamps as Python numeric literals.
    #
    # URL parameters: {
    #   'time_begin': <YYYY-MM-DDtHH:MM:SS or unix_timestamp_number>,
    #   'time_end': <YYYY-MM-DDtHH:MM:SS or unix_timestamp_number>}
    #
    config.add_route(name = 'stat_perspective',
      pattern = '/statistics/perspective/{perspective_client_id}/{perspective_object_id}')

    # Cumulative user participation statistics for all perspectives of a specified dictionary in a given
    # time interval. Time interval is specified in the same way as for 'stat_perspective'.
    config.add_route(name = 'stat_dictionary',
      pattern = '/statistics/dictionary/{dictionary_client_id}/{dictionary_object_id}')
<<<<<<< HEAD
    config.add_route(name='graphql', pattern='/graphql') # TODO: remove it
=======

    # Compiles archive of sound recordings and corresponding markups for a specified perspective.
    config.add_route(name = "sound_and_markup", pattern = "/sound_and_markup")

>>>>>>> 4cf49491

def main(global_config, **settings):
    """ This function returns a Pyramid WSGI application.
    """
    multiprocess.set_start_method("spawn")
    engine = engine_from_config(settings, 'sqlalchemy.')
    DBSession.configure(bind=engine)
    Base.metadata.bind = engine
    from pyramid.config import Configurator
    config_file = global_config['__file__']
    parser = ConfigParser()
    parser.read(config_file)

    # TODO: DANGER

    settings['storage'] = dict(parser.items(
        'backend:storage' if parser.has_section('backend:storage') else
            'storage'))

    if parser.has_section('app:desktop'):
        storage = dict()
        for k, v in parser.items('app:desktop'):
            storage[k] = v
        settings['desktop'] = storage

    log = logging.getLogger(__name__)

    # TODO: Find a more neat way
    try:
        cache_kwargs = dict()
        for k, v in parser.items('cache:dogpile'):
            cache_kwargs[k] = v
        cache_args = dict()
        for k, v in parser.items('cache:dogpile:args'):
            cache_args[k] = v
        cache_kwargs['arguments'] = cache_args
        if 'expiration_time' in cache_kwargs:
            cache_kwargs['expiration_time'] = int(cache_kwargs['expiration_time'])
        if 'redis_expiration_time' in cache_kwargs:
            cache_kwargs['redis_expiration_time'] = int(cache_kwargs['redis_expiration_time'])
    except NoSectionError:
        log.warn("No 'cache:dogpile' or/and 'cache:dogpile:args' sections in config; disabling caching")
        initialize_cache(None)
        settings['cache_kwargs'] = None
    else:
        initialize_cache(cache_kwargs)
        settings['cache_kwargs'] = cache_kwargs

    config = Configurator(settings=settings)


    # config.configure_celery('development_test.ini')

    authentication_policy = AuthTktAuthenticationPolicy(settings['secret'],
                                                        hashalg='sha512', callback=groupfinder)
    authorization_policy = ACLAuthorizationPolicy()
    config.set_authentication_policy(authentication_policy)
    config.set_authorization_policy(authorization_policy)
    config.include('pyramid_chameleon')
    config.add_static_view(settings['storage']['static_route'], path=settings['storage']['path'], cache_max_age=3600)
    config.add_static_view('static', path='lingvodoc:static', cache_max_age=3600)
    configure_routes(config)
    config.add_route('testing', '/testing',
                     factory='lingvodoc.models.AdminAcl')
    config.add_route('testing_translations', '/testing_translations')
    #    config.add_route('example', 'some/route/{object_id}/{client_id}/of/perspective', factory = 'lingvodoc.models.DictAcl')
    #    config.add_route('home', '/')
    #    config.add_route('login', 'login')
    #    config.add_route('logout', 'logout')
    #    config.add_route('register', 'register')
    #    config.add_route('acquire_client_key', 'acquire_client_key')
    #    config.add_route('dictionaries.list', 'dictionaries', factory='lingvodoc.models.DictionariesACL')
    #    config.add_route('dictionary', 'dictionary')

    #    config.add_route('metaword', 'dictionary/{dictionary_id}/etymology/metaword')

    # config.route_prefix = 'v3/'
    # config.add_route('v3/testing_scan', '/testing_scan')
    # config.route_prefix = 'v2/'
    # config.add_route('v2/testing_scan', '/testing_scan')
    # config.route_prefix = None
    config.add_route('testing_scan', '/testing_scan')
    config.scan('.views')
    # from lingvodoc.views.v2.views import testing_decorator
    # testing_decorator(None)
    return config.make_wsgi_app()<|MERGE_RESOLUTION|>--- conflicted
+++ resolved
@@ -790,14 +790,11 @@
     # time interval. Time interval is specified in the same way as for 'stat_perspective'.
     config.add_route(name = 'stat_dictionary',
       pattern = '/statistics/dictionary/{dictionary_client_id}/{dictionary_object_id}')
-<<<<<<< HEAD
-    config.add_route(name='graphql', pattern='/graphql') # TODO: remove it
-=======
 
     # Compiles archive of sound recordings and corresponding markups for a specified perspective.
     config.add_route(name = "sound_and_markup", pattern = "/sound_and_markup")
-
->>>>>>> 4cf49491
+    config.add_route(name = "graphql", pattern = "/graphql")
+
 
 def main(global_config, **settings):
     """ This function returns a Pyramid WSGI application.
