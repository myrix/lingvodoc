--- conflicted
+++ resolved
@@ -428,15 +428,10 @@
                  for x in lexes if x[2].field.data_type == "Link"]
         links = links[:] + [((x[2].link.client_id, x[2].link.object_id), (x[1].client_id, x[1].object_id))
                  for x in p_lexes if x[2].field.data_type == "Link"]
-<<<<<<< HEAD
-        lexes_with_text = [x for x in lexes if x[2].field.data_type == "Text"]
-        p_lexes_with_text = [x for x in p_lexes if x[2].field.data_type == "Text"]
-=======
         lexes_with_text = [x for x in lexes if x[2].field.data_type == "Text" and
                            (x[2].field.client_id, x[2].field.object_id) in field_ids.values()]
         p_lexes_with_text = [x for x in p_lexes if x[2].field.data_type == "Text" and
                            (x[2].field.client_id, x[2].field.object_id) in field_ids.values()]
->>>>>>> 8937dcd0
         resp = translation_service_search("WiP")
         state_translation_gist_object_id, state_translation_gist_client_id = resp['object_id'], resp['client_id']
         for base in DBSession.query(BaseGroup).filter_by(dictionary_default=True):
@@ -627,12 +622,8 @@
                 for t in match:
                     if field_ids[EAF_TIERS[pword.tier]] == (t[2].field.client_id, t[2].field.object_id):
                        p_match_dict[t[1]].append(t)
-<<<<<<< HEAD
-            p_match_dict = { k: v for k, v in p_match_dict.items() if len(v) >= 2 or len(v) == 1 and [x[1] for x in p_lexes_with_text].count(k) == 1}
-=======
             p_match_dict = { k: v for k, v in p_match_dict.items() if len(v) >= 2 or len(v) == 1 and
                              [x[1] for x in p_lexes_with_text].count(k) == 1}
->>>>>>> 8937dcd0
             max_sim = None
             for le in p_match_dict:
                 if max_sim is None:
@@ -669,10 +660,6 @@
                                           storage=storage)
                 else:
                     if other_word.text:
-<<<<<<< HEAD
-                        create_entity(sp_lexical_entry_client_id, sp_lexical_entry_object_id, field_ids[EAF_TIERS[other_word.tier]][0], field_ids[EAF_TIERS[other_word.tier]][1],
-                            None, client, other_word.text, filename=None, storage=storage, locale_id=locale_id)
-=======
                         create_entity(sp_lexical_entry_client_id,
                                       sp_lexical_entry_object_id,
                                       field_ids[EAF_TIERS[other_word.tier]][0],
@@ -683,7 +670,6 @@
                                       filename=None,
                                       storage=storage,
                                       locale_id=locale_id)
->>>>>>> 8937dcd0
             if not no_sound:
                 if word.time[1] < len(full_audio):
                     with tempfile.NamedTemporaryFile() as temp:
@@ -731,12 +717,8 @@
                     for t in match:
                         if field_ids[EAF_TIERS[crt.tier]] == (t[2].field.client_id, t[2].field.object_id):
                            match_dict[t[1]].append(t)
-<<<<<<< HEAD
-                match_dict = { k: v for k, v in match_dict.items() if len(v) >= 2 or len(v) == 1 and [x[1] for x in lexes_with_text].count(k) == 1}
-=======
                 match_dict = { k: v for k, v in match_dict.items() if len(v) >= 2 or len(v) == 1 and
                                [x[1] for x in lexes_with_text].count(k) == 1}
->>>>>>> 8937dcd0
                 max_sim = None
                 for le in match_dict:
                     if max_sim is None:
