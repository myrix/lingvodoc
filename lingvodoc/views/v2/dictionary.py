__author__ = 'alexander'

from lingvodoc.exceptions import CommonException
from lingvodoc.models import (
    BaseGroup,
    Client,
    DBSession,
    Dictionary,
    DictionaryPerspective,
    Group,
    Language,
    LexicalEntry,
    Organization,
    User,
    TranslationAtom,
    TranslationGist
)

from lingvodoc.views.v2.utils import (
    all_languages,
    cache_clients,
    check_for_client,
    get_user_by_client_id,
    group_by_languages,
    group_by_organizations,
    user_counter
)

from pyramid.httpexceptions import (
    HTTPBadRequest,
    HTTPConflict,
    HTTPForbidden,
    HTTPFound,
    HTTPInternalServerError,
    HTTPNotFound,
    HTTPOk
)
from pyramid.renderers import render_to_response
from pyramid.request import Request
from pyramid.response import Response
from pyramid.security import authenticated_userid
from pyramid.view import view_config

import sqlalchemy
from sqlalchemy import (
    func,
    tuple_
)
from sqlalchemy.exc import IntegrityError

import datetime
import json


@view_config(route_name='create_dictionary', renderer='json', request_method='POST', permission='create')
def create_dictionary(request):  # tested & in docs
    try:

        variables = {'auth': request.authenticated_userid}

        if type(request.json_body) == str:
            req = json.loads(request.json_body)
        else:
            req = request.json_body
        parent_client_id = req['parent_client_id']
        parent_object_id = req['parent_object_id']
        translation_gist_client_id = req['translation_gist_client_id']
        translation_gist_object_id = req['translation_gist_object_id']
        client = DBSession.query(Client).filter_by(id=variables['auth']).first()
        if not client:
            raise KeyError("Invalid client id (not registered on server). Try to logout and then login.")
        user = DBSession.query(User).filter_by(id=client.user_id).first()
        if not user:
            raise CommonException("This client id is orphaned. Try to logout and then login once more.")
        parent = DBSession.query(Language).filter_by(client_id=parent_client_id, object_id=parent_object_id).first()
        additional_metadata = req.get('additional_metadata')
        if additional_metadata:
            additional_metadata = json.dumps(additional_metadata)

        subreq = Request.blank('/translation_service_search')
        subreq.method = 'POST'
        subreq.headers = request.headers
        subreq.json = json.dumps({'searchstring': 'WiP'})
        headers = {'Cookie': request.headers['Cookie']}
        subreq.headers = headers
        resp = request.invoke_subrequest(subreq)

        if 'error' not in resp.json:
            state_translation_gist_object_id, state_translation_gist_client_id = resp.json['object_id'], resp.json['client_id']
        else:
            raise KeyError("Something wrong with the base", resp.json['error'])
        dictionary = Dictionary(client_id=variables['auth'],
                                state_translation_gist_object_id=state_translation_gist_object_id,
                                state_translation_gist_client_id=state_translation_gist_client_id,
                                parent=parent,
                                translation_gist_client_id=translation_gist_client_id,
                                translation_gist_object_id=translation_gist_object_id,
                                additional_metadata=additional_metadata)
        DBSession.add(dictionary)
        DBSession.flush()
        for base in DBSession.query(BaseGroup).filter_by(dictionary_default=True):
            new_group = Group(parent=base,
                              subject_object_id=dictionary.object_id, subject_client_id=dictionary.client_id)
            if user not in new_group.users:
                new_group.users.append(user)
            DBSession.add(new_group)
            DBSession.flush()
        request.response.status = HTTPOk.code
        return {'object_id': dictionary.object_id,
                'client_id': dictionary.client_id}
    except KeyError as e:
        request.response.status = HTTPBadRequest.code
        return {'error': str(e)}

    except IntegrityError as e:
        request.response.status = HTTPInternalServerError.code
        return {'error': str(e)}

    except CommonException as e:
        request.response.status = HTTPConflict.code
        return {'error': str(e)}


@view_config(route_name='dictionary', renderer='json', request_method='GET')
def view_dictionary(request):  # tested & in docs
    response = dict()
    client_id = request.matchdict.get('client_id')
    object_id = request.matchdict.get('object_id')
    dictionary = DBSession.query(Dictionary).filter_by(client_id=client_id, object_id=object_id).first()
<<<<<<< HEAD
    if dictionary:
        if not dictionary.marked_for_deletion:
            response['parent_client_id'] = dictionary.parent_client_id
            response['parent_object_id'] = dictionary.parent_object_id,
            response['translation_gist_client_id'] = dictionary.translation_gist_client_id,
            response['translation_gist_object_id'] = dictionary.translation_gist_object_id,
            response['client_id'] = dictionary.client_id
            response['object_id'] = dictionary.object_id
            response['status'] = dictionary.state
            response['additional_metadata'] = dictionary.additional_metadata
            response['translation'] = dictionary.get_translation(request.cookies['locale_id'])
            request.response.status = HTTPOk.code
            return response
=======
    if dictionary and not dictionary.marked_for_deletion:
        response['parent_client_id'] = dictionary.parent_client_id
        response['parent_object_id'] = dictionary.parent_object_id
        response['translation_gist_client_id'] = dictionary.translation_gist_client_id
        response['translation_gist_object_id'] = dictionary.translation_gist_object_id
        response['client_id'] = dictionary.client_id
        response['object_id'] = dictionary.object_id
        response['state_translation_gist_client_id'] = dictionary.state_translation_gist_client_id
        response['state_translation_gist_object_id'] = dictionary.state_translation_gist_object_id
        response['additional_metadata'] = dictionary.additional_metadata
        request.response.status = HTTPOk.code
        return response
>>>>>>> 180e1558
    request.response.status = HTTPNotFound.code
    return {'error': str("No such dictionary in the system")}


@view_config(route_name='dictionary', renderer='json', request_method='PUT', permission='edit')
def edit_dictionary(request):  # tested & in docs
    try:
        response = dict()
        client_id = request.matchdict.get('client_id')
        object_id = request.matchdict.get('object_id')
        client = DBSession.query(Client).filter_by(id=request.authenticated_userid).first()
        if not client:
            raise KeyError("Invalid client id (not registered on server). Try to logout and then login.")
        dictionary = DBSession.query(Dictionary).filter_by(client_id=client_id, object_id=object_id).first()
        if dictionary:
            if not dictionary.marked_for_deletion:
                req = request.json_body
                if 'parent_client_id' in req:
                    dictionary.parent_client_id = req['parent_client_id']
                if 'parent_object_id' in req:
                    dictionary.parent_object_id = req['parent_object_id']
                if 'translation_gist_client_id' in req:
                    dictionary.translation_gist_client_id = req['translation_gist_client_id']
                if 'translation_gist_object_id' in req:
                    dictionary.translation_gist_object_id = req['translation_gist_object_id']

                additional_metadata = req.get('additional_metadata')
                if additional_metadata:
                    # additional_metadata = json.dumps(additional_metadata)

                    old_meta = json.loads(dictionary.additional_metadata)
                    old_meta.update(additional_metadata)
                    new_meta = json.dumps(old_meta)
                    dictionary.additional_metadata = new_meta
                request.response.status = HTTPOk.code
                return response
        request.response.status = HTTPNotFound.code
        return {'error': str("No such dictionary in the system")}
    except KeyError as e:
        request.response.status = HTTPBadRequest.code
        return {'error': str(e)}


@view_config(route_name='dictionary', renderer='json', request_method='DELETE', permission='delete')
def delete_dictionary(request):  # tested & in docs
    response = dict()
    client_id = request.matchdict.get('client_id')
    object_id = request.matchdict.get('object_id')
    dictionary = DBSession.query(Dictionary).filter_by(client_id=client_id, object_id=object_id).first()
    if dictionary:
        if not dictionary.marked_for_deletion:
            dictionary.marked_for_deletion = True
            request.response.status = HTTPOk.code
            return response
    request.response.status = HTTPNotFound.code
    return {'error': str("No such dictionary in the system")}


# TODO: completely broken!
@view_config(route_name='dictionary_copy', renderer='json', request_method='POST', permission='edit')
def copy_dictionary(request):
    response = dict()
    parent_client_id = request.matchdict.get('client_id')
    parent_object_id = request.matchdict.get('object_id')
    parent = DBSession.query(Dictionary).filter_by(client_id=parent_client_id, object_id=parent_object_id).first()
    if parent:
        path = request.route_url('create_dictionary')
        subreq = Request.blank(path)
        subreq.method = 'POST'
        subreq.json = json.dumps({'translation_gist_client_id': parent.translation_gist_client_id,
                                  'translation_gist_object_id': parent.translation_gist_object_id,
                                  'parent_client_id': parent.parent_client_id,
                                  'parent_object_id': parent.parent_object_id})
        headers = {'Cookie': request.headers['Cookie']}
        subreq.headers = headers
        resp = request.invoke_subrequest(subreq)
        new_dict = DBSession.query(Dictionary) \
            .filter_by(client_id=resp.json['client_id'], object_id=resp.json['object_id']) \
            .first()
        if parent.marked_for_deletion:
            new_dict.marked_for_deletion = True

        path = request.route_url('dictionary_roles',
                                 client_id=parent.client_id,
                                 object_id=parent.object_id)
        subreq = Request.blank(path)
        subreq.method = 'GET'
        headers = {'Cookie': request.headers['Cookie']}

        subreq.headers = headers
        resp = request.invoke_subrequest(subreq)
        path = request.route_url('dictionary_roles',
                                 client_id=new_dict.client_id,
                                 object_id=new_dict.object_id)
        subreq = Request.blank(path)
        subreq.method = 'POST'
        subreq.json = json.dumps(resp.json)
        headers = {'Cookie': request.headers['Cookie']}
        subreq.headers = headers
        resp = request.invoke_subrequest(subreq)
        path = request.route_url('dictionary_status',
                                 client_id=parent.client_id,
                                 object_id=parent.object_id)
        subreq = Request.blank(path)
        subreq.method = 'GET'
        headers = {'Cookie': request.headers['Cookie']}

        subreq.headers = headers
        resp = request.invoke_subrequest(subreq)
        path = request.route_url('dictionary_status',
                                 client_id=new_dict.client_id,
                                 object_id=new_dict.object_id)
        subreq = Request.blank(path)
        subreq.method = 'PUT'
        subreq.json = json.dumps(resp.json)
        headers = {'Cookie': request.headers['Cookie']}
        subreq.headers = headers
        resp = request.invoke_subrequest(subreq)

        perspectives = DBSession.query(DictionaryPerspective).filter_by(parent=parent)
        for perspective in perspectives:
            path = request.route_url('create_perspective',
                                     dictionary_client_id=new_dict.client_id,
                                     dictionary_object_id=new_dict.object_id)
            subreq = Request.blank(path)
            subreq.method = 'POST'
            subreq.json = json.dumps({'translation_gist_client_id': parent.translation_gist_client_id,
                                  'translation_gist_object_id': parent.translation_gist_object_id})
            headers = {'Cookie': request.headers['Cookie']}
            subreq.headers = headers
            resp = request.invoke_subrequest(subreq)
            new_persp = DBSession.query(DictionaryPerspective) \
                .filter_by(client_id=resp.json['client_id'], object_id=resp.json['object_id']) \
                .first()

            if perspective.marked_for_deletion:
                new_persp.marked_for_deletion = True

            path = request.route_url('perspective_fields',
                                     dictionary_client_id=parent.client_id,
                                     dictionary_object_id=parent.object_id,
                                     perspective_client_id=perspective.client_id,
                                     perspective_id=perspective.object_id)
            subreq = Request.blank(path)
            subreq.method = 'GET'
            headers = {'Cookie': request.headers['Cookie']}
            subreq.headers = headers
            resp = request.invoke_subrequest(subreq)

            path = request.route_url('perspective_fields',
                                     dictionary_client_id=new_dict.client_id,
                                     dictionary_object_id=new_dict.object_id,
                                     perspective_client_id=new_persp.client_id,
                                     perspective_id=new_persp.object_id)
            subreq = Request.blank(path)
            subreq.method = 'POST'
            subreq.json = json.dumps(resp.json)
            headers = {'Cookie': request.headers['Cookie']}
            subreq.headers = headers
            resp = request.invoke_subrequest(subreq)

            path = request.route_url('perspective_status',
                                     dictionary_client_id=parent.client_id,
                                     dictionary_object_id=parent.object_id,
                                     perspective_client_id=perspective.client_id,
                                     perspective_id=perspective.object_id)
            subreq = Request.blank(path)
            subreq.method = 'GET'
            headers = {'Cookie': request.headers['Cookie']}
            subreq.headers = headers
            resp = request.invoke_subrequest(subreq)

            path = request.route_url('perspective_status',
                                     dictionary_client_id=new_dict.client_id,
                                     dictionary_object_id=new_dict.object_id,
                                     perspective_client_id=new_persp.client_id,
                                     perspective_id=new_persp.object_id)
            subreq = Request.blank(path)
            subreq.method = 'PUT'
            subreq.json = json.dumps(resp.json)
            headers = {'Cookie': request.headers['Cookie']}
            subreq.headers = headers
            resp = request.invoke_subrequest(subreq)

            path = request.route_url('perspective_roles',
                                     client_id=parent.client_id,
                                     object_id=parent.object_id,
                                     perspective_client_id=perspective.client_id,
                                     perspective_id=perspective.object_id)
            subreq = Request.blank(path)
            subreq.method = 'GET'
            headers = {'Cookie': request.headers['Cookie']}
            subreq.headers = headers
            resp = request.invoke_subrequest(subreq)

            path = request.route_url('perspective_roles',
                                     client_id=new_dict.client_id,
                                     object_id=new_dict.object_id,
                                     perspective_client_id=new_persp.client_id,
                                     perspective_id=new_persp.object_id)
            subreq = Request.blank(path)
            subreq.method = 'POST'
            subreq.json = json.dumps(resp.json)
            headers = {'Cookie': request.headers['Cookie']}
            subreq.headers = headers
            resp = request.invoke_subrequest(subreq)

            lexes = DBSession.query(LexicalEntry).filter_by(parent=perspective)
            for lex in lexes:
                new_lex = LexicalEntry(
                    object_id=DBSession.query(LexicalEntry).filter_by(client_id=lex.client_id).count() + 1,
                    client_id=lex.client_id,
                    parent=new_persp,
                    marked_for_deletion=lex.marked_for_deletion,
                    additional_metadata=lex.additional_metadata,
                    moved_to=lex.moved_to)  # if moved_to in this dict, should it be moved to in new dict?
                DBSession.add(new_lex)
                DBSession.flush()

                # l1es = DBSession.query(LevelOneEntity).filter_by(parent=lex)
                l1es = None
                for l1e in l1es:
                    # new_l1e = LevelOneEntity(client_id=l1e.client_id,
                    #                          object_id=DBSession.query(LevelOneEntity).filter_by(
                    #                              client_id=l1e.client_id).count() + 1,
                    #                          content=l1e.content,
                    #                          entity_type=l1e.entity_type,
                    #                          locale_id=l1e.locale_id,
                    #                          additional_metadata=l1e.additional_metadata,
                    #                          parent=new_lex,
                    #                          marked_for_deletion=l1e.marked_for_deletion,
                    #                          is_translatable=l1e.is_translatable,
                    #                          created_at=l1e.created_at)
                    new_l1e = None
                    DBSession.add(new_l1e)
                    DBSession.add(new_l1e)
                    DBSession.flush()
                    for pl1e in l1e.publishleveloneentity:
                        # new_pl1e = PublishLevelOneEntity(client_id=pl1e.client_id,
                        #                                  object_id=DBSession.query(PublishLevelOneEntity).filter_by(
                        #                                      client_id=pl1e.client_id).count() + 1,
                        #                                  content=pl1e.content,
                        #                                  entity_type=pl1e.entity_type,
                        #                                  parent=new_lex,
                        #                                  entity=new_l1e,
                        #                                  marked_for_deletion=pl1e.marked_for_deletion,
                        #                                  created_at=pl1e.created_at)
                        new_pl1e = None
                        DBSession.add(new_pl1e)
                        DBSession.flush()

                    # l2es = DBSession.query(LevelTwoEntity).filter_by(parent=l1e)
                    l2es = list()
                    for l2e in l2es:
                        # new_l2e = LevelTwoEntity(client_id=l2e.client_id,
                        #                          object_id=DBSession.query(LevelTwoEntity).filter_by(
                        #                              client_id=l2e.client_id).count() + 1,
                        #                          content=l2e.content,
                        #                          entity_type=l2e.entity_type,
                        #                          locale_id=l2e.locale_id,
                        #                          additional_metadata=l2e.additional_metadata,
                        #                          parent=new_l1e,
                        #                          marked_for_deletion=l2e.marked_for_deletion,
                        #                          is_translatable=l2e.is_translatable,
                        #                          created_at=l2e.created_at)
                        new_l2e = None
                        DBSession.add(new_l2e)
                        DBSession.flush()
                        for pl2e in l2e.publishleveltwoentity:
                            # new_pl2e = PublishLevelTwoEntity(client_id=pl2e.client_id,
                            #                                  object_id=DBSession.query(PublishLevelTwoEntity).filter_by(
                            #                                      client_id=pl2e.client_id).count() + 1,
                            #                                  content=pl2e.content,
                            #                                  entity_type=pl2e.entity_type,
                            #                                  parent=new_lex,
                            #                                  entity=new_l2e,
                            #                                  marked_for_deletion=pl2e.marked_for_deletion,
                            #                                  created_at=pl2e.created_at)
                            new_pl2e = None
                            DBSession.add(new_pl2e)
                            DBSession.flush()
                # ges = DBSession.query(GroupingEntity).filter_by(parent=lex)
                ges = list()
                for ge in ges:
                    # new_ge = GroupingEntity(client_id=ge.client_id,
                    #                         object_id=DBSession.query(GroupingEntity).filter_by(
                    #                             client_id=ge.client_id).count() + 1,
                    #                         content=ge.content,  # same tag?
                    #                         entity_type=ge.entity_type,
                    #                         locale_id=ge.locale_id,
                    #                         additional_metadata=ge.additional_metadata,
                    #                         parent=new_lex,
                    #                         marked_for_deletion=ge.marked_for_deletion,
                    #                         is_translatable=ge.is_translatable,
                    #                         created_at=ge.created_at)
                    new_ge = None
                    DBSession.add(new_ge)
                    DBSession.flush()
                    for pge in ge.publishgroupingentity:
                        # new_pge = PublishGroupingEntity(client_id=pge.client_id,
                        #                                 object_id=DBSession.query(PublishGroupingEntity).filter_by(
                        #                                     client_id=pge.client_id).count() + 1,
                        #                                 content=pge.content,
                        #                                 entity_type=pge.entity_type,
                        #                                 parent=new_lex,
                        #                                 entity=new_ge,
                        #                                 marked_for_deletion=pge.marked_for_deletion,
                        #                                 created_at=pge.created_at)
                        new_pge = None
                        DBSession.add(new_pge)
                        DBSession.flush()
        request.response.status = HTTPOk.code
        return {'client_id': new_dict.client_id,
                'object_id': new_dict.object_id}
    request.response.status = HTTPNotFound.code
    return {'error': str("No such dictionary in the system")}


@view_config(route_name='dictionary_info', renderer='json', request_method='GET')
def dictionary_info(request):  # TODO: test
    response = dict()
    client_id = request.matchdict.get('client_id')
    object_id = request.matchdict.get('object_id')
    starting_date = request.GET.get('starting_date')
    if starting_date:
        starting_date = datetime.datetime(starting_date)
    ending_date = request.GET.get('ending_date')
    if ending_date:
        ending_date = datetime.datetime(ending_date)
    dictionary = DBSession.query(Dictionary).filter_by(client_id=client_id, object_id=object_id).first()
    if dictionary:
        if not dictionary.marked_for_deletion:
            clients_to_users_dict = cache_clients()
            # todo: in one iteration

            types = []
            result = []
            for perspective in dictionary.dictionaryperspective:
                path = request.route_url('perspective_fields',
                                         dictionary_client_id=perspective.parent_client_id,
                                         dictionary_object_id=perspective.parent_object_id,
                                         perspective_client_id=perspective.client_id,
                                         perspective_id=perspective.object_id
                                         )
                subreq = Request.blank(path)
                subreq.method = 'GET'
                subreq.headers = request.headers
                resp = request.invoke_subrequest(subreq)
                fields = resp.json["fields"]
                for field in fields:
                    entity_type = field['entity_type']
                    if entity_type not in types:
                        types.append(entity_type)
                    if 'contains' in field:
                        for field2 in field['contains']:
                            entity_type = field2['entity_type']
                            if entity_type not in types:
                                types.append(entity_type)

            for perspective in dictionary.dictionaryperspective:
                for lex in perspective.lexicalentry:
                    result = user_counter(lex.track(True), result, starting_date, ending_date, types,
                                          clients_to_users_dict)

            response['count'] = result
            request.response.status = HTTPOk.code
            return response

    request.response.status = HTTPNotFound.code
    return {'error': str("No such dictionary in the system")}


# TODO: completely broken!
@view_config(route_name='dictionary_delete', renderer='json', request_method='DELETE', permission='delete')
def real_delete_dictionary(request):
    response = dict()
    parent_client_id = request.matchdict.get('client_id')
    parent_object_id = request.matchdict.get('object_id')
    parent = DBSession.query(Dictionary).filter_by(client_id=parent_client_id, object_id=parent_object_id).first()
    if parent:
        perspectives = DBSession.query(DictionaryPerspective).filter_by(parent=parent)
        for perspective in perspectives:
            # fields = DBSession.query(DictionaryPerspectiveField).filter_by(parent=perspective).delete()
            fields = list()
            lexes = DBSession.query(LexicalEntry).filter_by(parent=perspective)
            for lex in lexes:
                # l1es = DBSession.query(LevelOneEntity).filter_by(parent=lex)
                l1es = list()
                for l1e in l1es:
                    # l2es = DBSession.query(LevelTwoEntity).filter_by(parent=l1e)
                    l2es = list()
                    for l2e in l2es:
                        # pl2es = DBSession.query(PublishLevelTwoEntity).filter_by(entity=l2e).delete()
                        pl2es = list()
                        DBSession.delete(l2e)
                    # pl1es = DBSession.query(PublishLevelOneEntity).filter_by(entity=l1e).delete()
                    pl1es = list()
                    DBSession.delete(l1e)
                # ges = DBSession.query(GroupingEntity).filter_by(parent=lex)
                ges = list()
                for ge in ges:
                    # pges = DBSession.query(PublishGroupingEntity).filter_by(entity=ge).delete()
                    pges = list()
                    DBSession.delete(ge)
                DBSession.delete(lex)
            for base in DBSession.query(BaseGroup).filter_by(perspective_default=True):
                groups = DBSession.query(Group).filter_by(parent=base,
                                                          subject_client_id=perspective.client_id,
                                                          subject_object_id=perspective.object_id).all()
                for group in groups:
                    users = []
                    for user in group.users:
                        users.append(user)
                    for user in users:
                        group.users.remove(user)
                    DBSession.delete(group)

            DBSession.delete(perspective)
        for base in DBSession.query(BaseGroup).filter_by(dictionary_default=True):
            groups = DBSession.query(Group).filter_by(parent=base,
                                                      subject_client_id=parent.client_id,
                                                      subject_object_id=parent.object_id).all()
            for group in groups:
                users = []
                for user in group.users:
                    users.append(user)
                for user in users:
                    group.users.remove(user)
                DBSession.delete(group)
        DBSession.delete(parent)
        request.response.status = HTTPOk.code
        return response
    request.response.status = HTTPNotFound.code
    return {'error': str("No such dictionary in the system")}


@view_config(route_name='dictionary_roles', renderer='json', request_method='GET', permission='view')
def view_dictionary_roles(request):  # tested & in docs
    response = dict()
    client_id = request.matchdict.get('client_id')
    object_id = request.matchdict.get('object_id')
    dictionary = DBSession.query(Dictionary).filter_by(client_id=client_id, object_id=object_id).first()
    if dictionary:
        if not dictionary.marked_for_deletion:
            bases = DBSession.query(BaseGroup).filter_by(dictionary_default=True)
            roles_users = dict()
            roles_organizations = dict()
            for base in bases:
                group = DBSession.query(Group).filter_by(base_group_id=base.id,
                                                         subject_object_id=object_id,
                                                         subject_client_id=client_id).first()
                perm = base.name
                users = []
                for user in group.users:
                    users += [user.id]
                organizations = []
                for org in group.organizations:
                    organizations += [org.id]
                roles_users[perm] = users
                roles_organizations[perm] = organizations
            response['roles_users'] = roles_users
            response['roles_organizations'] = roles_organizations

            request.response.status = HTTPOk.code
            return response
    request.response.status = HTTPNotFound.code
    return {'error': str("No such dictionary in the system")}


@view_config(route_name='dictionary_roles', renderer='json', request_method='POST', permission='create')
def edit_dictionary_roles(request):  # tested & in docs
    response = dict()
    client_id = request.matchdict.get('client_id')
    object_id = request.matchdict.get('object_id')

    if type(request.json_body) == str:
        req = json.loads(request.json_body)
    else:
        req = request.json_body
    roles_users = None
    if 'roles_users' in req:
        roles_users = req['roles_users']
    roles_organizations = None
    if 'roles_organizations' in req:
        roles_organizations = req['roles_organizations']
    dictionary = DBSession.query(Dictionary).filter_by(client_id=client_id, object_id=object_id).first()
    if dictionary:
        if not dictionary.marked_for_deletion:
            if roles_users:
                for role_name in roles_users:
                    base = DBSession.query(BaseGroup).filter_by(name=role_name,
                                                                dictionary_default=True).first()
                    if not base:
                        request.response.status = HTTPNotFound.code
                        return {'error': str("No such role in the system")}

                    group = DBSession.query(Group).filter_by(base_group_id=base.id,
                                                             subject_object_id=object_id,
                                                             subject_client_id=client_id).first()

                    client = DBSession.query(Client).filter_by(id=request.authenticated_userid).first()

                    userlogged = DBSession.query(User).filter_by(id=client.user_id).first()

                    permitted = False
                    if userlogged in group.users:
                        permitted = True
                    if not permitted:
                        for org in userlogged.organizations:
                            if org in group.organizations:
                                permitted = True
                                break

                    if permitted:
                        users = roles_users[role_name]
                        for userid in users:
                            user = DBSession.query(User).filter_by(id=userid).first()
                            if user:
                                if user not in group.users:
                                    group.users.append(user)
                    else:
                        request.response.status = HTTPForbidden.code
                        return {'error': str("Not enough permission")}

            if roles_organizations:
                for role_name in roles_organizations:
                    base = DBSession.query(BaseGroup).filter_by(name=role_name,
                                                                dictionary_default=True).first()
                    if not base:
                        request.response.status = HTTPNotFound.code
                        return {'error': str("No such role in the system")}

                    group = DBSession.query(Group).filter_by(base_group_id=base.id,
                                                             subject_object_id=object_id,
                                                             subject_client_id=client_id).first()

                    client = DBSession.query(Client).filter_by(id=request.authenticated_userid).first()

                    userlogged = DBSession.query(User).filter_by(id=client.user_id).first()

                    permitted = False
                    if userlogged in group.users:
                        permitted = True
                    if not permitted:
                        for org in userlogged.organizations:
                            if org in group.organizations:
                                permitted = True
                                break

                    if permitted:
                        orgs = roles_organizations[role_name]
                        for orgid in orgs:
                            org = DBSession.query(Organization).filter_by(id=orgid).first()
                            if org:
                                if org not in group.organizations:
                                    group.organizations.append(org)
                    else:
                        request.response.status = HTTPForbidden.code
                        return {'error': str("Not enough permission")}

            request.response.status = HTTPOk.code
            return response
    request.response.status = HTTPNotFound.code
    return {'error': str("No such dictionary in the system")}


@view_config(route_name='dictionary_roles', renderer='json', request_method='DELETE', permission='delete')
def delete_dictionary_roles(request):  # & in docs
    response = dict()
    client_id = request.matchdict.get('client_id')
    object_id = request.matchdict.get('object_id')
    req = request.json_body
    roles_users = None
    if 'roles_users' in req:
        roles_users = req['roles_users']
    roles_organizations = None
    if 'roles_organizations' in req:
        roles_organizations = req['roles_organizations']
    dictionary = DBSession.query(Dictionary).filter_by(client_id=client_id, object_id=object_id).first()
    if dictionary:
        if not dictionary.marked_for_deletion:
            if roles_users:
                for role_name in roles_users:
                    base = DBSession.query(BaseGroup).filter_by(name=role_name,
                                                                dictionary_default=True).first()
                    if not base:
                        request.response.status = HTTPNotFound.code
                        return {'error': str("No such role in the system")}

                    group = DBSession.query(Group).filter_by(base_group_id=base.id,
                                                             subject_object_id=object_id,
                                                             subject_client_id=client_id).first()

                    client = DBSession.query(Client).filter_by(id=request.authenticated_userid).first()

                    userlogged = DBSession.query(User).filter_by(id=client.user_id).first()

                    permitted = False
                    if userlogged in group.users:
                        permitted = True
                    if not permitted:
                        for org in userlogged.organizations:
                            if org in group.organizations:
                                permitted = True
                                break

                    if permitted:
                        users = roles_users[role_name]
                        for userid in users:
                            user = DBSession.query(User).filter_by(id=userid).first()
                            if user:
                                if user.id == userlogged.id:
                                    request.response.status = HTTPForbidden.code
                                    return {'error': str("Cannot delete roles from self")}
                                if user in group.users:
                                    group.users.remove(user)
                    else:
                        request.response.status = HTTPForbidden.code
                        return {'error': str("Not enough permission")}

            if roles_organizations:
                for role_name in roles_organizations:
                    base = DBSession.query(BaseGroup).filter_by(name=role_name,
                                                                dictionary_default=True).first()
                    if not base:
                        request.response.status = HTTPNotFound.code
                        return {'error': str("No such role in the system")}

                    group = DBSession.query(Group).filter_by(base_group_id=base.id,
                                                             subject_object_id=object_id,
                                                             subject_client_id=client_id).first()

                    client = DBSession.query(Client).filter_by(id=request.authenticated_userid).first()

                    userlogged = DBSession.query(User).filter_by(id=client.user_id).first()

                    permitted = False
                    if userlogged in group.users:
                        permitted = True
                    if not permitted:
                        for org in userlogged.organizations:
                            if org in group.organizations:
                                permitted = True
                                break

                    if permitted:
                        orgs = roles_organizations[role_name]
                        for orgid in orgs:
                            org = DBSession.query(Organization).filter_by(id=orgid).first()
                            if org:
                                if org in group.organizations:
                                    group.organizations.remove(org)
                    else:
                        request.response.status = HTTPForbidden.code
                        return {'error': str("Not enough permission")}

            request.response.status = HTTPOk.code
            return response
    request.response.status = HTTPNotFound.code
    return {'error': str("No such dictionary in the system")}


@view_config(route_name='dictionary_status', renderer='json', request_method='GET')
def view_dictionary_status(request):  # tested & in docs
    response = dict()
    client_id = request.matchdict.get('client_id')
    object_id = request.matchdict.get('object_id')
    dictionary = DBSession.query(Dictionary).filter_by(client_id=client_id, object_id=object_id).first()
    if dictionary and not dictionary.marked_for_deletion:
        response['state_translation_gist_client_id'] = dictionary.state_translation_gist_client_id
        response['state_translation_gist_object_id'] = dictionary.state_translation_gist_object_id
        atom = DBSession.query(TranslationAtom).filter_by(parent_client_id=dictionary.state_translation_gist_client_id,
                                                          parent_object_id=dictionary.state_translation_gist_object_id,
                                                          locale_id=int(request.cookies['locale_id'])).first()
        response['status'] = atom.content
        request.response.status = HTTPOk.code
        return response
    request.response.status = HTTPNotFound.code
    return {'error': str("No such dictionary in the system")}


@view_config(route_name='dictionary_status', renderer='json', request_method='PUT', permission='edit')
def edit_dictionary_status(request):  # tested & in docs
    response = dict()
    client_id = request.matchdict.get('client_id')
    object_id = request.matchdict.get('object_id')
    dictionary = DBSession.query(Dictionary).filter_by(client_id=client_id, object_id=object_id).first()
    if dictionary:
        if not dictionary.marked_for_deletion:

            if type(request.json_body) == str:
                req = json.loads(request.json_body)
            else:
                req = request.json_body
            status = req['status']
            dictionary.state = status
            DBSession.add(dictionary)
            request.response.status = HTTPOk.code
            response['status'] = status
            return response
    request.response.status = HTTPNotFound.code
    return {'error': str("No such dictionary in the system")}


@view_config(route_name='dictionaries', renderer='json', request_method='POST')
def dictionaries_list(request):  # TODO: test
    req = request.json_body
    response = dict()
    user_created = None
    if 'user_created' in req:
        user_created = req['user_created']
    author = None
    if 'author' in req:
        author = req['author']
    published = None
    if 'published' in req:
        published = req['published']
    user_participated = None
    if 'user_participated' in req:
        user_participated = req['user_participated']
    organization_participated = None
    if 'organization_participated' in req:
        organization_participated = req['organization_participated']
    languages = None
    if 'languages' in req:
        languages = req['languages']
    dicts = DBSession.query(Dictionary).filter(Dictionary.marked_for_deletion == False)
    if published:
        if published:
            dicts = dicts.filter_by(state='Published').join(DictionaryPerspective) \
                .filter(DictionaryPerspective.state == 'Published')
            # else:
            #     dicts = dicts.filter_by(state!='Published')
    if user_created:
        clients = DBSession.query(Client).filter(Client.user_id.in_(user_created)).all()
        cli = [o.id for o in clients]
        response['clients'] = cli
        dicts = dicts.filter(Dictionary.client_id.in_(cli))

    # if author:
    #     user = DBSession.query(User).filter_by(id=author).first()
    #     dictstemp = []  # [{'client_id': dicti.client_id, 'object_id': dicti.object_id}]
    #     isadmin = False
    #     for group in user.groups:
    #         if group.parent.dictionary_default:
    #             if group.subject_override:
    #                 isadmin = True
    #                 break
    #             dcttmp = (group.subject_client_id, group.subject_object_id)
    #             if dcttmp not in dictstemp:
    #                 dictstemp += [dcttmp]
    #         if group.parent.perspective_default:
    #             if group.subject_override:
    #                 isadmin = True
    #                 break
    #             dicti = DBSession.query(Dictionary) \
    #                 .join(DictionaryPerspective) \
    #                 .filter_by(client_id=group.subject_client_id,
    #                            object_id=group.subject_object_id) \
    #                 .first()
    #             if dicti:
    #                 dcttmp = (dicti.client_id, dicti.object_id)
    #                 if dcttmp not in dictstemp:
    #                     dictstemp += [dcttmp]
    #
    #     if not isadmin:
    #         # dictstemp = [o for o in dictstemp]
    #         if dictstemp:
    #             # print(len(dictstemp))
    #             #
    #             # prevdicts = DBSession.query(Dictionary).filter(sqlalchemy.sql.false())
    #             # for dicti in dictstemp:
    #             #     prevdicts = prevdicts.subquery().select()
    #             #     prevdicts = dicts.filter_by(client_id=dicti['client_id'], object_id=dicti['object_id']).union_all(prevdicts)
    #             #
    #             # dicts = prevdicts
    #             dicts = dicts.filter(tuple_(Dictionary.client_id, Dictionary.object_id).in_(dictstemp))
    #
    #         else:
    #             dicts = DBSession.query(Dictionary).filter(sqlalchemy.sql.false())


    if languages:
        langs = []
        for lan in languages:
            lang = DBSession.query(Language).filter_by(object_id=lan['object_id'], client_id=lan['client_id']).first()
            langs += all_languages(lang)

        if langs:
            prevdicts = DBSession.query(Dictionary).filter(sqlalchemy.sql.false())
            for lan in langs:
                prevdicts = prevdicts.subquery().select()
                prevdicts = dicts.filter_by(parent_client_id=lan['client_id'],
                                            parent_object_id=lan['object_id']).union_all(prevdicts)

            dicts = prevdicts
        else:
            dicts = DBSession.query(Dictionary).filter(sqlalchemy.sql.false())

    # add geo coordinates
    if organization_participated:
        organization = DBSession.query(Organization).filter(Organization.id.in_(organization_participated)).first()
        users = organization.users
        users_id = [o.id for o in users]

        clients = DBSession.query(Client).filter(Client.user_id.in_(users_id)).all()
        cli = [o.id for o in clients]

        dictstemp = []
        for dicti in dicts:
            if check_for_client(dicti, cli):
                dictstemp += [{'client_id': dicti.client_id, 'object_id': dicti.object_id}]
        if dictstemp:
            prevdicts = DBSession.query(Dictionary).filter(sqlalchemy.sql.false())
            for dicti in dictstemp:
                prevdicts = prevdicts.subquery().select()
                prevdicts = dicts.filter_by(client_id=dicti['client_id'], object_id=dicti['object_id']).union_all(
                    prevdicts)

            dicts = prevdicts
        else:
            dicts = DBSession.query(Dictionary).filter(sqlalchemy.sql.false())

    if user_participated:
        clients = DBSession.query(Client).filter(Client.user_id.in_(user_participated)).all()
        cli = [o.id for o in clients]

        dictstemp = []
        for dicti in dicts:
            if check_for_client(dicti, cli):
                dictstemp += [{'client_id': dicti.client_id, 'object_id': dicti.object_id}]
        if dictstemp:
            prevdicts = DBSession.query(Dictionary).filter(sqlalchemy.sql.false())
            for dicti in dictstemp:
                prevdicts = prevdicts.subquery().select()
                prevdicts = dicts.filter_by(client_id=dicti['client_id'], object_id=dicti['object_id']).union_all(
                    prevdicts)

            dicts = prevdicts
        else:
            dicts = DBSession.query(Dictionary).filter(sqlalchemy.sql.false())
    # TODO: fix.
    # TODO: start writing todos with more information

    dictionaries = list()
    # dictionaries = [{'object_id':o.object_id,'client_id':o.client_id, 'translation': o.get_translation(request)['translation'],'translation_string': o.get_translation(request)['translation_string'], 'status':o.state,'parent_client_id':o.parent_client_id,'parent_object_id':o.parent_object_id} for o in dicts]
    dicts = dicts.order_by(Dictionary.client_id, Dictionary.object_id)
    for dct in dicts:
        path = request.route_url('dictionary',
                                 client_id=dct.client_id,
                                 object_id=dct.object_id)
        subreq = Request.blank(path)
        subreq.method = 'GET'
        subreq.headers = request.headers
        resp = request.invoke_subrequest(subreq)
        if 'error' not in resp.json:
            dictionaries += [resp.json]
    # return {'count': dicts.count()}



    if author:
        user = DBSession.query(User).filter_by(id=author).first()
        dictstemp = []  # [{'client_id': dicti.client_id, 'object_id': dicti.object_id}]
        isadmin = False
        for group in user.groups:
            if group.parent.dictionary_default:
                if group.subject_override:
                    isadmin = True
                    break
                dcttmp = (group.subject_client_id, group.subject_object_id)
                if dcttmp not in dictstemp:
                    dictstemp += [dcttmp]
            if group.parent.perspective_default:
                if group.subject_override:
                    isadmin = True
                    break
                dicti = DBSession.query(Dictionary) \
                    .join(DictionaryPerspective) \
                    .filter_by(client_id=group.subject_client_id,
                               object_id=group.subject_object_id) \
                    .first()
                if dicti:
                    dcttmp = (dicti.client_id, dicti.object_id)
                    if dcttmp not in dictstemp:
                        dictstemp += [dcttmp]
        if not isadmin:
            # dictstemp = [o for o in dictstemp]
            # print(len(dictstemp))
            #
            # prevdicts = DBSession.query(Dictionary).filter(sqlalchemy.sql.false())
            # for dicti in dictstemp:
            #     prevdicts = prevdicts.subquery().select()
            #     prevdicts = dicts.filter_by(client_id=dicti['client_id'], object_id=dicti['object_id']).union_all(prevdicts)
            #
            # dicts = prevdicts
            dictionaries = [o for o in dictionaries if (o['client_id'], o['object_id']) in dictstemp]
    response['dictionaries'] = dictionaries
    request.response.status = HTTPOk.code

    return response


@view_config(route_name='published_dictionaries', renderer='json', request_method='POST')
def published_dictionaries_list(request):  # tested.   # TODO: test with org
    req = request.json_body
    response = dict()
    group_by_org = None
    if 'group_by_org' in req:
        group_by_org = req['group_by_org']
    group_by_lang = None
    if 'group_by_lang' in req:
        group_by_lang = req['group_by_lang']
    dicts = DBSession.query(Dictionary)
    dicts = dicts.filter(func.lower(Dictionary.state) == func.lower('published')).join(DictionaryPerspective) \
        .filter(func.lower(DictionaryPerspective.state) == func.lower('published'))
    if group_by_lang and not group_by_org:
        return group_by_languages(dicts, request)
    if not group_by_lang and group_by_org:
        tmp = group_by_organizations(dicts, request)
        organizations = []
        for org in tmp:
            dcts = org['dicts']
            dictionaries = []
            for dct in dcts:
                path = request.route_url('dictionary',
                                         client_id=dct.client_id,
                                         object_id=dct.object_id)
                subreq = Request.blank(path)
                subreq.method = 'GET'
                subreq.headers = request.headers
                resp = request.invoke_subrequest(subreq)
                if 'error' not in resp.json:
                    dictionaries += [resp.json]
            org['dicts'] = dictionaries
            organizations += [org]
        return {'organizations': organizations}
    if group_by_lang and group_by_org:
        tmp = group_by_organizations(dicts, request)
        organizations = []
        for org in tmp:
            dcts = org['dicts']
            org['langs'] = group_by_languages(dcts, request)
            del org['dicts']
            organizations += [org]
        return {'organizations': organizations}
    dictionaries = []
    dicts = dicts.order_by("client_id", "object_id")
    for dct in dicts:
        path = request.route_url('dictionary',
                                 client_id=dct.client_id,
                                 object_id=dct.object_id)
        subreq = Request.blank(path)
        subreq.method = 'GET'
        subreq.headers = request.headers
        resp = request.invoke_subrequest(subreq)
        if 'error' not in resp.json:
            dictionaries += [resp.json]
    response['dictionaries'] = dictionaries
    request.response.status = HTTPOk.code

    return response


@view_config(route_name='new_dictionary', renderer='templates/create_dictionary.pt', request_method='GET')
def new_dictionary_get(request):
    client_id = authenticated_userid(request)
    user = get_user_by_client_id(client_id)
    if user is None:
        response = Response()
        return HTTPFound(location=request.route_url('login'), headers=response.headers)
    variables = {'client_id': client_id, 'user': user}
    return render_to_response('templates/create_dictionary.pt', variables, request=request)<|MERGE_RESOLUTION|>--- conflicted
+++ resolved
@@ -77,18 +77,6 @@
         if additional_metadata:
             additional_metadata = json.dumps(additional_metadata)
 
-        subreq = Request.blank('/translation_service_search')
-        subreq.method = 'POST'
-        subreq.headers = request.headers
-        subreq.json = json.dumps({'searchstring': 'WiP'})
-        headers = {'Cookie': request.headers['Cookie']}
-        subreq.headers = headers
-        resp = request.invoke_subrequest(subreq)
-
-        if 'error' not in resp.json:
-            state_translation_gist_object_id, state_translation_gist_client_id = resp.json['object_id'], resp.json['client_id']
-        else:
-            raise KeyError("Something wrong with the base", resp.json['error'])
         dictionary = Dictionary(client_id=variables['auth'],
                                 state_translation_gist_object_id=state_translation_gist_object_id,
                                 state_translation_gist_client_id=state_translation_gist_client_id,
@@ -121,27 +109,12 @@
         return {'error': str(e)}
 
 
-@view_config(route_name='dictionary', renderer='json', request_method='GET')
+@view_config(route_name='dictionary', renderer='json', request_method='GET')  # Authors -- names of users, who can edit?
 def view_dictionary(request):  # tested & in docs
     response = dict()
     client_id = request.matchdict.get('client_id')
     object_id = request.matchdict.get('object_id')
     dictionary = DBSession.query(Dictionary).filter_by(client_id=client_id, object_id=object_id).first()
-<<<<<<< HEAD
-    if dictionary:
-        if not dictionary.marked_for_deletion:
-            response['parent_client_id'] = dictionary.parent_client_id
-            response['parent_object_id'] = dictionary.parent_object_id,
-            response['translation_gist_client_id'] = dictionary.translation_gist_client_id,
-            response['translation_gist_object_id'] = dictionary.translation_gist_object_id,
-            response['client_id'] = dictionary.client_id
-            response['object_id'] = dictionary.object_id
-            response['status'] = dictionary.state
-            response['additional_metadata'] = dictionary.additional_metadata
-            response['translation'] = dictionary.get_translation(request.cookies['locale_id'])
-            request.response.status = HTTPOk.code
-            return response
-=======
     if dictionary and not dictionary.marked_for_deletion:
         response['parent_client_id'] = dictionary.parent_client_id
         response['parent_object_id'] = dictionary.parent_object_id
@@ -152,9 +125,9 @@
         response['state_translation_gist_client_id'] = dictionary.state_translation_gist_client_id
         response['state_translation_gist_object_id'] = dictionary.state_translation_gist_object_id
         response['additional_metadata'] = dictionary.additional_metadata
+        response['translation'] = dictionary.get_translation(request.cookies['locale_id'])
         request.response.status = HTTPOk.code
         return response
->>>>>>> 180e1558
     request.response.status = HTTPNotFound.code
     return {'error': str("No such dictionary in the system")}
 
