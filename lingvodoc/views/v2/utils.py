__author__ = 'alexander'

from lingvodoc.models import (
    Client,
    DBSession,
    Dictionary,
    DictionaryPerspective,
    DictionaryPerspectiveToField,
    Field,
    LexicalEntry,
    Entity,
    Language,
    Organization,
    User,
    UserBlobs,
    TranslationAtom,
    TranslationGist,
    categories
)

from sqlalchemy import and_

from pyramid.request import Request

from sqlalchemy.inspection import inspect
from sqlalchemy.orm import joinedload

#import swiftclient.client as swiftclient

from collections import deque
import base64
import datetime
from hashlib import md5
import json
import os
import os.path
from pathvalidate import sanitize_filename
import shutil
import traceback
import urllib

from pyramid.httpexceptions import (
    HTTPBadRequest,
    HTTPNotFound,
    HTTPOk,
    HTTPInternalServerError,
    HTTPConflict
)
from lingvodoc.exceptions import CommonException
from sqlalchemy.exc import IntegrityError
from sqlalchemy.orm.attributes import flag_modified
import pdb
from pdb import set_trace
import binascii

def add_user_to_group(user, group):
    if user not in group.users:
        group.users.append(user)


def cache_clients():
    clients_to_users_dict = dict()
    clients = DBSession.query(Client) \
        .options(joinedload('user')).all()
    for client in clients:
        clients_to_users_dict[client.id] = {'id': client.user.id,
                                            'login': client.user.login,
                                            'name': client.user.name,
                                            'intl_name': client.user.intl_name}
    return clients_to_users_dict


def check_for_client(obj, clients):
    if obj.client_id in clients:
        return True
    for entry in dir(obj):
        if entry in inspect(type(obj)).relationships:
            i = inspect(obj.__class__).relationships[entry]
            if i.direction.name == "ONETOMANY":
                x = getattr(obj, str(entry))
                answer = False
                for xx in x:
                    answer = answer or check_for_client(xx, clients)
                    if answer:
                        break
                return answer
    return False


def all_languages(lang):
    langs = [{'object_id': lang.object_id, 'client_id': lang.client_id}]
    for la in lang.language:
        langs += all_languages(la)
    return langs


# Json_input point to the method of file getting: if it's embedded in json, we need to decode it. If
# it's uploaded via multipart form, it's just saved as-is.
def create_object(request, content, obj, data_type, filename, json_input=True):
    import errno
    # here will be object storage write as an option. Fallback (default) is filesystem write
    settings = request.registry.settings
    storage = settings['storage']
    if storage['type'] == 'openstack':
        if json_input:
            content = base64.urlsafe_b64decode(content)
        # TODO: openstack objects correct naming
        filename = str(obj.data_type) + '/' + str(obj.client_id) + '_' + str(obj.object_id)
        real_location = openstack_upload(settings, content, filename, obj.data_type, 'test')
    else:
        filename = filename or 'noname.noext'
        storage_path, filename = object_file_path(obj, settings, data_type, filename, True)
        directory = os.path.dirname(storage_path)  # TODO: find out, why object_file_path were not creating dir
        try:
            os.makedirs(directory)
        except OSError as exception:
            if exception.errno != errno.EEXIST:
                raise
        with open(storage_path, 'wb+') as f:
            # set_trace()
            if json_input:
                f.write(base64.urlsafe_b64decode(content))
            else:
                shutil.copyfileobj(content, f)

        real_location = storage_path

    url = "".join((settings['storage']['prefix'],
                  settings['storage']['static_route'],
                  obj.__tablename__,
                  '/',
                  data_type,
                  '/',
                  str(obj.client_id), '/',
                  str(obj.object_id), '/',
                  filename))
    return real_location, url


def get_user_by_client_id(client_id):
    user = None
    client = DBSession.query(Client).filter_by(id=client_id).first()
    if client is not None:
        user = DBSession.query(User).filter_by(id=client.user_id).first()
    return user


def check_client_id(authenticated, client_id):
<<<<<<< HEAD
    # TODO: single request
=======
>>>>>>> 4cf49491
    client = DBSession.query(Client).filter_by(id=authenticated).first()
    if not client:
        return False
    user_id = client.user_id
    req_client = DBSession.query(Client).filter_by(id=client_id).first()
    if not req_client or req_client.user_id != user_id:
        return False
    return True


def group_by_languages(dicts, request):
    # res = all_languages_with_dicts(dicts, request)
    # langs = DBSession.query(Language).filter_by(marked_for_deletion=False, parent=None).all()
    # languages = []
    # for lang in langs:
    #     la = language_with_dicts(lang, dicts, request)
    #     if la:
    #         languages += [la]

    return all_languages_with_dicts(dicts, request) #languages


def group_by_organizations(dicts, request):
        dicts_with_users = []
        for dct in dicts:
            users = []
            for client in participated_clients_list(dct, request):
                user = DBSession.query(User).join(Client).filter_by(id = client).first()
                if user not in users:
                    users += [user]
            dicts_with_users += [(dct.object_id, dct.client_id, users)]
        organizations = []
        for organization in DBSession.query(Organization).filter_by(marked_for_deletion=False).all():
            dictionaries = []
            for dct in dicts_with_users:
                for user in dct[2]:
                    if user in organization.users:
                        dictionaries += [dct]
            path = request.route_url('organization',
                 organization_id=organization.id)
            subreq = Request.blank(path)
            subreq.method = 'GET'
            subreq.headers = request.headers
            resp = request.invoke_subrequest(subreq)
            if 'error' not in resp.json:
                org = resp.json

                dictstemp = [{'client_id': o[1], 'object_id': o[0]} for o in dictionaries]
                dictionaries = dicts
                if dictstemp:
                    prevdicts = dictionaries\
                        .filter_by(client_id=dictstemp[0]['client_id'],
                                   object_id=dictstemp[0]['object_id'])
                    dictstemp.remove(dictstemp[0])
                    for dicti in dictstemp:
                        prevdicts = prevdicts.subquery().select()
                        prevdicts = dictionaries.filter_by(client_id=dicti['client_id'], object_id=dicti['object_id'])\
                            .union_all(prevdicts)

                    dictionaries = prevdicts

                org['dicts'] = dictionaries
                organizations += [org]
        return organizations


def language_info(lang, request):
    result = dict()
    result['client_id'] = lang.client_id
    result['object_id'] = lang.object_id
    result['translation_gist_client_id'] = lang.translation_gist_client_id
    result['translation_gist_object_id'] = lang.translation_gist_object_id
    result['translation'] = lang.get_translation(request.cookies.get('locale_id', 1))
    if lang.locale:
        result['locale_exist'] = True
    else:
        result['locale_exist'] = False

    if lang.language:
        contains = []
        for childlang in lang.language:
            if childlang.marked_for_deletion:
                continue
            contains += [language_info(childlang, request)]
        result['contains'] = contains

    return result


def tree_insert(tree, item, lang_to_dict_mapping, request):
    def row2dict(r): return {c.name: getattr(r, c.name) for c in r.__table__.columns}

    def construct_node(i):
        node = row2dict(i)
        if lang_to_dict_mapping.get(i.client_id) and lang_to_dict_mapping[i.client_id].get(i.object_id):
            node['dicts'] = lang_to_dict_mapping[i.client_id][i.object_id]
        else:
            node['dicts'] = []
        node['contains'] = []
        node['translation'] = i.get_translation(request.cookies.get('locale_id', 1))
        node['locale_exist'] = True if i.locale else False
        node['level'] = 'language'
        del node['additional_metadata']
        del node['marked_for_deletion']
        if not node['parent_client_id']:
            del node['parent_client_id']
        if not node['parent_object_id']:
            del node['parent_object_id']
        return node

    if not tree:
        tree = construct_node(item)

    if tree['client_id'] == item.parent_client_id and tree['object_id'] == item.parent_object_id:
        tree['contains'].append(construct_node(item))
        return tree

    for i in tree['contains']:
        if i['client_id'] == item.parent_client_id and i['object_id'] == item.parent_object_id:
            i['contains'].append(construct_node(item))
        else:
            i = tree_insert(i, item, lang_to_dict_mapping, request)
    return tree


def tree_in_breadth(node, lang_to_dict_mapping, request):
    result = dict()

    stack = deque()
    stack.append(node)

    while stack:
        current_node = stack.pop()
        result = tree_insert(result, current_node, lang_to_dict_mapping, request)
        for i in current_node.language:
            stack.appendleft(i)

    def cleanup_empty_langs(obj):
        if isinstance(obj, dict):
            if obj.get('level') == 'language':
                if obj.get('dicts') or obj.get('contains'):
                    obj = {key: cleanup_empty_langs(value) for key, value in obj.items()}
                # don't know how to double check efficiently
                if obj.get('dicts') or obj.get('contains'):
                    return obj
                else:
                    del obj
                    return None
            else:
                return obj
        elif isinstance(obj, list):
            res = []
            for item in obj:
                t = cleanup_empty_langs(item)
                if t:
                    res.append(t)
            return res
        return obj

    return cleanup_empty_langs(result)


def all_languages_with_dicts(dicts, request):
    def row2dict(r): return {c.name: getattr(r, c.name) for c in r.__table__.columns}
    result = list()
    lang_to_dict_mapping = dict()
    ds = dicts.join(Language, and_(Dictionary.parent_client_id == Language.client_id, Dictionary.parent_object_id == Language.object_id)).all()
    for i in ds:
        if i.parent_client_id not in lang_to_dict_mapping:
            lang_to_dict_mapping[i.parent_client_id] = dict()
        if i.parent_object_id not in lang_to_dict_mapping[i.parent_client_id]:
            lang_to_dict_mapping[i.parent_client_id][i.parent_object_id] = list()
        dictionary = row2dict(i)
        dictionary['translation'] = i.get_translation(request.cookies.get('locale_id', 1))
        dictionary['category'] = categories[i.category]
        # del dictionary['created_at']
        # del dictionary['domain']
        # del dictionary['marked_for_deletion']
        lang_to_dict_mapping[i.parent_client_id][i.parent_object_id].append(dictionary)

    top_level_langs = DBSession.query(Language).filter_by(marked_for_deletion=False, parent=None).all()

    for lang in top_level_langs:
        l = tree_in_breadth(lang, lang_to_dict_mapping, request)
        if l:
            result.append(l)

    return result


def language_with_dicts(lang, dicts, request):
    result = dict()
    result['client_id'] = lang.client_id
    result['object_id'] = lang.object_id
    result['translation_gist_client_id'] = lang.translation_gist_client_id
    result['translation_gist_object_id'] = lang.translation_gist_object_id
    result['translation'] = lang.get_translation(request.cookies.get('locale_id', 1))
    if lang.locale:
        result['locale_exist'] = True
    else:
        result['locale_exist'] = False

    dictionaries = []
    ds = dicts.filter((Dictionary.parent_client_id==lang.client_id) & (
                         Dictionary.parent_object_id==lang.object_id)).all()

    for dct in ds:
        path = request.route_url('dictionary',
                                 client_id=dct.client_id,
                                 object_id=dct.object_id)
        subreq = Request.blank(path)
        subreq.method = 'GET'
        subreq.headers = request.headers
        resp = request.invoke_subrequest(subreq)
        if 'error' not in resp.json:
            dictionaries += [resp.json]
    result['dicts'] = dictionaries

    contains = []
    if lang.language:
        for childlang in lang.language:
            ent = language_with_dicts(childlang, dicts, request)
            if ent:
                contains += [ent]
    result['contains'] = contains
    if not result['contains'] and not result['dicts']:
        return []
    if not result['contains']:
        del result['contains']
    return result



def object_file_path(obj, settings, data_type, filename, create_dir=False):
    filename = sanitize_filename(filename)
    base_path = settings['storage']['path']
    storage_dir = os.path.join(base_path, obj.__tablename__, data_type, str(obj.client_id), str(obj.object_id))
    if create_dir:
        # pdb.set_trace()
        storage_dir = os.path.normpath(storage_dir)
        os.makedirs(storage_dir, exist_ok=True)
    storage_path = os.path.join(storage_dir, filename)

    return storage_path, filename


def openstack_upload(settings, file, file_name, content_type,  container_name):
    storage = settings['storage']
    authurl = storage['authurl']
    user = storage['user']
    key = storage['key']
    auth_version = storage['auth_version']
    tenant_name = storage['tenant_name']
    conn = swiftclient.Connection(authurl=authurl, user=user, key=key,  auth_version=auth_version,
                                  tenant_name=tenant_name)
    #storageurl = conn.get_auth()[0]
    conn.put_container(container_name)
    obje = conn.put_object(container_name, file_name,
                    contents = file,
                    content_type = content_type)
    #obje = conn.get_object(container_name, file_name)
    return str(obje)


def participated_clients_list(dictionary, request):
    clients = [dictionary.client_id]
    for persp in dictionary.dictionaryperspective:
        if persp.state.lowercase() == 'published':
            path = request.route_url('lexical_entries_published',
                                     dictionary_client_id = dictionary.client_id,
                                     dictionary_object_id = dictionary.object_id,
                                     perspective_client_id = persp.client_id,
                                     perspective_object_id = persp.object_id)
            subreq = Request.blank(path)
            subreq.method = 'GET'
            subreq.headers = request.headers
            resp = request.invoke_subrequest(subreq)
            if not 'error' in resp.json:
                for entry in resp.json['lexical_entries']:
                    clients += participated_clients_rec(entry)
    return clients


def participated_clients_rec(entry):
    clients = []
    if entry:
        if 'level' in entry:
            if 'publish' not in entry['level']:
                clients += [entry['client_id']]
                if 'contains' in entry:
                    if entry['contains']:
                        for ent in entry['contains']:
                            clients += participated_clients_rec(ent)
    return clients


def remove_deleted(lst):
    entries = []
    if lst:
        for entry in lst:
            entries += [entry]
        for entry in entries:
            if entry['marked_for_deletion']:
                lst.remove(entry)
            else:
                if 'contains' in entry:
                    remove_deleted(entry['contains'])
    return



def user_counter(entry, result, starting_date, ending_date, types, clients_to_users_dict):
    empty = False
    if entry['level'] == 'lexicalentry':
        if 'contains' not in entry:
            empty = True
        elif not entry['contains']:
            empty = True
    if 'contains' in entry:
        if entry['contains']:
            for ent in entry['contains']:
                result = user_counter(ent, result, starting_date, ending_date, types, clients_to_users_dict)
    if 'created_at' in entry:
        if starting_date:
            if datetime.datetime(entry['created_at']).date() < starting_date:
                empty = True
        if ending_date:
            if datetime.datetime(entry['created_at']).date() > ending_date:
                empty = True
    if 'content' in entry:
        if not entry['content'] or entry['content'].isspace():
            empty = True

    if empty:
        return result

    user = clients_to_users_dict.get(entry['client_id'])
    if user:
        user_exist = next((item for item in result if item['id'] == user['id']), None)
        # user_exist = [item for item in result if item["id"] == user['id']]
        if not user_exist:
            counters = dict()
            for entity_type in types:
                counters[entity_type] = 0
            counters['lexical_entry'] = 0
            user['counters'] = counters
            result += [user]
            user_exist = user
        # else:
        #     user_exist = user_exist[0]
        user_count = user_exist['counters']
        if entry['level'] == 'lexicalentry':
            user_count['lexical_entry'] += 1
        else:
            if 'entity_type' in entry:
                user_count[entry['entity_type']] += 1
    return result


def view_perspective_from_object(request, perspective):
    response = dict()
    if perspective:
        if not perspective.marked_for_deletion:
            response['parent_client_id'] = perspective.parent_client_id
            response['parent_object_id'] = perspective.parent_object_id
            response['client_id'] = perspective.client_id
            response['object_id'] = perspective.object_id
            response['translation_gist_client_id'] = perspective.translation_gist_client_id
            response['translation_gist_object_id'] = perspective.translation_gist_object_id
            response['state_translation_gist_client_id'] = perspective.state_translation_gist_client_id
            response['state_translation_gist_object_id'] = perspective.state_translation_gist_object_id
            atom = DBSession.query(TranslationAtom).filter_by(parent_client_id=perspective.state_translation_gist_client_id,
                                                              parent_object_id=perspective.state_translation_gist_object_id,
                                                              locale_id=int(request.cookies['locale_id'])).first()
            if atom:
                response['status'] = atom.content
            response['marked_for_deletion'] = perspective.marked_for_deletion
            response['is_template'] = perspective.is_template
            response['created_at'] = perspective.created_at
            # response['additional_metadata'] = perspective.additional_metadata
            if perspective.additional_metadata:
                response['additional_metadata'] = [key for key in perspective.additional_metadata]
            response['translation'] = perspective.get_translation(request.cookies['locale_id'])
            if perspective.additional_metadata:
                meta = perspective.additional_metadata
                if 'location' in meta:
                    response['location'] = meta['location']
                if 'info' in meta:
                    response['info'] = meta['info']
                    remove_list = []
                    info_list = response['info']['content']
                    for info in info_list:
                        content = info['info']['content']
                        blob = DBSession.query(UserBlobs).filter_by(client_id=content['client_id'],
                                                                    object_id=content['object_id']).first()
                        if blob:
                            prevnamewaswrong = {'name': blob.name, 'content': blob.content, 'data_type': blob.data_type,
                                        'client_id': blob.client_id, 'object_id': blob.object_id}
                            info['info']['content'] = prevnamewaswrong
                        else:
                            if info not in remove_list:
                                remove_list.append(info)
            return response
    return {'error':'no persp'}


def view_field_from_object(request, field):
    response = dict()
    if field and not field.marked_for_deletion:
        response['client_id'] = field.client_id
        response['object_id'] = field.object_id
        response['created_at'] = field.created_at
        response['data_type_translation_gist_client_id'] = field.data_type_translation_gist_client_id
        response['data_type_translation_gist_object_id'] = field.data_type_translation_gist_object_id
        response['translation'] = field.get_translation(request.cookies['locale_id'])
        response['is_translatable'] = field.is_translatable
        response['translation_gist_client_id'] = field.translation_gist_client_id
        response['translation_gist_object_id'] = field.translation_gist_object_id
        atom = DBSession.query(TranslationAtom).filter_by(parent_client_id=field.data_type_translation_gist_client_id,
                                                          parent_object_id=field.data_type_translation_gist_object_id,
                                                          locale_id=int(request.cookies['locale_id'])).first()
        if atom:
            response['data_type'] = atom.content
        else:
            print('no atom content for ids', field.data_type_translation_gist_client_id, field.data_type_translation_gist_object_id)
        return response
    return {'error': 'no field'}


def combine(*decorators):
    def floo(view_callable):
        for decorator in decorators:
            view_callable = decorator(view_callable)
        return view_callable
    return floo


def view_edit_delete_decorator(view_callable):
    def inner(context, request):  # TODO: pass object better way (not too sure, request.object may be the best way)
        client_id = request.matchdict.get('client_id')
        object_id = request.matchdict.get('object_id')
        # translationatom = DBSession.query(TranslationAtom).filter_by(client_id=client_id, object_id=object_id).first()
        tables = [
            Dictionary,
            DictionaryPerspective,
            DictionaryPerspectiveToField,
            Field,
            LexicalEntry,
            Entity,
            Language,
            UserBlobs,
            TranslationAtom,
            TranslationGist
        ]
        queries = list()
        for table in tables:
            queries.append(DBSession.query(table.client_id, table.object_id, table.__tablename__))
        db_object = DBSession.query().filter_by(client_id=client_id, object_id=object_id).first()
        if db_object:
            request.object = db_object
            request.response.status = HTTPOk.code
            tmp = view_callable(context, request)
            return tmp
        request.response.status = HTTPNotFound.code
        return HTTPNotFound(json={'error': "No such translationgist in the system"})
    return inner


# TODO: delete
def translation_atom_decorator(view_callable):
    def inner(context, request):
        client_id = request.matchdict.get('client_id')
        object_id = request.matchdict.get('object_id')
        translationatom = DBSession.query(TranslationAtom).filter_by(client_id=client_id, object_id=object_id).first()
        if translationatom:
            request.object = translationatom
            request.response.status = HTTPOk.code
            tmp = view_callable(context, request)
            return tmp
        request.response.status = HTTPNotFound.code
        return HTTPNotFound(json={'error': "No such translationgist in the system"})
    return inner


def json_request_errors(view_callable):
    def inner(context, request):
        try:
            try_to_decode = request.json_body  # will throw exception on this, if no or invalid json were given
            return view_callable(context, request)
        except (AttributeError, ValueError):
            return HTTPBadRequest(json={'error': "invalid json"})

    return inner


def create_errors(view_callable):
    def inner(context, request):
        try:
            return view_callable(context, request)
        except KeyError as e:
            return HTTPBadRequest(json={'error': str(e)})
        except IntegrityError as e:
            return HTTPInternalServerError(json={'error': str(e)})
        except CommonException as e:
            return HTTPConflict(json={'error': str(e)})
    return inner


# auxiliary function for filling simplified permissions. Gets python dictionary, Perspective object and a list of pairs
# [("permission": boolean), ]
def fulfill_permissions_on_perspectives(intermediate, perspective, pairs):
    cl_id = str(perspective.client_id)
    obj_id = str(perspective.object_id)
    if cl_id not in intermediate:
        intermediate[cl_id] = dict()
    if obj_id not in intermediate[cl_id]:
        intermediate[cl_id][obj_id] = dict()
    for permission in pairs:
        intermediate[cl_id][obj_id][permission[0]] = permission[1]
    return


class FakeObject(object):
    pass


def unimplemented():
    """
    Formats message about unimplemented feature with filename, line number and function name info.
    """

    filename, line, function, statement = traceback.extract_stack()[-2]
    return '{0}:{1}: {2}: Unimplemented.'.format(filename, line, function)


def message(message):
    """
    Formats message with filename, line number and function name info.
    """

    filename, line, function, statement = traceback.extract_stack()[-2]
    return '{0}:{1}: {2}: {3}'.format(filename, line, function, message)


def anonymous_userid(request):
    """
    Constructs an identifier (unique with high enough probability) for an anonymous user.
    """

    ip = request.client_addr if request.client_addr else ""
    useragent = request.headers["User-Agent"] if "User-Agent" in request.headers else ""

    unique_string = "unauthenticated_%s_%s" % (ip, useragent)
    return base64.b64encode(md5(unique_string.encode('utf-8')).digest())[:7]


<<<<<<< HEAD
def update_metadata(dbobject, new_metadata=None):
    if new_metadata:
        old_meta = dbobject.additional_metadata
        old_meta.update(new_metadata)
        dbobject.additional_metadata = old_meta
        flag_modified(dbobject, 'additional_metadata')
=======
def storage_file(storage_config, url):
    """
    Given a URL of a file from storage, first tries to open it as a file from local storage, and
    then as a download stream.
    """

    storage_url_prefix = 'http://lingvodoc.ispras.ru/objects/'

    if url.startswith(storage_url_prefix):

        storage_file_path = os.path.join('/root/lingvodoc-extra/backend_storage',
            url[len(storage_url_prefix):])

        if os.path.exists(storage_file_path):
            return open(storage_file_path, 'rb')

    return urllib.request.urlopen(urllib.parse.quote(url, safe = '/:'))
>>>>>>> 4cf49491
<|MERGE_RESOLUTION|>--- conflicted
+++ resolved
@@ -146,10 +146,7 @@
 
 
 def check_client_id(authenticated, client_id):
-<<<<<<< HEAD
     # TODO: single request
-=======
->>>>>>> 4cf49491
     client = DBSession.query(Client).filter_by(id=authenticated).first()
     if not client:
         return False
@@ -705,30 +702,28 @@
     unique_string = "unauthenticated_%s_%s" % (ip, useragent)
     return base64.b64encode(md5(unique_string.encode('utf-8')).digest())[:7]
 
-
-<<<<<<< HEAD
+def storage_file(storage_config, url):
+    """
+    Given a URL of a file from storage, first tries to open it as a file from local storage, and
+    then as a download stream.
+    """
+
+    storage_url_prefix = 'http://lingvodoc.ispras.ru/objects/'
+
+    if url.startswith(storage_url_prefix):
+
+        storage_file_path = os.path.join('/root/lingvodoc-extra/backend_storage',
+            url[len(storage_url_prefix):])
+
+        if os.path.exists(storage_file_path):
+            return open(storage_file_path, 'rb')
+
+    return urllib.request.urlopen(urllib.parse.quote(url, safe = '/:'))
+
+
 def update_metadata(dbobject, new_metadata=None):
     if new_metadata:
         old_meta = dbobject.additional_metadata
         old_meta.update(new_metadata)
         dbobject.additional_metadata = old_meta
-        flag_modified(dbobject, 'additional_metadata')
-=======
-def storage_file(storage_config, url):
-    """
-    Given a URL of a file from storage, first tries to open it as a file from local storage, and
-    then as a download stream.
-    """
-
-    storage_url_prefix = 'http://lingvodoc.ispras.ru/objects/'
-
-    if url.startswith(storage_url_prefix):
-
-        storage_file_path = os.path.join('/root/lingvodoc-extra/backend_storage',
-            url[len(storage_url_prefix):])
-
-        if os.path.exists(storage_file_path):
-            return open(storage_file_path, 'rb')
-
-    return urllib.request.urlopen(urllib.parse.quote(url, safe = '/:'))
->>>>>>> 4cf49491
+        flag_modified(dbobject, 'additional_metadata')