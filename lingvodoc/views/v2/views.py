--- conflicted
+++ resolved
@@ -72,8 +72,6 @@
 
 log = logging.getLogger(__name__)
 
-<<<<<<< HEAD
-=======
 #
 # def version_decorator(pyramid_dec):
 #     def inner(**kwargs):
@@ -177,7 +175,6 @@
         res.update(count)
     return res
 
->>>>>>> 4cf49491
 @view_config(route_name='fix_groups', renderer='json', permission='admin')
 def fix_groups(request):
     for dictionary in DBSession.query(Dictionary):
@@ -236,6 +233,16 @@
 
     return {}
 
+def translation_service_search(searchstring):
+    translationatom = DBSession.query(TranslationAtom)\
+        .join(TranslationGist).\
+        filter(TranslationAtom.content == searchstring,
+               TranslationAtom.locale_id == 2,
+               TranslationGist.type == 'Service')\
+        .order_by(TranslationAtom.client_id)\
+        .first()
+    response = translationgist_contents(translationatom.parent)
+    return response
 
 def add_role(name, subject, action, admin, perspective_default=False, dictionary_default=False):
     base_group = BaseGroup(name=name,
@@ -254,123 +261,6 @@
 
 @view_config(route_name='testing', renderer='json', permission='admin')
 def testing(request):
-<<<<<<< HEAD
-    transfer_language((500, 97), (508, 47)) # Самодийский язык-> Samoyed
-    transfer_language((31, 30), (508, 49)) # Enets language/Forest dialect+Tundra Enets-> Uralic/Samoyed/Enez/
-    transfer_language((31, 29), (508, 48)) # Nenez language/ Nenez-> Uralic/Samoyed/Nenez/
-    transfer_language((31, 23), (508, 38)) # Saami language/ -> Uralic/Saami
-    transfer_language((31, 28), (508, 45)) # Mansi+Yakyt/ -> Uralic/Mansi
-    transfer_language((500, 96), (508, 45)) # Mansi-> Uralic/Mansi
-    transfer_language((31, 32), (252, 42)) # tubulars language-> Altai language/Northern dialect/Tubalars dialect
-    transfer_language((121, 7), (633, 23)) # Evenki language-> tungusskie/Evenki
-    transfer_language((221, 5), (508, 50)) # Nganasan language-> Samoyed/Nganasan
-    transfer_language((357, 6), (508, 41)) # Mari language-> Uralic/Mari
-    transfer_language((375, 13), (500, 124)) # Казахский язык -> Kazakh
-    transfer_language((493, 9), (508, 38)) # Саамские языки -> Uralic/Saami
-    transfer_language((718, 5), (678, 9)) # Yakut  -> Uralic/Mansi-> Yakut
-    transfer_language((799, 7), (508, 44)) # Eastern Khanty -> Uralic Khanty
-    transfer_language((799, 44), (508, 44)) # Eastern Khanty -> Uralic Khanty
-    transfer_language((31, 31), (508, 51)) # Selkup language -> Uralic/Samoyed/Selkup
-    transfer_language((31, 25), (508, 42)) # Komi-Zyrian -> Uralic-Komi
-    transfer_language((500, 125), (33, 85)) # Forest dialect of Enents language -> Forest dialect
-
-    # fix 2
-    #print("="*5)
-    # Башкирско-русский словарь, Оренбург, 1899, составитель В.В.Катаринский при помощи башкира Куватова -> Bashkir
-
-    transfer_language((472, 29), (500, 121))
-    # Татарский язык (Словарь, 1880 г.) -> Tatar
-    transfer_language((472, 26), (500, 122))
-    return {"status": "languages fixed"}
-
-@view_config(route_name='testing_translations', renderer='json')
-def testing_translations(request):
-    """
-    res = dict()
-    res['dictionary'] = list()
-    res['perspective'] = list()
-    res['language'] = list()
-    res['field'] = list()
-    res['parents'] = list()
-    dicts = DBSession.query(Dictionary.translation_gist_client_id, Dictionary.translation_gist_object_id).all()
-    translation_gists = DBSession.query(TranslationGist).filter(
-        tuple_(TranslationGist.client_id, TranslationGist.object_id).in_(dicts)).filter(
-        TranslationGist.type != 'Dictionary')
-    for gist in translation_gists:
-        res['dictionary'].append(translationgist_contents(gist))
-    persps = DBSession.query(DictionaryPerspective.translation_gist_client_id,
-                             DictionaryPerspective.translation_gist_object_id).all()
-    translation_gists = DBSession.query(TranslationGist).filter(
-        tuple_(TranslationGist.client_id, TranslationGist.object_id).in_(persps)).filter(
-        TranslationGist.type != 'Perspective')
-    for gist in translation_gists:
-        res['perspective'].append(translationgist_contents(gist))
-    langs = DBSession.query(Language.translation_gist_client_id, Language.translation_gist_object_id).all()
-    translation_gists = DBSession.query(TranslationGist).filter(
-        tuple_(TranslationGist.client_id, TranslationGist.object_id).in_(langs)).filter(
-        TranslationGist.type != 'Language')
-    for gist in translation_gists:
-        res['language'].append(translationgist_contents(gist))
-    fields = DBSession.query(Field.translation_gist_client_id, Field.translation_gist_object_id).all()
-    translation_gists = DBSession.query(TranslationGist).filter(
-        tuple_(TranslationGist.client_id, TranslationGist.object_id).in_(fields)).filter(
-        TranslationGist.type != 'Field')
-    for gist in translation_gists:
-        res['field'].append(translationgist_contents(gist))
-    all_langs = DBSession.query(Language.client_id, Language.object_id).all()
-    parents = DBSession.query(Dictionary.client_id, Dictionary.object_id, Dictionary.parent_client_id,
-                              Dictionary.parent_object_id).filter(or_(
-        not_(tuple_(Dictionary.parent_client_id, Dictionary.parent_object_id).in_(all_langs)),
-        and_(Dictionary.parent_object_id == None, Dictionary.parent_client_id == None)
-    )).all()
-    res['dictionary_language'] = list()
-    atoms = DBSession.query(TranslationAtom.parent_client_id, TranslationAtom.parent_object_id).filter(
-        or_(and_(TranslationAtom.content.like('%оварь%'), TranslationAtom.locale_id == 1),
-            and_(TranslationAtom.content.like('%ictionary%'), TranslationAtom.locale_id == 2))
-        ).all()
-    translation_gists = DBSession.query(TranslationGist).filter(
-        tuple_(TranslationGist.client_id, TranslationGist.object_id).in_(atoms)).filter(
-        TranslationGist.type == 'Language')
-    for gist in translation_gists:
-        res['dictionary_language'].append(translationgist_contents(gist))
-
-    res['parents'] = parents
-    """
-    import collections
-    res = collections.defaultdict(list)
-    all_gists = []
-    atoms = []
-    gists =  DBSession.query(Dictionary).all()
-    for gist in all_gists:
-        gists.append((gist.translation_gist_client_id, gist.translation_gist_object_id))
-        for atom in DBSession.query(TranslationAtom).filter(and_(
-                        TranslationAtom.parent_client_id==gist.translation_gist_client_id),
-                        TranslationAtom.parent_object_id==gist.translation_gist_object_id).all():
-            atoms.append((atom.client_id, atom.object_id))
-    for transl_gist in DBSession.query(TranslationGist).filter(and_(
-                    TranslationGist.marked_for_deletion==False,
-                    TranslationGist.type != "Service")  # We must be careful here
-                    ).all():
-        if (transl_gist.client_id, transl_gist.object_id) not in gists:
-            tr_atoms = DBSession.query(TranslationAtom).filter(and_(
-                TranslationAtom.parent_client_id == transl_gist.client_id,
-                TranslationAtom.parent_object_id == transl_gist.object_id,
-                TranslationAtom.marked_for_deletion==False)
-                ).all()
-            for tratom in tr_atoms:
-                if (tratom.client_id, tratom.object_id) not in atoms:
-                    res["(%s, %s) [%s]" % (transl_gist.client_id,
-                                           transl_gist.object_id,
-                                           transl_gist.type)].append( tratom.content)
-                    tmp_atom = DBSession.query(TranslationAtom).filter_by(client_id=tratom.client_id,
-                                                                          object_id=tratom.object_id).one()
-                    tmp_atom.marked_for_deletion = True
-
-                    tmp_objecttoc = DBSession.query(ObjectTOC).filter_by(client_id=tratom.client_id,
-                                                                         object_id=tratom.object_id).one()
-                    tmp_objecttoc.marked_for_deletion = True
-            del_object(transl_gist)
-=======
     import requests
     from sqlalchemy.orm.attributes import flag_modified
     dmgd_persp = DBSession.query(DictionaryPerspectiveToField).filter_by(client_id=1139, object_id=2549).one()
@@ -379,7 +269,6 @@
                                                          object_id=dmgd_persp.object_id).one()
     dmgd_persp.marked_for_deletion = True
     return {"success": True}
->>>>>>> 4cf49491
 
 
 @view_config(route_name='main', renderer='templates/main.pt', request_method='GET')
