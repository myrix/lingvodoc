from pyramid.response import Response
from pyramid.view import view_config

from sqlalchemy.exc import DBAPIError

from .models import (
    DBSession,
    Dictionary,
    User,
    Client,
    Email,
    Passhash,
    Group,
    BaseGroup,
    Language,
    Locale,
    UITranslationString,
    UserEntitiesTranslationString,
    Dictionary,
    DictionaryPerspective,
    DictionaryPerspectiveField,
    LexicalEntry,
    LevelOneEntity,
    LevelTwoEntity,
    GroupingEntity,
    PublishLevelOneEntity,
    PublishGroupingEntity,
    PublishLevelTwoEntity,
    Base,
    Organization
    )

from sqlalchemy.orm import sessionmaker
from pyramid.security import (
    Everyone,
    Allow,
    Deny
    )

from sqlalchemy.exc import IntegrityError
from sqlalchemy import (
    func,
    or_
)
from sqlalchemy.orm import joinedload, subqueryload, noload, join, joinedload_all

from pyramid.httpexceptions import HTTPForbidden
from pyramid.httpexceptions import HTTPFound
from pyramid.httpexceptions import HTTPNotFound, HTTPOk, HTTPBadRequest, HTTPConflict, HTTPInternalServerError
from pyramid.httpexceptions import HTTPUnauthorized
from pyramid.security import authenticated_userid
from pyramid.security import forget
from pyramid.security import remember
from pyramid.view import forbidden_view_config

# from pyramid.chameleon_zpt import render_template_to_response
from pyramid.renderers import render_to_response
from pyramid.response import FileResponse

import os
import datetime
import base64
import string
import time

import keystoneclient.v3 as keystoneclient
import swiftclient.client as swiftclient
import random
import sqlalchemy
from sqlalchemy import create_engine

from sqlalchemy.inspection import inspect
from pyramid.request import Request
# import redis


class CommonException(Exception):
    def __init__(self, value):
        self.value = value

    def __str__(self):
        return repr(self.value)


def find_by_translation_string(locale_id, translation_string):
        trstr = DBSession.query(UserEntitiesTranslationString).\
            filter_by(locale_id=locale_id, translation_string=translation_string).first()
        if not trstr:
            trstr = DBSession.query(UserEntitiesTranslationString).\
                filter_by(locale_id=1, translation_string=translation_string).first()
        if not trstr:
            return translation_string
        return trstr.translation


def add_translation_to_translation_string(locale_id, translation, translation_string, client_id):
        client = DBSession.query(Client).filter_by(id=client_id).first()
        uets = DBSession.query(UserEntitiesTranslationString).filter_by(locale_id=locale_id,
                                                                        translation_string=translation_string).first()
        if not uets:
            uets = UserEntitiesTranslationString(object_id=DBSession.query(UserEntitiesTranslationString).filter_by(client_id=client.id).count()+1,
                                                 client_id=client.id,
                                                 locale_id=locale_id,
                                                 translation_string=translation_string,
                                                 translation=translation)
            DBSession.add(uets)
            DBSession.flush()
        else:
            uets.translation = translation


def find_locale_id(request):
    try:
        return int(request.cookies['locale_id'])
    except:
        return 1


@view_config(route_name='language', renderer='json', request_method='GET')
def view_language(request):
    response = dict()
    client_id = request.matchdict.get('client_id')
    object_id = request.matchdict.get('object_id')
    language = DBSession.query(Language).filter_by(client_id=client_id, object_id=object_id).first()
    if language:
        if not language.marked_for_deletion:
            response['parent_client_id'] = language.parent_client_id
            response['parent_object_id'] = language.parent_object_id
            response['client_id'] = language.client_id
            response['object_id'] = language.object_id
            response['translation_string'] = find_by_translation_string(locale_id=find_locale_id(request),
                                                                        translation_string=language.translation_string)
            if language.locale:
                response['locale_exist'] = True
            else:
                response['locale_exist'] = False

            request.response.status = HTTPOk.code
            return response
    request.response.status = HTTPNotFound.code
    return {'error': str("No such language in the system")}


def language_info(lang, request):
    result = dict()
    result['client_id'] = lang.client_id
    result['object_id'] = lang.object_id
    result['translation_string'] = find_by_translation_string(locale_id=find_locale_id(request),
                                                              translation_string=lang.translation_string)
    if lang.locale:
        result['locale_exist'] = True
    else:
        result['locale_exist'] = False

    if lang.language:
        contains = []
        for childlang in lang.language:
            contains += [language_info(childlang, request)]
        result['contains'] = contains

    return result


@view_config(route_name='get_languages', renderer='json', request_method='GET')
def view_languages_list(request):
    response = dict()
    langs = []
    languages = DBSession.query(Language).filter_by(parent = None).all()
    if languages:
        for lang in languages:

            langs += [language_info(lang, request)]

    response['languages'] = langs

    request.response.status = HTTPOk.code
    return response


@view_config(route_name='language', renderer='json', request_method='PUT', permission='edit')
def edit_language(request):
    try:
        response = dict()
        client_id = request.matchdict.get('client_id')
        object_id = request.matchdict.get('object_id')
        client = DBSession.query(Client).filter_by(id=request.authenticated_userid).first()
        if not client:
            raise KeyError("Invalid client id (not registered on server). Try to logout and then login.")
        language = DBSession.query(Language).filter_by(client_id=client_id, object_id=object_id).first()
        if language:
            if not language.marked_for_deletion:
                req = request.json_body
                if 'parent_client_id' in req:
                    language.parent_client_id = req['parent_client_id']
                if 'parent_object_id' in req:
                    language.parent_object_id = req['parent_object_id']
                if 'translation' in req:
                    add_translation_to_translation_string(locale_id=find_locale_id(request),
                                                          translation_string=language.translation_string,
                                                          translation=req['translation'], client_id=client.id)
                request.response.status = HTTPOk.code
                return response
        request.response.status = HTTPNotFound.code
        return {'error': str("No such language in the system")}
    except KeyError as e:
        request.response.status = HTTPBadRequest.code
        return {'error': str(e)}


@view_config(route_name='language', renderer='json', request_method='DELETE', permission='delete')
def delete_language(request):
    response = dict()
    client_id = request.matchdict.get('client_id')
    object_id = request.matchdict.get('object_id')
    language = DBSession.query(Language).filter_by(client_id=client_id, object_id=object_id).first()
    if language:
        if not language.marked_for_deletion:
            language.marked_for_deletion = True
            request.response.status = HTTPOk.code
            return response
    request.response.status = HTTPNotFound.code
    return {'error': str("No such language in the system")}


@view_config(route_name='create_language', renderer='json', request_method='POST', permission='create')
def create_language(request):
    try:
        variables = {'auth': request.authenticated_userid}

        req = request.json_body
        try:
            parent_client_id = req['parent_client_id']
            parent_object_id = req['parent_object_id']
        except:
            parent_client_id = None
            parent_object_id = None

        translation_string = req['translation_string']
        translation = req['translation']
        client = DBSession.query(Client).filter_by(id=variables['auth']).first()
        if not client:
            raise KeyError("Invalid client id (not registered on server). Try to logout and then login.",
                           variables['auth'])
        user = DBSession.query(User).filter_by(id=client.user_id).first()
        if not user:
            raise CommonException("This client id is orphaned. Try to logout and then login once more.")

        parent = None
        if parent_client_id and parent_object_id:
            parent = DBSession.query(Language).filter_by(client_id=parent_client_id, object_id=parent_object_id).first()
        add_translation_to_translation_string(locale_id=find_locale_id(request), translation = translation,
                                              translation_string = translation_string, client_id = client.id)
        language = Language(object_id=DBSession.query(Language).filter_by(client_id=client.id).count()+1, client_id=variables['auth'],
                            translation_string = translation_string)
        DBSession.add(language)
        if parent:
            language.parent = parent
        DBSession.flush()
        basegroups = []
        basegroups += [DBSession.query(BaseGroup).filter_by(translation_string="Can edit languages").first()]
        basegroups += [DBSession.query(BaseGroup).filter_by(translation_string="Can delete languages").first()]
        groups = []
        for base in basegroups:
            group = Group(subject_client_id=language.client_id, subject_object_id=language.object_id, parent=base)
            groups += [group]
        for group in groups:
            user.groups.append(group)
        request.response.status = HTTPOk.code
        return {'object_id': language.object_id,
                'client_id': language.client_id}
    except KeyError as e:
        request.response.status = HTTPBadRequest.code
        return {'error': str(e)}

    except IntegrityError as e:
        request.response.status = HTTPInternalServerError.code
        return {'error': str(e)}

    except CommonException as e:
        request.response.status = HTTPConflict.code
        return {'error': str(e)}


@view_config(route_name='dictionary', renderer='json', request_method='GET')  # Authors -- names of users, who can edit?
def view_dictionary(request):
    response = dict()
    client_id = request.matchdict.get('client_id')
    object_id = request.matchdict.get('object_id')
    dictionary = DBSession.query(Dictionary).filter_by(client_id=client_id, object_id=object_id).first()
    if dictionary:
        if not dictionary.marked_for_deletion:
            response['parent_client_id'] = dictionary.parent_client_id
            response['parent_object_id'] = dictionary.parent_object_id
            response['client_id'] = dictionary.client_id
            response['object_id'] = dictionary.object_id
            response['name'] = find_by_translation_string(locale_id=find_locale_id(request),
                                                          translation_string=dictionary.name)
            response['status'] = dictionary.state
            request.response.status = HTTPOk.code
            return response
    request.response.status = HTTPNotFound.code
    return {'error': str("No such dictionary in the system")}


@view_config(route_name='dictionary', renderer='json', request_method='PUT', permission='edit')
def edit_dictionary(request):
    try:
        response = dict()
        client_id = request.matchdict.get('client_id')
        object_id = request.matchdict.get('object_id')
        client = DBSession.query(Client).filter_by(id=request.authenticated_userid).first()
        if not client:
            raise KeyError("Invalid client id (not registered on server). Try to logout and then login.")
        dictionary = DBSession.query(Dictionary).filter_by(client_id=client_id, object_id=object_id).first()
        if dictionary:
            if not dictionary.marked_for_deletion:
                req = request.json_body
                if 'parent_client_id' in req:
                    dictionary.parent_client_id = req['parent_client_id']
                if 'parent_object_id' in req:
                    dictionary.parent_object_id = req['parent_object_id']
                if 'name_translation' in req:
                    add_translation_to_translation_string(locale_id=find_locale_id(request),
                                                          translation_string=dictionary.name,
                                                          translation=req['name_translation'], client_id=client.id)
                request.response.status = HTTPOk.code
                return response

        request.response.status = HTTPNotFound.code
        return {'error': str("No such dictionary in the system")}
    except KeyError as e:
        request.response.status = HTTPBadRequest.code
        return {'error': str(e)}


@view_config(route_name='dictionary', renderer='json', request_method='DELETE', permission='delete')
def delete_dictionary(request):
    response = dict()
    client_id = request.matchdict.get('client_id')
    object_id = request.matchdict.get('object_id')
    dictionary = DBSession.query(Dictionary).filter_by(client_id=client_id, object_id=object_id).first()
    if dictionary:
        if not dictionary.marked_for_deletion:
            dictionary.marked_for_deletion = True
            request.response.status = HTTPOk.code
            return response
    request.response.status = HTTPNotFound.code
    return {'error': str("No such dictionary in the system")}


@view_config(route_name='create_dictionary', renderer='json', request_method='POST', permission='create')
def create_dictionary(request):
    try:

        variables = {'auth': request.authenticated_userid}
        req = request.json_body
        parent_client_id = req['parent_client_id']
        parent_object_id = req['parent_object_id']
        name = req['name']
        translation = req['translation']
        client = DBSession.query(Client).filter_by(id=variables['auth']).first()
        if not client:
            raise KeyError("Invalid client id (not registered on server). Try to logout and then login.")
        user = DBSession.query(User).filter_by(id=client.user_id).first()
        if not user:
            raise CommonException("This client id is orphaned. Try to logout and then login once more.")
        parent = DBSession.query(Language).filter_by(client_id=parent_client_id, object_id=parent_object_id).first()
        add_translation_to_translation_string(locale_id=find_locale_id(request), translation=translation,
                                              translation_string=name, client_id=client.id)

        dictionary = Dictionary(object_id=DBSession.query(Dictionary).filter_by(client_id=client.id).count() + 1,
                                client_id=variables['auth'],
                                name=name,
                                state='WiP',
                                parent=parent)
        DBSession.add(dictionary)
        DBSession.flush()
        for base in DBSession.query(BaseGroup).filter_by(dictionary_default=True):
            new_group = Group(parent=base,
                              subject_object_id=dictionary.object_id, subject_client_id=dictionary.client_id)
            new_group.users.append(user)
            DBSession.add(new_group)
            DBSession.flush()
        request.response.status = HTTPOk.code
        return {'object_id': dictionary.object_id,
                'client_id': dictionary.client_id}
    except KeyError as e:
        request.response.status = HTTPBadRequest.code
        return {'error': str(e)}

    except IntegrityError as e:
        request.response.status = HTTPInternalServerError.code
        return {'error': str(e)}

    except CommonException as e:
        request.response.status = HTTPConflict.code
        return {'error': str(e)}


@view_config(route_name='dictionary_status', renderer='json', request_method='GET')
def view_dictionary_status(request):
    response = dict()
    client_id = request.matchdict.get('client_id')
    object_id = request.matchdict.get('object_id')
    dictionary = DBSession.query(Dictionary).filter_by(client_id=client_id, object_id=object_id).first()
    if dictionary:
        if not dictionary.marked_for_deletion:
            response['status'] = dictionary.state
            request.response.status = HTTPOk.code
            return response
    request.response.status = HTTPNotFound.code
    return {'error': str("No such dictionary in the system")}


@view_config(route_name='dictionary_status', renderer='json', request_method='PUT', permission='edit')
def edit_dictionary_status(request):
    response = dict()
    client_id = request.matchdict.get('client_id')
    object_id = request.matchdict.get('object_id')
    dictionary = DBSession.query(Dictionary).filter_by(client_id=client_id, object_id=object_id).first()
    if dictionary:
        if not dictionary.marked_for_deletion:
            req = request.json_body
            status = req['status']
            dictionary.state = status
            request.response.status = HTTPOk.code
            return response
    request.response.status = HTTPNotFound.code
    return {'error': str("No such dictionary in the system")}


@view_config(route_name='perspective', renderer='json', request_method='GET')
def view_perspective(request):
    response = dict()
    client_id = request.matchdict.get('perspective_client_id')
    object_id = request.matchdict.get('perspective_id')
    parent_client_id = request.matchdict.get('dictionary_client_id')
    parent_object_id = request.matchdict.get('dictionary_object_id')
    parent = DBSession.query(Dictionary).filter_by(client_id=parent_client_id, object_id=parent_object_id).first()
    if not parent:
        request.response.status = HTTPNotFound.code
        return {'error': str("No such dictionary in the system")}

    perspective = DBSession.query(DictionaryPerspective).filter_by(client_id=client_id, object_id=object_id).first()
    if perspective:
        if not perspective.marked_for_deletion:
            if perspective.parent != parent:
                request.response.status = HTTPNotFound.code
                return {'error': str("No such pair of dictionary/perspective in the system")}
            response['parent_client_id'] = perspective.parent_client_id
            response['parent_object_id'] = perspective.parent_object_id
            response['client_id'] = perspective.client_id
            response['object_id'] = perspective.object_id
            response['name'] = find_by_translation_string(locale_id=find_locale_id(request),
                                                          translation_string=perspective.name)
            response['status'] = perspective.state
            response['marked_for_deletion'] = perspective.marked_for_deletion
            request.response.status = HTTPOk.code
            return response
    request.response.status = HTTPNotFound.code
    return {'error': str("No such perspective in the system"), 'persp': str(perspective)}


@view_config(route_name='perspective', renderer='json', request_method='PUT', permission='edit')
def edit_perspective(request):
    try:
        response = dict()
        client_id = request.matchdict.get('perspective_client_id')
        object_id = request.matchdict.get('perspective_id')
        client = DBSession.query(Client).filter_by(id=request.authenticated_userid).first()
        if not client:
            raise KeyError("Invalid client id (not registered on server). Try to logout and then login.")
        parent_client_id = request.matchdict.get('dictionary_client_id')
        parent_object_id = request.matchdict.get('dictionary_object_id')
        parent = DBSession.query(Dictionary).filter_by(client_id=parent_client_id, object_id=parent_object_id).first()
        if not parent:
            request.response.status = HTTPNotFound.code
            return {'error': str("No such dictionary in the system")}

        perspective = DBSession.query(DictionaryPerspective).filter_by(client_id=client_id, object_id=object_id).first()
        if perspective:
            if not perspective.marked_for_deletion:
                if perspective.parent != parent:
                    request.response.status = HTTPNotFound.code
                    return {'error': str("No such pair of dictionary/perspective in the system")}
                req = request.json_body
                if 'name_translation' in req:
                    add_translation_to_translation_string(locale_id=find_locale_id(request),
                                                          translation_string=perspective.name,
                                                          translation=req['name_translation'], client_id = client.id)
                request.response.status = HTTPOk.code
                return response
        else:
            request.response.status = HTTPNotFound.code
            return {'error': str("No such perspective in the system")}
    except KeyError as e:
        request.response.status = HTTPBadRequest.code
        return {'error': str(e)}


@view_config(route_name='perspective', renderer='json', request_method='DELETE', permission='delete')
def delete_perspective(request):
    response = dict()
    client_id = request.matchdict.get('perspective_client_id')
    object_id = request.matchdict.get('perspective_id')
    parent_client_id = request.matchdict.get('dictionary_client_id')
    parent_object_id = request.matchdict.get('dictionary_object_id')
    parent = DBSession.query(Dictionary).filter_by(client_id=parent_client_id, object_id=parent_object_id).first()
    if not parent:
        request.response.status = HTTPNotFound.code
        return {'error': str("No such dictionary in the system")}

    perspective = DBSession.query(DictionaryPerspective).filter_by(client_id=client_id, object_id=object_id).first()
    if perspective:
        if not perspective.marked_for_deletion:
            if perspective.parent != parent:
                request.response.status = HTTPNotFound.code
                return {'error': str("No such pair of dictionary/perspective in the system")}
            perspective.marked_for_deletion = True
            request.response.status = HTTPOk.code
            return response
    request.response.status = HTTPNotFound.code
    return {'error': str("No such perspective in the system")}


@view_config(route_name='perspectives', renderer='json', request_method='GET')
def view_perspectives(request):
    response = dict()
    parent_client_id = request.matchdict.get('dictionary_client_id')
    parent_object_id = request.matchdict.get('dictionary_object_id')
    parent = DBSession.query(Dictionary).filter_by(client_id=parent_client_id, object_id=parent_object_id).first()
    if not parent:
        request.response.status = HTTPNotFound.code
        return {'error': str("No such dictionary in the system")}
    perspectives = []
    for perspective in parent.dictionaryperspective:
        path = request.route_url('perspective',
                                 dictionary_client_id=parent_client_id,
                                 dictionary_object_id=parent_object_id,
                                 perspective_client_id=perspective.client_id,
                                 perspective_id=perspective.object_id)
        subreq = Request.blank(path)
        # subreq = request.copy()
        subreq.method = 'GET'
        subreq.headers = request.headers
        resp = request.invoke_subrequest(subreq)
        perspectives += [resp.json]
    response['perspectives'] = perspectives
    request.response.status = HTTPOk.code
    return response


@view_config(route_name = 'create_perspective', renderer = 'json', request_method = 'POST', permission='create')
def create_perspective(request):
    try:
        variables = {'auth': authenticated_userid(request)}
        parent_client_id = request.matchdict.get('dictionary_client_id')
        parent_object_id = request.matchdict.get('dictionary_object_id')
        req = request.json_body
        name = req['name']
        translation = req['translation']
        client = DBSession.query(Client).filter_by(id=variables['auth']).first()
        if not client:
            raise KeyError("Invalid client id (not registered on server). Try to logout and then login.")
        user = DBSession.query(User).filter_by(id=client.user_id).first()
        if not user:
            raise CommonException("This client id is orphaned. Try to logout and then login once more.")

        parent = DBSession.query(Dictionary).filter_by(client_id=parent_client_id, object_id=parent_object_id).first()
        if not parent:
            request.response.status = HTTPNotFound.code
            return {'error': str("No such dictionary in the system")}
        add_translation_to_translation_string(locale_id=find_locale_id(request), translation_string=name,
                                              translation=translation, client_id=client.id)
        perspective = DictionaryPerspective(object_id=DBSession.query(Client).filter_by(client_id=client.id).count() + 1,
                                            client_id=variables['auth'],
                                            name=name,
                                            state='WiP',
                                            parent = parent)
        DBSession.add(perspective)
        DBSession.flush()
        owner_client = DBSession.query(Client).filter_by(id=parent.client_id).first()
        owner = owner_client.user
        for base in DBSession.query(BaseGroup).filter_by(perspective_default='perspective'):
            new_group = Group(parent=base,
                              subject_object_id=perspective.object_id, subject_client_id=perspective.client_id)
            new_group.users.append(user)
            new_group.users.append(owner)
            DBSession.add(new_group)
            DBSession.flush()
        request.response.status = HTTPOk.code
        return {'object_id': perspective.object_id,
                'client_id': perspective.client_id}
    except KeyError as e:
        request.response.status = HTTPBadRequest.code
        return {'error': str(e)}

    except IntegrityError as e:
        request.response.status = HTTPInternalServerError.code
        return {'error': str(e)}

    except CommonException as e:
        request.response.status = HTTPConflict.code
        return {'error': str(e)}


@view_config(route_name = 'perspective_status', renderer = 'json', request_method = 'GET')
def view_perspective_status(request):
    response = dict()
    client_id = request.matchdict.get('perspective_client_id')
    object_id = request.matchdict.get('perspective_id')
    parent_client_id = request.matchdict.get('dictionary_client_id')
    parent_object_id = request.matchdict.get('dictionary_object_id')
    parent = DBSession.query(Dictionary).filter_by(client_id=parent_client_id, object_id=parent_object_id).first()
    if not parent:
        request.response.status = HTTPNotFound.code
        return {'error': str("No such dictionary in the system")}

    perspective = DBSession.query(DictionaryPerspective).filter_by(client_id=client_id, object_id=object_id).first()
    if perspective:
        if not perspective.marked_for_deletion:
            if perspective.parent != parent:
                request.response.status = HTTPNotFound.code
                return {'error': str("No such pair of dictionary/perspective in the system")}
            response['status'] = perspective.state
            request.response.status = HTTPOk.code
            return response
    request.response.status = HTTPNotFound.code
    return {'error': str("No such perspective in the system")}


@view_config(route_name = 'perspective_status', renderer = 'json', request_method = 'PUT', permission='edit')
def edit_perspective_status(request):
    response = dict()
    client_id = request.matchdict.get('perspective_client_id')
    object_id = request.matchdict.get('perspective_id')
    parent_client_id = request.matchdict.get('dictionary_client_id')
    parent_object_id = request.matchdict.get('dictionary_object_id')
    parent = DBSession.query(Dictionary).filter_by(client_id=parent_client_id, object_id=parent_object_id).first()
    if not parent:
        request.response.status = HTTPNotFound.code
        return {'error': str("No such dictionary in the system")}

    perspective = DBSession.query(DictionaryPerspective).filter_by(client_id=client_id, object_id=object_id).first()
    if perspective:
        if not perspective.marked_for_deletion:
            if perspective.parent != parent:
                request.response.status = HTTPNotFound.code
                return {'error': str("No such pair of dictionary/perspective in the system")}
            req = request.json_body
            perspective.state = req['status']
            request.response.status = HTTPOk.code
            return response
    request.response.status = HTTPNotFound.code
    return {'error': str("No such perspective in the system")}


@view_config(route_name = 'dictionary_roles', renderer = 'json', request_method = 'GET', permission='view')
def view_dictionary_roles(request):
    response = dict()
    client_id = request.matchdict.get('client_id')
    object_id = request.matchdict.get('object_id')
    dictionary = DBSession.query(Dictionary).filter_by(client_id=client_id, object_id=object_id).first()
    if dictionary:
        if not dictionary.marked_for_deletion:
            bases = DBSession.query(BaseGroup).filter_by(dictionary_default=True)
            roles_users = []
            for base in bases:
                group = DBSession.query(Group).filter_by(base_group_id=base.id,
                                                             subject_object_id=base.object_id,
                                                             subject_client_id=base.client_id).first()
                perm = base.translation_string
                users = []
                for user in group.users:
                    users += [user.id]
                organizations = []
                for org in group.organizations:
                    organizations += [org.id]
                roles_users[perm] = users
                roles_users[perm] = organizations
            response['roles_users'] = roles_users

            request.response.status = HTTPOk.code
            return response
    request.response.status = HTTPNotFound.code
    return {'error': str("No such dictionary in the system")}


@view_config(route_name = 'dictionary_roles', renderer = 'json', request_method = 'POST', permission='create')
def edit_dictionary_roles(request):
    response = dict()
    client_id = request.matchdict.get('client_id')
    object_id = request.matchdict.get('object_id')
    req = request.json_body
    user_id = None
    if 'user_id' in req:
        user_id = req['user_id']
    organization_id = None
    if 'organization_id' in req:
        organization_id = req['organization_id']

    role_names = req['role_names']
    dictionary = DBSession.query(Dictionary).filter_by(client_id=client_id, object_id=object_id).first()
    if dictionary:
        if not dictionary.marked_for_deletion:
            if user_id:
                user = DBSession.query(User).filter_by(id=user_id).first()
                if user:
                    for role_name in role_names:
                        base = DBSession.query(BaseGroup).filter_by(translation_string=role_name, dictionary_default=True).first()
                        if not base:
                            request.response.status = HTTPNotFound.code
                            return {'error': str("No such role in the system")}

                        group = DBSession.query(Group).filter_by(base_group_id=base.id,
                                                                 subject_object_id=object_id,
                                                                 subject_client_id=client_id).first()
                        client = DBSession.query(Client).filter_by(id=request.authenticated_userid).first()
                        userlogged = DBSession.query(User).filter_by(id=client.user_id).first()
                        if userlogged in group.users:
                            group.users.append(user)
                    request.response.status = HTTPOk.code
                    return response
                else:
                    request.response.status = HTTPNotFound.code
                    return {'error': str("No such user in the system")}
            if organization_id:
                org = DBSession.query(Organization).filter_by(id=organization_id).first()
                if org:
                    for role_name in role_names:
                        base = DBSession.query(BaseGroup).filter_by(translation_string=role_name, dictionary_default=True).first()
                        if not base:
                            request.response.status = HTTPNotFound.code
                            return {'error': str("No such role in the system")}

                        group = DBSession.query(Group).filter_by(base_group_id=base.id,
                                                                 subject_object_id=object_id,
                                                                 subject_client_id=client_id).first()
                        client = DBSession.query(Client).filter_by(id=request.authenticated_userid).first()
                        userlogged = DBSession.query(User).filter_by(id=client.user_id).first()
                        if userlogged in group.users:
                            group.org.append(org)
                    request.response.status = HTTPOk.code
                    return response
                else:
                    request.response.status = HTTPNotFound.code
                    return {'error': str("No such organization in the system")}
    request.response.status = HTTPNotFound.code
    return {'error': str("No such dictionary in the system")}


@view_config(route_name = 'dictionary_roles', renderer = 'json', request_method = 'DELETE', permission='delete')
def delete_dictionary_roles(request):
    response = dict()
    client_id = request.matchdict.get('client_id')
    object_id = request.matchdict.get('object_id')
    req = request.json_body
    user_id = req['user_id']
    role_names = req['role_names']
    dictionary = DBSession.query(Dictionary).filter_by(client_id=client_id, object_id=object_id).first()
    if dictionary:
        if not dictionary.marked_for_deletion:
            user = DBSession.query(User).filter_by(id=user_id).first()
            if user:
                for role_name in role_names:
                    base = DBSession.query(BaseGroup).filter_by(translation_string=role_name, dictionary_default=True).first()
                    if not base:
                        request.response.status = HTTPNotFound.code
                        return {'error': str("No such role in the system")}

                    group = DBSession.query(Group).filter_by(base_group_id=base.id,
                                                             subject_object_id=object_id,
                                                             subject_client_id=client_id).first()
                    if user in group.users:
                        group.users.remove(user)
                request.response.status = HTTPOk.code
                return response
            else:
                request.response.status = HTTPNotFound.code
                return {'error': str("No such user in the system")}
    request.response.status = HTTPNotFound.code
    return {'error': str("No such dictionary in the system")}


@view_config(route_name = 'perspective_roles', renderer = 'json', request_method = 'GET', permission='view')
def view_perspective_roles(request):
    response = dict()
    client_id = request.matchdict.get('perspective_client_id')
    object_id = request.matchdict.get('perspective_id')
    parent_client_id = request.matchdict.get('client_id')
    parent_object_id = request.matchdict.get('object_id')
    parent = DBSession.query(Dictionary).filter_by(client_id=parent_client_id, object_id=parent_object_id).first()
    if not parent:
        request.response.status = HTTPNotFound.code
        return {'error': str("No such dictionary in the system")}

    perspective = DBSession.query(DictionaryPerspective).filter_by(client_id=client_id, object_id=object_id).first()
    if perspective:
        if not perspective.marked_for_deletion:
            bases = DBSession.query(BaseGroup).filter_by(perspective_default=True)
            roles = []
            for base in bases:
                group = DBSession.query(Group).filter_by(base_group_id=base.id,
                                                             subject_object_id=base.object_id,
                                                             subject_client_id=base.client_id).first()
                perm = base.translation_string
                users = []
                for user in group.users:
                    users += [user.id]
                # TODO: add users from organizations. or view organizations separately
                roles[perm] = users
            response['roles'] = roles
            request.response.status = HTTPOk.code
            return response
    request.response.status = HTTPNotFound.code
    return {'error': str("No such perspective in the system")}


@view_config(route_name = 'perspective_roles', renderer = 'json', request_method = 'POST', permission='create')
def edit_perspective_roles(request):
    response = dict()
    client_id = request.matchdict.get('perspective_client_id')
    object_id = request.matchdict.get('perspective_id')
    parent_client_id = request.matchdict.get('client_id')
    parent_object_id = request.matchdict.get('object_id')

    parent = DBSession.query(Dictionary).filter_by(client_id=parent_client_id, object_id=parent_object_id).first()
    if not parent:
        request.response.status = HTTPNotFound.code
        return {'error': str("No such dictionary in the system")}
    perspective = DBSession.query(DictionaryPerspective).filter_by(client_id=client_id, object_id=object_id).first()
    if perspective:
        if not perspective.marked_for_deletion:
            if perspective.parent != parent:
                request.response.status = HTTPNotFound.code
                return {'error': str("No such pair of dictionary/perspective in the system")}
            req = request.json_body
            user_id = req['user_id']
            role_names = req['role_names']
            user = DBSession.query(User).filter_by(id=user_id).first()
            if user:
                for role_name in role_names:
                    base = DBSession.query(BaseGroup).filter_by(translation_string=role_name, perspective_default=True).first()
                    if not base:
                        request.response.status = HTTPNotFound.code
                        return {'error': str("No such role in the system")}

                    group = DBSession.query(Group).filter_by(base_group_id=base.id,
                                                             subject_object_id=object_id,
                                                             subject_client_id=client_id).first()
                    client = DBSession.query(Client).filter_by(id=request.authenticated_userid).first()
                    userlogged = DBSession.query(User).filter_by(id=client.user_id).first()
                    if userlogged in group.users:
                        group.users.append(user)
                request.response.status = HTTPOk.code
                return response
            else:
                request.response.status = HTTPNotFound.code
                return {'error': str("No such user in the system")}
    request.response.status = HTTPNotFound.code
    return {'error': str("No such perspective in the system")}


@view_config(route_name = 'perspective_roles', renderer = 'json', request_method = 'DELETE', permission='delete')
def delete_perspective_roles(request):
    response = dict()
    client_id = request.matchdict.get('perspective_client_id')
    object_id = request.matchdict.get('perspective_id')
    req = request.json_body
    user_id = req['user_id']
    role_names = req['role_names']
    parent_client_id = request.matchdict.get('client_id')
    parent_object_id = request.matchdict.get('object_id')
    parent = DBSession.query(Dictionary).filter_by(client_id=parent_client_id, object_id=parent_object_id).first()
    if not parent:
        request.response.status = HTTPNotFound.code
        return {'error': str("No such dictionary in the system")}

    perspective = DBSession.query(DictionaryPerspective).filter_by(client_id=client_id, object_id=object_id).first()
    if perspective:
        if not perspective.marked_for_deletion:
            if perspective.parent != parent:
                request.response.status = HTTPNotFound.code
                return {'error': str("No such pair of dictionary/perspective in the system")}
            user = DBSession.query(User).filter_by(id=user_id).first()
            if user:
                for role_name in role_names:
                    base = DBSession.query(BaseGroup).filter_by(translation_string=role_name, perspective_default=True).first()
                    if not base:
                        request.response.status = HTTPNotFound.code
                        return {'error': str("No such role in the system")}

                    group = DBSession.query(Group).filter_by(base_group_id=base.id,
                                                             subject_object_id=object_id,
                                                             subject_client_id=client_id).first()
                    if user in group.users:
                        group.users.remove(user)
                request.response.status = HTTPOk.code
                return response
            else:
                request.response.status = HTTPNotFound.code
                return {'error': str("No such user in the system")}
    request.response.status = HTTPNotFound.code
    return {'error': str("No such perspective in the system")}


@view_config(route_name='signin', renderer='json', request_method='POST')
def signin(request):
    next = request.params.get('next') or request.route_url('home')
    req = request.json_body
    login = req['login']
    password = req['password']
    # login = request.POST.get('login', '')
    # password = request.POST.get('password', '')

    user = DBSession.query(User).filter_by(login=login).first()
    if user and user.check_password(password):
        client = Client(user_id=user.id)
        user.clients.append(client)
        DBSession.add(client)
        DBSession.flush()
        headers = remember(request, principal=client.id)
        response = Response()
        response.headers = headers
        locale_id = user.default_locale_id
        if not locale_id:
            locale_id = 1
        response.set_cookie(key='locale_id', value=str(locale_id))
        return HTTPFound(location=next, headers=response.headers)
    return HTTPUnauthorized(location=request.route_url('login'))


def all_languages(lang):
    langs = [{'object_id': lang.object_id, 'client_id': lang.client_id}]
    for la in lang.language:
        langs += all_languages(la)
    return langs


def check_for_client(obj, clients):
    if obj.client_id in clients:
        return True
    for entry in dir(obj):
        if entry in inspect(type(obj)).relationships:
            i = inspect(obj.__class__).relationships[entry]
            if i.direction.name == "ONETOMANY":
                x = getattr(obj, str(entry))
                answer = False
                for xx in x:
                    answer = answer or check_for_client(xx, clients)
                    if answer:
                        break
                return answer
    return False


@view_config(route_name = 'dictionaries', renderer = 'json', request_method='POST')
def dictionaries_list(request):
    req = request.json_body
    response = dict()
    user_created = None
    if 'user_created' in req:
        user_created = req['user_created']
    published = None
    if 'published' in req:
        published = req['published']
    user_participated = None
    if 'user_participated' in req:
        user_participated = req['user_participated']
    organization_participated = None
    if 'organization_participated' in req:
        organization_participated = req['organization_participated']
    languages = None
    if 'languages' in req:
        languages = req['languages']
    dicts = DBSession.query(Dictionary)
    if published:
        if published == 'true':
            dicts = dicts.filter(Dictionary).filter_by(state='published')
        if published == 'false':
            dicts = dicts.filter(Dictionary).filter(Dictionary.state != 'published')
    if user_created:
        clients = DBSession.query(Client).filter(Client.user_id.in_(user_created)).all()
        cli = [o.id for o in clients]
        response['clients'] = cli
        dicts = dicts.filter(Dictionary.client_id.in_(cli))
    if languages:
        langs = []
        for lan in languages:
            lang = DBSession.query(Language).filter_by(object_id=lan['object_id'], client_id=lan['client_id']).first()
            langs += all_languages(lang)
        if langs:
            prevdicts = dicts.filter_by(parent_client_id=langs[0]['client_id'], parent_object_id=langs[0]['object_id'])
            langs.remove(langs[0])
            for lan in langs:
                prevdicts = prevdicts.subquery().select()
                prevdicts = dicts.filter_by(parent_client_id=lan['client_id'], parent_object_id=lan['object_id']).union_all(prevdicts)

            dicts = prevdicts
        else:
            dicts = DBSession.query(Dictionary).filter(sqlalchemy.sql.false())

    # add geo coordinates
    if organization_participated:
        organization = DBSession.query(Organization).filter(Organization.id.in_(organization_participated)).first()
        users = organization.users
        users_id = [o.id for o in users]

        clients = DBSession.query(Client).filter(Client.user_id.in_(users_id)).all()
        cli = [o.id for o in clients]

        dictstemp = []
        for dicti in dicts:
            if check_for_client(dicti, cli):
                dictstemp += [{'client_id': dicti.client_id, 'object_id': dicti.object_id}]
        if dictstemp:
            prevdicts = dicts.filter_by(parent_client_id=dictstemp[0]['client_id'], parent_object_id=dictstemp[0]['object_id'])
            dictstemp.remove(dictstemp[0])
            for dicti in dictstemp:
                prevdicts = prevdicts.subquery().select()
                prevdicts = dicts.filter_by(client_id=dicti['client_id'], object_id=dicti['object_id']).union_all(prevdicts)

            dicts = prevdicts
        else:
            dicts = DBSession.query(Dictionary).filter(sqlalchemy.sql.false())

    if user_participated:
        clients = DBSession.query(Client).filter(Client.user_id.in_(user_participated)).all()
        cli = [o.id for o in clients]

        dictstemp = []
        for dicti in dicts:
            if check_for_client(dicti, cli):
                dictstemp += [{'client_id': dicti.client_id, 'object_id': dicti.object_id}]
        if dictstemp:
            prevdicts = dicts.filter_by(parent_client_id=dictstemp[0]['client_id'], parent_object_id=dictstemp[0]['object_id'])
            dictstemp.remove(dictstemp[0])
            for dicti in dictstemp:
                prevdicts = prevdicts.subquery().select()
                prevdicts = dicts.filter_by(client_id=dicti['client_id'], object_id=dicti['object_id']).union_all(prevdicts)

            dicts = prevdicts
        else:
            dicts = DBSession.query(Dictionary).filter(sqlalchemy.sql.false())

    dictionaries = [{'object_id':o.object_id,'client_id':o.client_id, 'name':o.name, 'status':o.state,'parent_client_id':o.parent_client_id,'parent_object_id':o.parent_object_id} for o in dicts]

    response['dictionaries'] = dictionaries
    request.response.status = HTTPOk.code

    return response\

@view_config(route_name = 'all_perspectives', renderer = 'json', request_method='GET')
def perspectives_list(request):
    response = dict()
    is_template = None
    try:
        is_template = request.params.get('istemplate')
    except:
        pass
    state = None
    try:
        state = request.params.get('state')
    except:
        pass
    persps = DBSession.query(DictionaryPerspective)
    if is_template:
        persps = persps.filter(DictionaryPerspective).filter_by(is_template=is_template)
    if state:
        persps = persps.filter(DictionaryPerspective).filter_by(state=state)
    perspectives = []
    for perspective in persps:
        path = request.route_url('perspective',
                                 dictionary_client_id=perspective.parent_client_id,
                                 dictionary_object_id=perspective.parent_object_id,
                                 perspective_client_id=perspective.client_id,
                                 perspective_id=perspective.object_id)
        subreq = Request.blank(path)
        # subreq = request.copy()
        subreq.method = 'GET'
        subreq.headers = request.headers
        resp = request.invoke_subrequest(subreq)
        perspectives += [resp.json]
    response['perspectives'] = perspectives
    request.response.status = HTTPOk.code

    return response


@view_config(route_name = 'users', renderer = 'json', request_method='GET')
def users_list(request):
    response = dict()
    search = None
    try:
        search = request.params.get('search')
    except:
        pass
    users_temp = DBSession.query(User).join(User.email)
    users = []
    if search:
        name = search + '%'
<<<<<<< HEAD
        users_temp1 = users_temp.filter(User.name.startswith(name)).all()
        users_temp2 = users_temp.filter(User.login.startswith(name)).all()
        users_temp3 = users_temp.filter(User.intl_name.startswith(name)).all()
#TODO: emails
#        emails = DBSession.query_property(Email).filter(Email.email.startswith(name)).all()
        user_lst = []
#        for email in emails:
#            user_lst += [email.user_id]
        users_temp4 = users_temp.filter(User.id.in_(user_lst)).all()
        for user in users_temp1:
            users += [{'id':user.id, 'name':user.name, 'login': user.login, 'intl_name': user.intl_name}]
        for user in users_temp2:
            users += [{'id':user.id, 'name':user.name, 'login': user.login, 'intl_name': user.intl_name}]
        for user in users_temp3:
            users += [{'id':user.id, 'name':user.name, 'login': user.login, 'intl_name': user.intl_name}]
    else:
        for user in users_temp:
            users += [{'id':user.id, 'name':user.name, 'login': user.login, 'intl_name': user.intl_name}]
=======
        users_temp = users_temp.filter(or_(
            User.name.startswith(name),
            User.login.startswith(name),
            User.intl_name.startswith(name),
            Email.email.startswith(name)
        ))
    for user in users_temp:
        users += [{'id': user.id, 'name': user.name, 'login': user.login, 'intl_name': user.intl_name}]
>>>>>>> a272fca3

    response['users'] = users
    request.response.status = HTTPOk.code

    return response


@view_config(route_name='perspective_fields', renderer='json', request_method='GET')
def view_perspective_fields(request):
    response = dict()
    client_id = request.matchdict.get('perspective_client_id')
    object_id = request.matchdict.get('perspective_id')
    perspective = DBSession.query(DictionaryPerspective).filter_by(client_id=client_id, object_id=object_id).first()
    client = DBSession.query(Client).filter_by(id=request.authenticated_userid).first()
    if not client:
        raise KeyError("Invalid client id (not registered on server). Try to logout and then login.")
    user = DBSession.query(User).filter_by(id=client.user_id).first()
    if not user:
        raise CommonException("This client id is orphaned. Try to logout and then login once more.")
    locale_id = find_locale_id(request)
    if perspective:
        fields = []
        for field in perspective.dictionaryperspectivefield:

            data = dict()
            if field.level == 'L1E' or field.level == 'GE':
                data['entity_type'] = find_by_translation_string(locale_id=locale_id,
                                                                 translation_string=field.entity_type)

                data['data_type'] = find_by_translation_string(locale_id=find_locale_id(request),
                                                               translation_string=field.data_type)
                data['position'] = field.position
                data['status'] = field.state
                if field.dictionaryperspectivefield:
                    contains = []
                    for field2 in field.dictionaryperspectivefield:
                        data2 = dict()
                        data2['entity_type'] = find_by_translation_string(locale_id=locale_id,
                                                                          translation_string=field2.entity_type)

                        data2['data_type'] = find_by_translation_string(locale_id=locale_id,
                                                                        translation_string=field2.data_type)
                        data2['status'] = field2.state
                        data2['position'] = field2.position
                        contains += [data2]
                    data['contains'] = contains
                if field.group:
                    #group = DBSession.query(UserEntitiesTranslationString).\
                    #    filter_by(translation_string=field.group, locale_id=locale_id).first()
                    data['group'] = find_by_translation_string(locale_id=locale_id,
                                                               translation_string=field.group)
                fields += [data]
        response['fields'] = fields
        request.response.status = HTTPOk.code
        return response
    else:
        request.response.status = HTTPNotFound.code
        return {'error': str("No such perspective in the system")}


@view_config(route_name='perspective_fields', renderer = 'json', request_method='DELETE', permission='edit')
def delete_perspective_fields(request):
    response = dict()
    client_id = request.matchdict.get('perspective_client_id')
    object_id = request.matchdict.get('perspective_id')

    perspective = DBSession.query(DictionaryPerspective).filter_by(client_id=client_id, object_id=object_id).first()
    if perspective:
        req = request.json_body
        cli_id = req['field_client_id']
        obj_id = req['field_object_id']
        field = DBSession.query(DictionaryPerspectiveField).filter_by(client_id=cli_id, object_id=obj_id).first()
        if field:
            field.marked_for_deletion = True
        else:
            request.response.status = HTTPNotFound.code
            return {'error': str("No such field in the system")}
        request.response.status = HTTPOk.code
        return response
    else:
        request.response.status = HTTPNotFound.code
        return {'error': str("No such perspective in the system")}


@view_config(route_name='perspective_fields', renderer = 'json', request_method='POST', permission='edit')
def create_perspective_fields(request):
    try:
        variables = {'auth': authenticated_userid(request)}
        parent_client_id = request.matchdict.get('perspective_client_id')
        parent_object_id = request.matchdict.get('perspective_id')
        dictionary_client_id = request.matchdict.get('dictionary_client_id')
        dictionary_object_id = request.matchdict.get('dictionary_object_id')
        fields = request.json_body['fields']

        client = DBSession.query(Client).filter_by(id=variables['auth']).first()
        if not client:
            raise KeyError("Invalid client id (not registered on server). Try to logout and then login.")
        user = DBSession.query(User).filter_by(id=client.user_id).first()
        if not user:
            raise CommonException("This client id is orphaned. Try to logout and then login once more.")

        perspective = DBSession.query(DictionaryPerspective).filter_by(client_id=parent_client_id,
                                                                       object_id=parent_object_id).first()
        if not perspective:
            request.response.status = HTTPNotFound.code
            return {'error': str("No such dictionary in the system")}

        locale_id = find_locale_id(request)

        for entry in fields:
            field = DictionaryPerspectiveField(object_id=DBSession.query(DictionaryPerspectiveField).filter_by(client_id=client.id).count() + 1,
                                               client_id=variables['auth'],
                                               entity_type=entry['entity_type'],
                                               data_type=entry['data_type'],
                                               parent=perspective,
                                               state=entry['status'])
            if 'group' in entry:
                field.group = entry['group']
                add_translation_to_translation_string(locale_id=locale_id,
                                                      translation_string=entry['group'],
                                                      translation=entry['group_translation'], client_id=client.id)
            field.level = entry['level']
            field.position = entry['position']
            if 'contains' in entry:
                for ent in entry['contains']:
                    field2 = DictionaryPerspectiveField(object_id=DBSession.query(DictionaryPerspectiveField).filter_by(client_id=client.id).count() + 1,
                                                        client_id=variables['auth'],
                                                        entity_type=ent['entity_type'],
                                                        data_type=ent['data_type'],
                                                        level='L2E',
                                                        parent=perspective,
                                                        parent_entity=field,
                                                        state=entry['status'])
                    field2.position = ent['position']
                    DBSession.add(field2)
                    DBSession.flush()
                    add_translation_to_translation_string(locale_id=locale_id,
                                                          translation_string=ent['entity_type'],
                                                          translation=ent['entity_type_translation'],
                                                          client_id=client.id)
                    add_translation_to_translation_string(locale_id=locale_id,
                                                          translation_string=ent['data_type'],
                                                          translation=ent['data_type_translation'], client_id=client.id)
                    if 'group' in ent:
                        field.group = entry['group']  # is there need for group on second level?
                        add_translation_to_translation_string(locale_id=locale_id,
                                                              translation_string=ent['group'],
                                                              translation=ent['group_translation'], client_id=client.id)
            DBSession.add(field)
            DBSession.flush()
            add_translation_to_translation_string(locale_id=locale_id,
                                                  translation_string=entry['entity_type'],
                                                  translation=entry['entity_type_translation'], client_id=client.id)
            add_translation_to_translation_string(locale_id=locale_id,
                                                  translation_string=entry['data_type'],
                                                  translation=entry['data_type_translation'], client_id=client.id)
        request.response.status = HTTPOk.code
        return {
                'object_id': perspective.object_id,
                'client_id': perspective.client_id}
    except KeyError as e:
        request.response.status = HTTPBadRequest.code
        return {'error': str(e)}

    except IntegrityError as e:
        request.response.status = HTTPInternalServerError.code
        return {'error': str(e)}

    except CommonException as e:
        request.response.status = HTTPConflict.code
        return {'error': str(e)}


def object_file_path(obj, settings, create_dir=False):
    base_path = settings['storage']['path']
    storage_dir = os.path.join(base_path, obj.data_type, str(obj.client_id), str(obj.id))
    if create_dir:
        os.makedirs(storage_dir, exist_ok=True)
    storage_path = os.path.join(storage_dir, "content.original")
    return storage_path


def openstack_upload(settings, file, file_name, content_type,  container_name):
    storage = settings['storage']
    authurl = storage['authurl']
    user = storage['user']
    key = storage['key']
    auth_version = storage['auth_version']
    tenant_name = storage['tenant_name']
    conn = swiftclient.Connection(authurl=authurl, user=user, key=key,  auth_version=auth_version,
                                  tenant_name=tenant_name)
    #storageurl = conn.get_auth()[0]
    conn.put_container(container_name)
    obje = conn.put_object(container_name, file_name,
                    contents = file,
                    content_type = content_type)
    #obje = conn.get_object(container_name, file_name)
    return str(obje)


def create_object(request, content, obj):
    # here will be object storage write as an option. Fallback (default) is filesystem write
    settings = request.registry.settings
    storage = settings['storage']
    storagetype = storage['type']
    if storagetype == 'disk':
        storage_path = object_file_path(obj, True, 'disk')

        f = open(storage_path, 'wb+')
        f.write(base64.urlsafe_b64decode(content))
        f.close()
    if storagetype == 'openstack':
        file = base64.urlsafe_b64decode(content)
        filename = str(obj.data_type) + '/' + str(obj.client_id) + '_' + str(obj.object_id)
        openstack_upload(settings, file, filename, obj.data_type, 'test')
    return


@view_config(route_name='get_l1_entity', renderer='json', request_method='GET', permission='view')
def view_l1_entity(request):
    response = dict()
    client_id = request.matchdict.get('client_id')
    object_id = request.matchdict.get('object_id')
    entity = DBSession.query(LevelOneEntity).filter_by(client_id=client_id, object_id=object_id).first()
    if entity:
        if not entity.marked_for_deletion:

            response['entity_type'] = find_by_translation_string(locale_id=find_locale_id(request),
                                                                 translation_string=entity.entity_type)
            response['parent_client_id'] = entity.parent_client_id
            response['parent_object_id'] = entity.parent_object_id
            response['content'] = find_by_translation_string(locale_id=find_locale_id(request),
                                                             translation_string=entity.content)
            response['locale_id'] = entity.locale_id
            request.response.status = HTTPOk.code
            return response
    request.response.status = HTTPNotFound.code
    return {'error': str("No such entity in the system")}


@view_config(route_name='get_l1_entity', renderer='json', request_method='DELETE', permission='delete')
def delete_l1_entity(request):
    response = dict()
    client_id = request.matchdict.get('client_id')
    object_id = request.matchdict.get('object_id')

    entity = DBSession.query(LevelOneEntity).filter_by(client_id=client_id, object_id=object_id).first()
    if entity:
        if not entity.marked_for_deletion:

            entity.marked_for_deletion = True
            request.response.status = HTTPOk.code
            return response
    request.response.status = HTTPNotFound.code
    return {'error': str("No such entity in the system")}


@view_config(route_name='create_entity_level_one', renderer='json', request_method='POST', permission='create')
def create_l1_entity(request):
    try:
        variables = {'auth': authenticated_userid(request)}
        response = dict()
        parent_client_id = request.matchdict.get('lexical_entry_client_id')
        parent_object_id = request.matchdict.get('lexical_entry_object_id')
        req = request.json_body
        client = DBSession.query(Client).filter_by(id=variables['auth']).first()
        if not client:
            raise KeyError("Invalid client id (not registered on server). Try to logout and then login.")
        user = DBSession.query(User).filter_by(id=client.user_id).first()
        if not user:
            raise CommonException("This client id is orphaned. Try to logout and then login once more.")

        parent = DBSession.query(LexicalEntry).filter_by(client_id=parent_client_id, object_id=parent_object_id).first()
        if not parent:
            request.response.status = HTTPNotFound.code
            return {'error': str("No such lexical entry in the system")}
        entity = LevelOneEntity(client_id=client.id, object_id=DBSession.query(LevelOneEntity).filter_by(client_id=client.id).count() + 1, entity_type=req['entity_type'],
                                content=req['content'], locale_id=req['locale_id'], metadata=req['metadata'],
                                parent=parent)
        DBSession.add(entity)
        DBSession.flush()
        request.response.status = HTTPOk.code
        response['client_id'] = entity.client_id
        response['object_id'] = entity.object_id
        return response
    except KeyError as e:
        request.response.status = HTTPBadRequest.code
        return {'error': str(e)}

    except IntegrityError as e:
        request.response.status = HTTPInternalServerError.code
        return {'error': str(e)}

    except CommonException as e:
        request.response.status = HTTPConflict.code
        return {'error': str(e)}


@view_config(route_name='get_l2_entity', renderer='json', request_method='GET', permission='view')
def view_l2_entity(request):
    response = dict()
    client_id = request.matchdict.get('client_id')
    object_id = request.matchdict.get('object_id')

    entity = DBSession.query(LevelTwoEntity).filter_by(client_id=client_id, object_id=object_id).first()
    if entity:
        if not entity.marked_for_deletion:

            response['entity_type'] = find_by_translation_string(locale_id=find_locale_id(request),
                                                                 translation_string=entity.entity_type)
            response['parent_client_id'] = entity.parent_client_id
            response['parent_object_id'] = entity.parent_object_id
            response['content'] = find_by_translation_string(locale_id=find_locale_id(request),
                                                             translation_string=entity.content)
            response['locale_id'] = entity.locale_id
            request.response.status = HTTPOk.code
            return response
    request.response.status = HTTPNotFound.code
    return {'error': str("No such entity in the system")}


@view_config(route_name='get_l2_entity', renderer='json', request_method='DELETE', permission='delete')
def delete_l2_entity(request):
    response = dict()
    client_id = request.matchdict.get('client_id')
    object_id = request.matchdict.get('object_id')

    entity = DBSession.query(LevelTwoEntity).filter_by(client_id=client_id, object_id=object_id).first()
    if entity:
        if not entity.marked_for_deletion:

            entity.marked_for_deletion = True
            request.response.status = HTTPOk.code
            return response
    request.response.status = HTTPNotFound.code
    return {'error': str("No such entity in the system")}


@view_config(route_name='create_entity_level_two', renderer='json', request_method='POST', permission='create')
def create_l2_entity(request):
    try:
        variables = {'auth': authenticated_userid(request)}
        response = dict()
        parent_client_id = request.matchdict.get('level_one_client_id')
        parent_object_id = request.matchdict.get('level_one_object_id')
        req = request.json_body
        client = DBSession.query(Client).filter_by(id=variables['auth']).first()
        if not client:
            raise KeyError("Invalid client id (not registered on server). Try to logout and then login.")
        user = DBSession.query(User).filter_by(id=client.user_id).first()
        if not user:
            raise CommonException("This client id is orphaned. Try to logout and then login once more.")

        parent = DBSession.query(LevelOneEntity).filter_by(client_id=parent_client_id, object_id=parent_object_id).first()
        if not parent:
            request.response.status = HTTPNotFound.code
            return {'error': str("No such level one entity in the system")}
        entity = LevelTwoEntity(client_id=client.id, object_id=DBSession.query(LevelTwoEntity).filter_by(client_id=client.id).count() + 1, entity_type=req['entity_type'],
                                content=req['content'], locale_id=req['locale_id'], metadata=req['metadata'],
                                parent=parent)
        DBSession.add(entity)
        DBSession.flush()
        request.response.status = HTTPOk.code
        response['client_id'] = entity.client_id
        response['object_id'] = entity.object_id
        return response
    except KeyError as e:
        request.response.status = HTTPBadRequest.code
        return {'error': str(e)}

    except IntegrityError as e:
        request.response.status = HTTPInternalServerError.code
        return {'error': str(e)}

    except CommonException as e:
        request.response.status = HTTPConflict.code
        return {'error': str(e)}


@view_config(route_name='get_group_entity', renderer='json', request_method='GET', permission='view')
def view_group_entity(request):
    response = dict()
    client_id = request.matchdict.get('client_id')
    object_id = request.matchdict.get('object_id')

    entity = DBSession.query(GroupingEntity).filter_by(client_id=client_id, object_id=object_id).first()
    if entity:
        if not entity.marked_for_deletion:

            response['entity_type'] = find_by_translation_string(locale_id=find_locale_id(request),
                                                                 translation_string=entity.entity_type)
            response['content'] = entity.tag
            entities = DBSession.query(GroupingEntity).filter_by(tag=entity.tag)
            objs = []
            for entry in entities:
                obj = {'client_id': entry.parent_client_id, 'object_id': entry.parent_object_id}
                objs += [obj]
            response['connections'] = objs
            request.response.status = HTTPOk.code
            return response
    request.response.status = HTTPNotFound.code
    return {'error': str("No such entity in the system")}


@view_config(route_name='get_group_entity', renderer='json', request_method='DELETE', permission='delete')
def delete_group_entity(request):
    response = dict()
    client_id = request.matchdict.get('client_id')
    object_id = request.matchdict.get('object_id')

    entity = DBSession.query(GroupingEntity).filter_by(client_id=client_id, object_id=object_id).first()
    if entity:
        if not entity.marked_for_deletion:

            entity.marked_for_deletion = True
            request.response.status = HTTPOk.code
            return response
    request.response.status = HTTPNotFound.code
    return {'error': str("No such entity in the system")}


@view_config(route_name='add_group_entity', renderer='json', request_method='POST')  # TODO: check for permission
def create_group_entity(request):
    try:
        variables = {'auth': authenticated_userid(request)}
        response = dict()
        req = request.json_body
        client = DBSession.query(Client).filter_by(id=variables['auth']).first()
        if not client:
            raise KeyError("Invalid client id (not registered on server). Try to logout and then login.")
        user = DBSession.query(User).filter_by(id=client.user_id).first()
        if not user:
            raise CommonException("This client id is orphaned. Try to logout and then login once more.")

        tags = []
        if 'tag' in req:
            tags += [req['tag']]

        for par in req['connections']:
            parent = DBSession.query(LevelOneEntity).\
                filter_by(client_id=par['client_id'], object_id=par['object_id']).first()
            if not parent:
                request.response.status = HTTPNotFound.code
                return {'error': str("No such level one entity in the system")}
            par_tags = DBSession.query(GroupingEntity).\
                filter_by(entity_type=req['entity_type'], parent=parent).all()
            tags += [o.content for o in par_tags]
        if not tags:
            n = 10  # better read from settings
            tag = time.ctime() + ''.join(random.SystemRandom().choice(string.ascii_uppercase + string.digits)
                                         for c in range(n))
            tags += [tag]
        for par in req['connections']:
            parent = DBSession.query(LevelOneEntity).\
                filter_by(client_id=par['client_id'], object_id=par['object_id']).first()
            for tag in tags:
                ent = DBSession.query(GroupingEntity).\
                    filter_by(entity_type=req['entity_type'], content=tag, parent=parent).first()
                if ent:
                    continue
                entity = GroupingEntity(client_id=client.id, object_id=DBSession.query(GroupingEntity).filter_by(client_id=client.id).count() + 1,
                                        entity_type=req['entity_type'], content=tag, parent=parent)
                DBSession.add(entity)
                DBSession.flush()
        request.response.status = HTTPOk.code
    except KeyError as e:
        request.response.status = HTTPBadRequest.code
        return {'error': str(e)}

    except IntegrityError as e:
        request.response.status = HTTPInternalServerError.code
        return {'error': str(e)}

    except CommonException as e:
        request.response.status = HTTPConflict.code
        return {'error': str(e)}


@view_config(route_name='create_lexical_entry', renderer='json', request_method='POST', permission='create')
def create_lexical_entry(request):
    try:
        dictionary_client_id = request.matchdict.get('dictionary_client_id')
        dictionary_object_id = request.matchdict.get('dictionary_object_id')
        perspective_client_id = request.matchdict.get('perspective_client_id')
        perspective_id = request.matchdict.get('perspective_id')

        variables = {'auth': request.authenticated_userid}
        client = DBSession.query(Client).filter_by(id=variables['auth']).first()
        if not client:
            raise KeyError("Invalid client id (not registered on server). Try to logout and then login.",
                           variables['auth'])
        user = DBSession.query(User).filter_by(id=client.user_id).first()
        if not user:
            raise CommonException("This client id is orphaned. Try to logout and then login once more.")
        perspective = DBSession.query(DictionaryPerspective).\
            filter_by(client_id=perspective_client_id, object_id = perspective_id).first
        if not perspective:
            request.response.status = HTTPNotFound.code
            return {'error': str("No such perspective in the system")}

        lexentr = LexicalEntry(object_id=DBSession.query(LexicalEntry).filter_by(client_id=client.id).count() + 1, client_id=variables['auth'],
                               parent_object_id=perspective_id, parent=perspective)
        DBSession.add(lexentr)
        DBSession.flush()

        request.response.status = HTTPOk.code
        return {'object_id': lexentr.object_id,
                'client_id': lexentr.client_id}
    except KeyError as e:
        request.response.status = HTTPBadRequest.code
        return {'error': str(e)}

    except IntegrityError as e:
        request.response.status = HTTPInternalServerError.code
        return {'error': str(e)}

    except CommonException as e:
        request.response.status = HTTPConflict.code
        return {'error': str(e)}


@view_config(route_name='lexical_entries_all', renderer='json', request_method='GET', permission='view')
def lexical_entries_all(request):
    response = dict()
    client_id = request.matchdict.get('perspective_client_id')
    object_id = request.matchdict.get('perspective_id')

    parent = DBSession.query(DictionaryPerspective).filter_by(client_id=client_id, object_id=object_id).first()
    if parent:
        if not parent.marked_for_deletion:
            req = request.json_body

            session = DBSession()
            reqtype = req['sort_by']
            start_from = req['start_from']
            count = req['count']
            levonefirst = sqlalchemy.orm.aliased(LevelOneEntity, name="levonefirst")
            lex_entries = session.query(LexicalEntry, func.min(levonefirst.object_id).label('obj_id')).\
                join(levonefirst).\
                filter(levonefirst.entity_type == reqtype, levonefirst.parent_client_id == parent.client_id, levonefirst.parent_object_id == parent.object_id).\
                order_by('obj_id').\
                group_by(LexicalEntry.object_id).offset(start_from).limit(count)
            lexes = []
            for entry in lex_entries:
                content = dict()
                lev_one = entry.leveloneentity
                # group = entry.groupingentity
                for enti in lev_one:
                    content2 = dict()
                    content2['level'] = enti.level
                    content2['entity_type'] = enti.entity_type
                    content2['data_type'] = enti.data_type
                    content2['client_id'] = enti.client_id
                    content2['object_id'] = enti.object_id
                    lev_two = enti.leveltwoentity
                    if lev_two:
                        contains = []
                        for ent in lev_two:
                            content3 = dict()
                            content3['level'] = ent.level
                            content3['entity_type'] = ent.entity_type
                            content3['data_type'] = ent.data_type
                            content3['client_id'] = ent.client_id
                            content3['object_id'] = ent.object_id
                            contains += [content3]

                        content2['contains'] = contains
                    content += [content2]
                # for enti in group:
                #     content2 = dict()
                #     content2['level'] = enti.level
                #     content2['entity_type'] = enti.entity_type
                #     content2['data_type'] = enti.data_type
                #     content2['client_id'] = enti.client_id
                #     content2['object_id'] = enti.object_id
                #     content += [content2]
                lexes += {'client_id': entry.client_id, 'object_id': entry.object_id, 'contains': content}

            response['lexical_entries'] = lexes
            request.response.status = HTTPOk.code
            return response
    request.response.status = HTTPNotFound.code
    return {'error': str("No such perspective in the system")}


@view_config(route_name='lexical_entries_published', renderer='json', request_method='GET', permission='view')
def lexical_entries_published(request):
    response = dict()
    client_id = request.matchdict.get('perspective_client_id')
    object_id = request.matchdict.get('perspective_id')

    parent = DBSession.query(DictionaryPerspective).filter_by(client_id=client_id, object_id=object_id).first()
    if parent:
        if not parent.marked_for_deletion:
            req = request.json_body

            session = DBSession()
            reqtype = req['sort_by']
            start_from = req['start_from']
            count = req['count']
            levonefirst = sqlalchemy.orm.aliased(LevelOneEntity, name="levonefirst")
            lex_entries = session.query(LexicalEntry, func.min(levonefirst.object_id).label('obj_id')).\
                join(levonefirst).\
                filter(levonefirst.entity_type == reqtype,
                       levonefirst.parent_client_id == parent.client_id,
                       levonefirst.parent_object_id == parent.object_id).\
                order_by('obj_id').\
                group_by(LexicalEntry.object_id).offset(start_from).limit(count)
            lexes = []
            for entry in lex_entries:
                content = dict()
                lev_one = entry.publishleveloneentity
                group = entry.publishgroupingentity
                lev_two_publ = entry.publishleveltwoentity
                for ent in lev_one:
                    enti = ent.entry
                    content2 = dict()
                    content2['level'] = enti.level
                    content2['entity_type'] = enti.entity_type
                    content2['data_type'] = enti.data_type
                    content2['client_id'] = enti.client_id
                    content2['object_id'] = enti.object_id
                    lev_two = enti.leveltwoentity
                    if lev_two:
                        contains = []
                        for entit in lev_two:
                            if entit in lev_two_publ:
                                content3 = dict()
                                content3['level'] = entit.level
                                content3['entity_type'] = entit.entity_type
                                content3['data_type'] = entit.data_type
                                content3['client_id'] = entit.client_id
                                content3['object_id'] = entit.object_id
                                contains += [content3]
                        if contains:
                            content2['contains'] = contains
                    content += [content2]
                # for ent in group:
                #     enti = ent.entry
                #     content2 = dict()
                #     content2['level'] = enti.level
                #     content2['entity_type'] = enti.entity_type
                #     content2['data_type'] = enti.data_type
                #     content2['client_id'] = enti.client_id
                #     content2['object_id'] = enti.object_id
                #     content += [content2]
                lexes += {'client_id': entry.client_id, 'object_id': entry.object_id, 'contains': content}

            response['lexical_entries'] = lexes
            request.response.status = HTTPOk.code
            return response
    request.response.status = HTTPNotFound.code
    return {'error': str("No such perspective in the system")}


@view_config(route_name='lexical_entry', renderer='json', request_method='GET', permission='view')
def view_lexical_entry(request):
    response = dict()
    client_id = request.matchdict.get('client_id')
    object_id = request.matchdict.get('object_id')

    entry = DBSession.query(DictionaryPerspective).filter_by(client_id=client_id, object_id=object_id).first()
    if entry:
        if not entry.marked_for_deletion:
            if entry.moved_to:
                response['moved_to'] = entry.moved_to
            else:
                content = dict()
                lev_one = entry.publishleveloneentity
                group = entry.publishgroupingentity
                lev_two_publ = entry.publishleveltwoentity
                for ent in lev_one:
                    enti = ent.entry
                    content2 = dict()
                    content2['level'] = enti.level
                    content2['entity_type'] = enti.entity_type
                    content2['data_type'] = enti.data_type
                    content2['content'] = enti.content
                    content2['client_id'] = enti.client_id
                    content2['object_id'] = enti.object_id
                    lev_two = enti.leveltwoentity
                    if lev_two:
                        contains = []
                        for entit in lev_two:
                            if entit in lev_two_publ:
                                content3 = dict()
                                content3['level'] = entit.level
                                content3['entity_type'] = entit.entity_type
                                content3['data_type'] = entit.data_type
                                content3['client_id'] = entit.client_id
                                content3['object_id'] = entit.object_id
                                content3['content'] = entit.content
                                contains += [content3]
                        if contains:
                            content2['contains'] = contains
                    content += [content2]
                for ent in group:
                    enti = ent.entry
                    content2 = dict()
                    content2['level'] = enti.level
                    content2['entity_type'] = enti.entity_type
                    content2['data_type'] = enti.data_type
                    content2['client_id'] = enti.client_id
                    content2['object_id'] = enti.object_id
                    content += [content2]
                response['content'] = content
            request.response.status = HTTPOk.code
            return response
    request.response.status = HTTPNotFound.code
    return {'error': str("No such lexical entry in the system")}


@view_config(route_name='get_user_info', renderer='json', request_method='GET')
def get_user_info(request):
    response = dict()
    client_id = None
    try:
        client_id = request.params.get('client_id')
    except:
        pass
    user_id=None
    try:
        user_id = request.params.get('user_id')
    except:
        pass
    user = None
    if client_id:
        client = DBSession.query(Client).filter_by(id=client_id).first()
        if not client:

            request.response.status = HTTPNotFound.code
            return {'error': str("No such client in the system")}
        user = DBSession.query(User).filter_by(id=client.user_id).first()
        if not user:

            request.response.status = HTTPNotFound.code
            return {'error': str("No such user in the system")}
    else:
        user = DBSession.query(User).filter_by(id=user_id).first()
        if not user:

            request.response.status = HTTPNotFound.code
            return {'error': str("No such user in the system")}
    response['id']=user.id
    response['login']=user.login
    response['name']=user.name
    response['intl_name']=user.intl_name
    response['default_locale_id']=user.default_locale_id
    response['birthday']=str(user.birthday)
    response['signup_date']=str(user.signup_date)
    response['is_active']=str(user.is_active)
    request.response.status = HTTPOk.code
    return response


@view_config(route_name='approve_entity', renderer='json', request_method='PATCH', permission='create')
def approve_entity(request):
    try:
        req = request.json_body
        variables = {'auth': request.authenticated_userid}
        client = DBSession.query(Client).filter_by(id=variables['auth']).first()
        if not client:
            raise KeyError("Invalid client id (not registered on server). Try to logout and then login.",
                           variables['auth'])
        user = DBSession.query(User).filter_by(id=client.user_id).first()
        if not user:
            raise CommonException("This client id is orphaned. Try to logout and then login once more.")
        for entry in req:
            if entry['type'] == 'L1E':
                entity = DBSession.query_property(LevelOneEntity).\
                    filter_by(client_id=entry['client_id'], object_id=entry['object_id']).first()
                publishent = PublishLevelOneEntity(client_id=client.id, object_id=DBSession.query(PublishLevelOneEntity).filter_by(client_id=client.id).count() + 1,
                                                   entity=entity, parent=entity.parent)
                DBSession.add(publishent)
                DBSession.flush()
            elif entry['type'] == 'L2E':
                entity = DBSession.query_property(LevelTwoEntity).\
                    filter_by(client_id=entry['client_id'], object_id=entry['object_id']).first()
                publishent = PublishLevelTwoEntity(client_id=client.id, object_id=DBSession.query(PublishLevelTwoEntity).filter_by(client_id=client.id).count() + 1,
                                                   entity=entity, parent=entity.parent.parent)
                DBSession.add(publishent)
                DBSession.flush()
            elif entry['type'] == 'GE':
                entity = DBSession.query_property(GroupingEntity).\
                    filter_by(client_id=entry['client_id'], object_id=entry['object_id']).first()
                publishent = PublishGroupingEntity(client_id=client.id, object_id=DBSession.query(PublishGroupingEntity).filter_by(client_id=client.id).count() + 1,
                                                   entity=entity, parent=entity.parent)
                DBSession.add(publishent)
                DBSession.flush()
            else:
                raise CommonException("Unacceptable type")

        request.response.status = HTTPOk.code
        return {}
    except KeyError as e:
        request.response.status = HTTPBadRequest.code
        return {'error': str(e)}

    except IntegrityError as e:
        request.response.status = HTTPInternalServerError.code
        return {'error': str(e)}

    except CommonException as e:
        request.response.status = HTTPConflict.code
        return {'error': str(e)}


@view_config(route_name='get_translations', renderer='json', request_method='GET')
def get_translations(request):
    req = request.json_body
    response = []
    for entry in req:
        response += [find_by_translation_string(find_locale_id(request), entry)]
    request.response.status = HTTPOk.code
    return response


@view_config(route_name='merge_dictionaries', renderer='json', request_method='POST')  # TODO: check for permission
def merge_dictionaries(request):
    try:
        req = request.json_body

        variables = {'auth': request.authenticated_userid}
        parent_object_id = req['language_object_id']
        parent_client_id = req['language_client_id']
        name = req['name']
        translation = req['translation']

        dictionaries = req['dictionaries']
        if len(dictionaries) != 2:
            raise KeyError("Wrong number of dictionaries to merge.",
                           len(dictionaries))
        for dicti in dictionaries:
            if parent_client_id != dicti.parent_client_id or parent_object_id != dicti.parent_object_id:
                raise KeyError("Both dictionaries should have same language.")
        subreq = Request.blank('/dictionary')
        subreq.method = 'POST'
        subreq.json_body = {'parent_object_id': parent_object_id, 'parent_client_id': parent_client_id,
                            'name': name, 'translation': translation}
        response = request.invoke_subrequest(subreq)
        client_id = response.json['client_id']
        object_id = response.json['object_id']
        new_dict = DBSession.query(Dictionary).filter_by(client_id=client_id, object_id=object_id).first()

        perspectives = []
        for dicti in dictionaries:
            for entry in dicti.dictionaryperspective:
                perspectives += entry
            for entry in perspectives:
                dicti.dictionaryperspective.remove(entry)
                new_dict.dictionaryperspective.append(entry)
            cli_id = dicti.client_id
            obj_id = dicti.object_id
            bases = DBSession.query(BaseGroup).filter_by(subject='dictionary')
            groups = []
            for base in bases:

                group = DBSession.query(Group).filter_by(base_group_id=base.id,
                                                         subject_object_id=obj_id,
                                                         subject_client_id=cli_id).first()
                groups += [group]

            for group in groups:
                existing = DBSession.query(Group).filter_by(subject='dictionary'+str(client_id)+'_'+str(object_id))
                if existing:
                    users = []
                    for user in group.users:
                        users += [user]
                    for user in users:
                        group.remove(user)
                        if not user in existing.users:
                            existing.users.append(user)
                else:
                    new_group = Group(base_group_id=group.base_group_id,
                                      subject='dictionary'+str(client_id)+'_'+str(object_id))
                    DBSession.add(new_group)
                    users = []
                    for user in group.users:
                        users += [user]
                    for user in users:
                        group.remove(user)
                        new_group.users.append(user)
                group.marked_for_deletion = True
            dicti.marked_for_deletion = True
        request.response.status = HTTPOk.code
        return {'object_id': object_id,
                'client_id': client_id}
    except KeyError as e:
        request.response.status = HTTPBadRequest.code
        return {'error': str(e)}

    except IntegrityError as e:
        request.response.status = HTTPInternalServerError.code
        return {'error': str(e)}

    except CommonException as e:
        request.response.status = HTTPConflict.code
        return {'error': str(e)}


conn_err_msg = """\
Pyramid is having a problem using your SQL database.  The problem
might be caused by one of the following things:

1.  You may need to run the "initialize_lingvodoc_db" script
    to initialize your database tables.  Check your virtual
    environment's "bin" directory for this script and try to run it.

2.  Your database server may not be running.  Check that the
    database server referred to by the "sqlalchemy.url" setting in
    your "development.ini" file is running.

After you fix the problem, please restart the Pyramid application to
try it again.
"""




def searchby(reqtype):
    res = []
    engine = create_engine('sqlite:///sqlalchemy_example.db')
    Base.metadata.bind = engine
    DBSession = sessionmaker()
    DBSession.bind = engine
    session = DBSession()
    levonefirst = sqlalchemy.orm.aliased(LevelOneEntity, name="levonefirst")
    levone = sqlalchemy.orm.aliased(LevelOneEntity, name="levone")
    # some = session.query(LexicalEntry, func.min(levonefirst.object_id).label('obj_id')).\
    #     join(levonefirst).\
    #     filter(levonefirst.entity_type == reqtype).\
    #     order_by(my_order('obj_id')).\
    #     group_by(LexicalEntry.object_id)
    # subq = some.subquery()
    # something = session.query(subq.c.object_id, subq.c.obj_id, levone.entity_type, levone.content).\
    #     join(levone).filter(levone.entity_type=='2').\
    #     order_by(my_order('obj_id'))
    #     add_column(levone.content).\
    #     add_column(levone.entity_type).\
    something = session.query(LexicalEntry.object_id).order_by()
    for ent in something:
        res += [ent]
    return res


@view_config(route_name='testing', renderer='json')
def testing(request):
    result = []

    return result




@view_config(route_name='login', renderer='templates/login.pt', request_method='GET')
def login_get(request):
    variables = {'auth': authenticated_userid(request)}
    return render_to_response('templates/login.pt', variables, request=request)


@view_config(route_name='login', request_method='POST')
def login_post(request):
    next = request.params.get('next') or request.route_url('dashboard')
    login = request.POST.get('login', '')
    password = request.POST.get('password', '')
    print(login)
    user = DBSession.query(User).filter_by(login=login).first()
    if user and user.check_password(password):
        client = Client(user_id=user.id)
        user.clients.append(client)
        DBSession.add(client)
        DBSession.flush()
        headers = remember(request, principal=client.id)
        response = Response()
        response.headers = headers
        locale_id = user.default_locale_id
        if not locale_id:
            locale_id = 1
        response.set_cookie(key='locale_id', value=str(locale_id))
        headers = remember(request, principal=client.id)
        return HTTPFound(location=next, headers=response.headers)
    return HTTPUnauthorized(location=request.route_url('login'))

@view_config(route_name='logout', renderer='json')
def logout_any(request):
    next = request.params.get('next') or request.route_url('login')
    headers = forget(request)
    return HTTPFound(location=next, headers=headers)


@view_config(route_name='signup', renderer='templates/signup.pt', request_method='GET')
def signup_get(request):
    variables = {'auth': authenticated_userid(request)}
    return render_to_response('templates/signup.pt', variables, request=request)

@view_config(route_name='signup', renderer='json', request_method='POST')
def signup_post(request):
    try:
        login = request.POST.getone('login')
        name = request.POST.getone('name')
        email = request.POST.getone('email')
        password = request.POST.getone('password')

        day = request.POST.getone('day')
        month = request.POST.getone('month')
        year = request.POST.getone('year')
        birthday = datetime.datetime.strptime(day + month + year, "%d%m%Y").date()

        if DBSession.query(User).filter_by(login=login).first():
            raise CommonException("The user with this login is already registered")
        if DBSession.query(Email).filter_by(email=email).first():
            raise CommonException("The user with this email is already registered")
        new_user = User(login=login, name=name, signup_date=datetime.datetime.utcnow(), intl_name=login, birthday=birthday, is_active=True)
        pwd = Passhash(password=password)
        email = Email(email=email)
        new_user.password = pwd
        new_user.email.append(email)
        DBSession.add(new_user)
        basegroups = []
        basegroups += [DBSession.query(BaseGroup).filter_by(translation_string="Can create dictionaries").first()]
        basegroups += [DBSession.query(BaseGroup).filter_by(translation_string="Can create languages").first()]
        basegroups += [DBSession.query(BaseGroup).filter_by(translation_string="Can create organizations").first()]
        basegroups += [DBSession.query(BaseGroup).filter_by(translation_string="Can create translation strings").first()]
        groups = []
        for base in basegroups:
            groups += [DBSession.query(Group).filter_by(subject_override=True, base_group_id=base.id).first()]
        for group in groups:
            new_user.groups.append(group)
        DBSession.flush()
        return login_post(request)

    except KeyError as e:
        request.response.status = HTTPBadRequest.code
        return {'status': request.response.status, 'error': str(e)}

    except CommonException as e:
        request.response.status = HTTPConflict.code
        return {'status': request.response.status, 'error': str(e)}

    except ValueError as e:
        request.response.status = HTTPConflict.code
        return {'status': request.response.status, 'error': str(e)}


def get_user_by_client_id(client_id):
    user = None
    client = DBSession.query(Client).filter_by(id=client_id).first()
    if client is not None:
        user = DBSession.query(User).filter_by(id=client.user_id).first()
    return user

@view_config(route_name='home', renderer='templates/home.pt', request_method='GET')
def home_get(request):
    client_id = authenticated_userid(request)
    user = get_user_by_client_id(client_id)
    variables = {'client_id': client_id, 'user': user}
    return render_to_response('templates/home.pt', variables, request=request)

@view_config(route_name='dashboard', renderer='templates/dashboard.pt', request_method='GET')
def dashboard_get(request):
    client_id = authenticated_userid(request)
    user = get_user_by_client_id(client_id)
    if user is None:
        response = Response()
        return HTTPFound(location=request.route_url('login'), headers=response.headers)
    variables = {'client_id': client_id, 'user': user}
    return render_to_response('templates/dashboard.pt', variables, request=request)

@view_config(route_name='languages', renderer='templates/languages.pt', request_method='GET')
def languages_get(request):
    client_id = authenticated_userid(request)
    user = get_user_by_client_id(client_id)
    if user is None:
        response = Response()
        return HTTPFound(location=request.route_url('login'), headers=response.headers)
    variables = {'client_id': client_id, 'user': user}
    return render_to_response('templates/languages.pt', variables, request=request)

@view_config(route_name='new_dictionary', renderer='templates/create_dictionary.pt', request_method='GET')
def new_dictionary_get(request):
    client_id = authenticated_userid(request)
    user = get_user_by_client_id(client_id)
    if user is None:
        response = Response()
        return HTTPFound(location=request.route_url('login'), headers=response.headers)
    variables = {'client_id': client_id, 'user': user}
    return render_to_response('templates/create_dictionary.pt', variables, request=request)<|MERGE_RESOLUTION|>--- conflicted
+++ resolved
@@ -1099,26 +1099,6 @@
     users = []
     if search:
         name = search + '%'
-<<<<<<< HEAD
-        users_temp1 = users_temp.filter(User.name.startswith(name)).all()
-        users_temp2 = users_temp.filter(User.login.startswith(name)).all()
-        users_temp3 = users_temp.filter(User.intl_name.startswith(name)).all()
-#TODO: emails
-#        emails = DBSession.query_property(Email).filter(Email.email.startswith(name)).all()
-        user_lst = []
-#        for email in emails:
-#            user_lst += [email.user_id]
-        users_temp4 = users_temp.filter(User.id.in_(user_lst)).all()
-        for user in users_temp1:
-            users += [{'id':user.id, 'name':user.name, 'login': user.login, 'intl_name': user.intl_name}]
-        for user in users_temp2:
-            users += [{'id':user.id, 'name':user.name, 'login': user.login, 'intl_name': user.intl_name}]
-        for user in users_temp3:
-            users += [{'id':user.id, 'name':user.name, 'login': user.login, 'intl_name': user.intl_name}]
-    else:
-        for user in users_temp:
-            users += [{'id':user.id, 'name':user.name, 'login': user.login, 'intl_name': user.intl_name}]
-=======
         users_temp = users_temp.filter(or_(
             User.name.startswith(name),
             User.login.startswith(name),
@@ -1127,7 +1107,6 @@
         ))
     for user in users_temp:
         users += [{'id': user.id, 'name': user.name, 'login': user.login, 'intl_name': user.intl_name}]
->>>>>>> a272fca3
 
     response['users'] = users
     request.response.status = HTTPOk.code
