from pyramid.response import Response
from pyramid.view import view_config

from sqlalchemy.exc import DBAPIError

from .scripts.lingvodoc_converter import convert_one

from .models import (
    DBSession,
    Dictionary,
    User,
    Client,
    Email,
    Passhash,
    Group,
    BaseGroup,
    Language,
    Locale,
    UITranslationString,
    UserEntitiesTranslationString,
    Dictionary,
    DictionaryPerspective,
    DictionaryPerspectiveField,
    LexicalEntry,
    LevelOneEntity,
    LevelTwoEntity,
    GroupingEntity,
    PublishLevelOneEntity,
    PublishGroupingEntity,
    PublishLevelTwoEntity,
    Base,
    Organization,
    UserBlobs,
    About
    )

from .merge_perspectives import (
    mergeDicts
    )

from sqlalchemy.orm import sessionmaker
from pyramid.security import (
    Everyone,
    Allow,
    Deny
    )

from sqlalchemy.exc import IntegrityError
from sqlalchemy import (
    func,
    or_
)
from sqlalchemy.orm import joinedload, subqueryload, noload, join, joinedload_all

from pyramid.httpexceptions import HTTPForbidden
from pyramid.httpexceptions import HTTPFound
from pyramid.httpexceptions import HTTPNotFound, HTTPOk, HTTPBadRequest, HTTPConflict, HTTPInternalServerError
from pyramid.httpexceptions import HTTPUnauthorized
from pyramid.security import authenticated_userid
from pyramid.security import forget
from pyramid.security import remember
from pyramid.view import forbidden_view_config

# from pyramid.chameleon_zpt import render_template_to_response
from pyramid.renderers import render_to_response
from pyramid.response import FileResponse

import os
import shutil
import datetime
import base64
import string
import time

import keystoneclient.v3 as keystoneclient
import swiftclient.client as swiftclient
import random
import sqlalchemy
from sqlalchemy import create_engine

from sqlalchemy.inspection import inspect
from pyramid.request import Request
# import redis
import json

import logging
log = logging.getLogger(__name__)


class CommonException(Exception):
    def __init__(self, value):
        self.value = value

    def __str__(self):
        return repr(self.value)


def find_by_translation_string(locale_id, translation_string):
        trstr = DBSession.query(UserEntitiesTranslationString).\
            filter_by(locale_id=locale_id, translation_string=translation_string).first()
        if not trstr:
            trstr = DBSession.query(UserEntitiesTranslationString).\
                filter_by(locale_id=1, translation_string=translation_string).first()
        if not trstr:
            return translation_string
        return trstr.translation


def add_translation_to_translation_string(locale_id, translation, translation_string, client_id):
        client = DBSession.query(Client).filter_by(id=client_id).first()
        uets = DBSession.query(UserEntitiesTranslationString).filter_by(locale_id=locale_id,
                                                                        translation_string=translation_string).first()
        if not uets:
            uets = UserEntitiesTranslationString(object_id=DBSession.query(UserEntitiesTranslationString).filter_by(client_id=client.id).count()+1,
                                                 client_id=client.id,
                                                 locale_id=locale_id,
                                                 translation_string=translation_string,
                                                 translation=translation)
            DBSession.add(uets)
            DBSession.flush()
        else:
            uets.translation = translation


def find_locale_id(request):
    try:
        return int(request.cookies['locale_id'])
    except:
        return 1

@view_config(route_name='basic_search', renderer='json', request_method='GET')
def basic_search(request):
    searchstring = request.params.get('leveloneentity')
    results_cursor = DBSession.query(LevelOneEntity).filter(LevelOneEntity.content.like('%'+searchstring+'%')).all()
    results = []
    for item in results_cursor:
        result = dict()
        result['client_id'] = item.parent_client_id
        result['object_id'] = item.parent_object_id
        result['origin_perspective_client_id'] = item.parent.parent.client_id
        result['origin_perspective_object_id'] = item.parent.parent.object_id
        result['origin_perspective_name'] = item.parent.parent.name
        result['origin_dictionary_client_id'] = item.parent.parent.parent.client_id
        result['origin_dictionary_object_id'] = item.parent.parent.parent.object_id
        result['origin_dictionary_name'] = item.parent.parent.parent.name
        results.append(result)
    return results

from multiprocessing import Process

#TODO: make it normal, it's just a test
@view_config(route_name='convert_dictionary', renderer='json', request_method='POST')
def convert_dictionary(request):
    req = request.json_body

    client_id = req['blob_client_id']
    object_id = req['blob_object_id']
    parent_client_id = req['parent_client_id']
    parent_object_id = req['parent_object_id']
    client = DBSession.query(Client).filter_by(id=authenticated_userid(request)).first()
    user = client.user

    blob = DBSession.query(UserBlobs).filter_by(client_id=client_id, object_id=object_id).first()

    p = Process(target=convert_one, args=(blob.real_storage_path,
                                          user.login,
                                          user.password.hash,
                                          parent_client_id,
                                          parent_object_id))
    p.start()
    request.response.status = HTTPOk.code
    return {"status": "Your dictionary is being converted."
                      " Wait 5-15 minutes and you will see new dictionary in your dashboard."}


@view_config(route_name='language', renderer='json', request_method='GET')
def view_language(request):
    response = dict()
    client_id = request.matchdict.get('client_id')
    object_id = request.matchdict.get('object_id')
    language = DBSession.query(Language).filter_by(client_id=client_id, object_id=object_id).first()
    if language:
        if not language.marked_for_deletion:
            response['parent_client_id'] = language.parent_client_id
            response['parent_object_id'] = language.parent_object_id
            response['client_id'] = language.client_id
            response['object_id'] = language.object_id
            response['translation_string'] = find_by_translation_string(locale_id=find_locale_id(request),
                                                                        translation_string=language.translation_string)
            if language.locale:
                response['locale_exist'] = True
            else:
                response['locale_exist'] = False

            request.response.status = HTTPOk.code
            return response
    request.response.status = HTTPNotFound.code
    return {'error': str("No such language in the system")}


def language_info(lang, request):
    result = dict()
    result['client_id'] = lang.client_id
    result['object_id'] = lang.object_id
    result['translation_string'] = find_by_translation_string(locale_id=find_locale_id(request),
                                                              translation_string=lang.translation_string)
    if lang.locale:
        result['locale_exist'] = True
    else:
        result['locale_exist'] = False

    if lang.language:
        contains = []
        for childlang in lang.language:
            contains += [language_info(childlang, request)]
        result['contains'] = contains

    return result


@view_config(route_name='get_languages', renderer='json', request_method='GET')
def view_languages_list(request):
    response = dict()
    langs = []
    languages = DBSession.query(Language).filter_by(parent = None).all()
    if languages:
        for lang in languages:

            langs += [language_info(lang, request)]

    response['languages'] = langs

    request.response.status = HTTPOk.code
    return response


@view_config(route_name='language', renderer='json', request_method='PUT', permission='edit')
def edit_language(request):
    try:
        response = dict()
        client_id = request.matchdict.get('client_id')
        object_id = request.matchdict.get('object_id')
        client = DBSession.query(Client).filter_by(id=request.authenticated_userid).first()
        if not client:
            raise KeyError("Invalid client id (not registered on server). Try to logout and then login.")
        language = DBSession.query(Language).filter_by(client_id=client_id, object_id=object_id).first()
        if language:
            if not language.marked_for_deletion:
                req = request.json_body
                if 'parent_client_id' in req:
                    language.parent_client_id = req['parent_client_id']
                if 'parent_object_id' in req:
                    language.parent_object_id = req['parent_object_id']
                # TODO: fix translation stuff
                if 'translation' in req:
                    add_translation_to_translation_string(locale_id=find_locale_id(request),
                                                          translation_string=language.translation_string,
                                                          translation=req['translation'], client_id=client.id)
                request.response.status = HTTPOk.code
                return response
        request.response.status = HTTPNotFound.code
        return {'error': str("No such language in the system")}
    except KeyError as e:
        request.response.status = HTTPBadRequest.code
        return {'error': str(e)}


@view_config(route_name='language', renderer='json', request_method='DELETE', permission='delete')
def delete_language(request):
    response = dict()
    client_id = request.matchdict.get('client_id')
    object_id = request.matchdict.get('object_id')
    language = DBSession.query(Language).filter_by(client_id=client_id, object_id=object_id).first()
    if language:
        if not language.marked_for_deletion:
            language.marked_for_deletion = True
            request.response.status = HTTPOk.code
            return response
    request.response.status = HTTPNotFound.code
    return {'error': str("No such language in the system")}


@view_config(route_name='create_language', renderer='json', request_method='POST', permission='create')
def create_language(request):
    try:
        variables = {'auth': request.authenticated_userid}

        req = request.json_body
        try:
            parent_client_id = req['parent_client_id']
            parent_object_id = req['parent_object_id']
        except:
            parent_client_id = None
            parent_object_id = None
        # TODO: fix translation stuff
        translation_string = req['translation_string']
        translation = req['translation']
        client = DBSession.query(Client).filter_by(id=variables['auth']).first()
        if not client:
            raise KeyError("Invalid client id (not registered on server). Try to logout and then login.",
                           variables['auth'])
        user = DBSession.query(User).filter_by(id=client.user_id).first()
        if not user:
            raise CommonException("This client id is orphaned. Try to logout and then login once more.")

        parent = None
        if parent_client_id and parent_object_id:
            parent = DBSession.query(Language).filter_by(client_id=parent_client_id, object_id=parent_object_id).first()
        add_translation_to_translation_string(locale_id=find_locale_id(request), translation = translation,
                                              translation_string = translation_string, client_id = client.id)
        language = Language(object_id=DBSession.query(Language).filter_by(client_id=client.id).count()+1, client_id=variables['auth'],
                            translation_string = translation_string)
        DBSession.add(language)
        if parent:
            language.parent = parent
        DBSession.flush()
        basegroups = []
        basegroups += [DBSession.query(BaseGroup).filter_by(translation_string="Can edit languages").first()]
        basegroups += [DBSession.query(BaseGroup).filter_by(translation_string="Can delete languages").first()]
        groups = []
        for base in basegroups:
            group = Group(subject_client_id=language.client_id, subject_object_id=language.object_id, parent=base)
            groups += [group]
        for group in groups:
            user.groups.append(group)
        request.response.status = HTTPOk.code
        return {'object_id': language.object_id,
                'client_id': language.client_id}
    except KeyError as e:
        request.response.status = HTTPBadRequest.code
        return {'error': str(e)}

    except IntegrityError as e:
        request.response.status = HTTPInternalServerError.code
        return {'error': str(e)}

    except CommonException as e:
        request.response.status = HTTPConflict.code
        return {'error': str(e)}


@view_config(route_name='dictionary', renderer='json', request_method='GET')  # Authors -- names of users, who can edit?
def view_dictionary(request):
    response = dict()
    client_id = request.matchdict.get('client_id')
    object_id = request.matchdict.get('object_id')
    dictionary = DBSession.query(Dictionary).filter_by(client_id=client_id, object_id=object_id).first()
    if dictionary:
        if not dictionary.marked_for_deletion:
            response['parent_client_id'] = dictionary.parent_client_id
            response['parent_object_id'] = dictionary.parent_object_id
            response['client_id'] = dictionary.client_id
            response['object_id'] = dictionary.object_id
            response['name'] = find_by_translation_string(locale_id=find_locale_id(request),
                                                          translation_string=dictionary.name)
            response['status'] = dictionary.state
            request.response.status = HTTPOk.code
            return response
    request.response.status = HTTPNotFound.code
    return {'error': str("No such dictionary in the system")}


@view_config(route_name='dictionary', renderer='json', request_method='PUT', permission='edit')
def edit_dictionary(request):
    try:
        response = dict()
        client_id = request.matchdict.get('client_id')
        object_id = request.matchdict.get('object_id')
        client = DBSession.query(Client).filter_by(id=request.authenticated_userid).first()
        if not client:
            raise KeyError("Invalid client id (not registered on server). Try to logout and then login.")
        dictionary = DBSession.query(Dictionary).filter_by(client_id=client_id, object_id=object_id).first()
        if dictionary:
            if not dictionary.marked_for_deletion:
                req = request.json_body
                if 'parent_client_id' in req:
                    dictionary.parent_client_id = req['parent_client_id']
                if 'parent_object_id' in req:
                    dictionary.parent_object_id = req['parent_object_id']
                # TODO: fix translation stuff
                if 'name' in req:
                    add_translation_to_translation_string(locale_id=find_locale_id(request),
                                                          translation_string=dictionary.name,
                                                          translation=req['name'], client_id=client.id)
                request.response.status = HTTPOk.code
                return response

        request.response.status = HTTPNotFound.code
        return {'error': str("No such dictionary in the system")}
    except KeyError as e:
        request.response.status = HTTPBadRequest.code
        return {'error': str(e)}


@view_config(route_name='dictionary', renderer='json', request_method='DELETE', permission='delete')
def delete_dictionary(request):
    response = dict()
    client_id = request.matchdict.get('client_id')
    object_id = request.matchdict.get('object_id')
    dictionary = DBSession.query(Dictionary).filter_by(client_id=client_id, object_id=object_id).first()
    if dictionary:
        if not dictionary.marked_for_deletion:
            dictionary.marked_for_deletion = True
            request.response.status = HTTPOk.code
            return response
    request.response.status = HTTPNotFound.code
    return {'error': str("No such dictionary in the system")}


@view_config(route_name='create_dictionary', renderer='json', request_method='POST', permission='create')
def create_dictionary(request):
    try:

        variables = {'auth': request.authenticated_userid}
        req = request.json_body
        parent_client_id = req['parent_client_id']
        parent_object_id = req['parent_object_id']
        name = req['name']
        translation = req['translation']
        client = DBSession.query(Client).filter_by(id=variables['auth']).first()
        if not client:
            raise KeyError("Invalid client id (not registered on server). Try to logout and then login.")
        user = DBSession.query(User).filter_by(id=client.user_id).first()
        if not user:
            raise CommonException("This client id is orphaned. Try to logout and then login once more.")
        parent = DBSession.query(Language).filter_by(client_id=parent_client_id, object_id=parent_object_id).first()
        add_translation_to_translation_string(locale_id=find_locale_id(request), translation=translation,
                                              translation_string=name, client_id=client.id)

        dictionary = Dictionary(object_id=DBSession.query(Dictionary).filter_by(client_id=client.id).count() + 1,
                                client_id=variables['auth'],
                                name=name,
                                state='WiP',
                                parent=parent)
        DBSession.add(dictionary)
        DBSession.flush()
        for base in DBSession.query(BaseGroup).filter_by(dictionary_default=True):
            new_group = Group(parent=base,
                              subject_object_id=dictionary.object_id, subject_client_id=dictionary.client_id)
            new_group.users.append(user)
            DBSession.add(new_group)
            DBSession.flush()
        request.response.status = HTTPOk.code
        return {'object_id': dictionary.object_id,
                'client_id': dictionary.client_id}
    except KeyError as e:
        request.response.status = HTTPBadRequest.code
        return {'error': str(e)}

    except IntegrityError as e:
        request.response.status = HTTPInternalServerError.code
        return {'error': str(e)}

    except CommonException as e:
        request.response.status = HTTPConflict.code
        return {'error': str(e)}


@view_config(route_name='dictionary_status', renderer='json', request_method='GET')
def view_dictionary_status(request):
    response = dict()
    client_id = request.matchdict.get('client_id')
    object_id = request.matchdict.get('object_id')
    dictionary = DBSession.query(Dictionary).filter_by(client_id=client_id, object_id=object_id).first()
    if dictionary:
        if not dictionary.marked_for_deletion:
            response['status'] = dictionary.state
            request.response.status = HTTPOk.code
            return response
    request.response.status = HTTPNotFound.code
    return {'error': str("No such dictionary in the system")}


@view_config(route_name='dictionary_status', renderer='json', request_method='PUT', permission='edit')
def edit_dictionary_status(request):
    response = dict()
    client_id = request.matchdict.get('client_id')
    object_id = request.matchdict.get('object_id')
    dictionary = DBSession.query(Dictionary).filter_by(client_id=client_id, object_id=object_id).first()
    if dictionary:
        if not dictionary.marked_for_deletion:
            req = request.json_body
            status = req['status']
            dictionary.state = status
            DBSession.add(dictionary)
            request.response.status = HTTPOk.code
            response['status'] = status
            return response
    request.response.status = HTTPNotFound.code
    return {'error': str("No such dictionary in the system")}


@view_config(route_name='perspective', renderer='json', request_method='GET')
def view_perspective(request):
    response = dict()
    client_id = request.matchdict.get('perspective_client_id')
    object_id = request.matchdict.get('perspective_id')
    parent_client_id = request.matchdict.get('dictionary_client_id')
    parent_object_id = request.matchdict.get('dictionary_object_id')
    parent = DBSession.query(Dictionary).filter_by(client_id=parent_client_id, object_id=parent_object_id).first()
    if not parent:
        request.response.status = HTTPNotFound.code
        return {'error': str("No such dictionary in the system")}

    perspective = DBSession.query(DictionaryPerspective).filter_by(client_id=client_id, object_id=object_id).first()
    if perspective:
        if not perspective.marked_for_deletion:
            if perspective.parent != parent:
                request.response.status = HTTPNotFound.code
                return {'error': str("No such pair of dictionary/perspective in the system")}
            response['parent_client_id'] = perspective.parent_client_id
            response['parent_object_id'] = perspective.parent_object_id
            response['client_id'] = perspective.client_id
            response['object_id'] = perspective.object_id
            response['name'] = find_by_translation_string(locale_id=find_locale_id(request),
                                                          translation_string=perspective.name)
            response['status'] = perspective.state
            response['marked_for_deletion'] = perspective.marked_for_deletion
            request.response.status = HTTPOk.code
            return response
    request.response.status = HTTPNotFound.code
    return {'error': str("No such perspective in the system"), 'persp': str(perspective)}


@view_config(route_name='perspective', renderer='json', request_method='PUT', permission='edit')
def edit_perspective(request):
    try:
        response = dict()
        client_id = request.matchdict.get('perspective_client_id')
        object_id = request.matchdict.get('perspective_id')
        client = DBSession.query(Client).filter_by(id=request.authenticated_userid).first()
        if not client:
            raise KeyError("Invalid client id (not registered on server). Try to logout and then login.")
        parent_client_id = request.matchdict.get('dictionary_client_id')
        parent_object_id = request.matchdict.get('dictionary_object_id')
        parent = DBSession.query(Dictionary).filter_by(client_id=parent_client_id, object_id=parent_object_id).first()
        if not parent:
            request.response.status = HTTPNotFound.code
            return {'error': str("No such dictionary in the system")}

        perspective = DBSession.query(DictionaryPerspective).filter_by(client_id=client_id, object_id=object_id).first()
        if perspective:
            if not perspective.marked_for_deletion:
                if perspective.parent != parent:
                    request.response.status = HTTPNotFound.code
                    return {'error': str("No such pair of dictionary/perspective in the system")}
                req = request.json_body
                # TODO: fix translation stuff
                if 'name_translation' in req:
                    add_translation_to_translation_string(locale_id=find_locale_id(request),
                                                          translation_string=perspective.name,
                                                          translation=req['name_translation'], client_id = client.id)
                if 'parent_client_id' in req:
                    perspective.parent_client_id = req['parent_client_id']
                if 'parent_object_id' in req:
                    perspective.parent_object_id = req['parent_object_id']
                request.response.status = HTTPOk.code
                return response
        else:
            request.response.status = HTTPNotFound.code
            return {'error': str("No such perspective in the system")}
    except KeyError as e:
        request.response.status = HTTPBadRequest.code
        return {'error': str(e)}


@view_config(route_name='perspective', renderer='json', request_method='DELETE', permission='delete')
def delete_perspective(request):
    response = dict()
    client_id = request.matchdict.get('perspective_client_id')
    object_id = request.matchdict.get('perspective_id')
    parent_client_id = request.matchdict.get('dictionary_client_id')
    parent_object_id = request.matchdict.get('dictionary_object_id')
    parent = DBSession.query(Dictionary).filter_by(client_id=parent_client_id, object_id=parent_object_id).first()
    if not parent:
        request.response.status = HTTPNotFound.code
        return {'error': str("No such dictionary in the system")}

    perspective = DBSession.query(DictionaryPerspective).filter_by(client_id=client_id, object_id=object_id).first()
    if perspective:
        if not perspective.marked_for_deletion:
            if perspective.parent != parent:
                request.response.status = HTTPNotFound.code
                return {'error': str("No such pair of dictionary/perspective in the system")}
            perspective.marked_for_deletion = True
            request.response.status = HTTPOk.code
            return response
    request.response.status = HTTPNotFound.code
    return {'error': str("No such perspective in the system")}


@view_config(route_name='perspectives', renderer='json', request_method='GET')
def view_perspectives(request):
    response = dict()
    parent_client_id = request.matchdict.get('dictionary_client_id')
    parent_object_id = request.matchdict.get('dictionary_object_id')
    parent = DBSession.query(Dictionary).filter_by(client_id=parent_client_id, object_id=parent_object_id).first()
    if not parent:
        request.response.status = HTTPNotFound.code
        return {'error': str("No such dictionary in the system")}
    perspectives = []
    for perspective in parent.dictionaryperspective:
        path = request.route_url('perspective',
                                 dictionary_client_id=parent_client_id,
                                 dictionary_object_id=parent_object_id,
                                 perspective_client_id=perspective.client_id,
                                 perspective_id=perspective.object_id)
        subreq = Request.blank(path)
        # subreq = request.copy()
        subreq.method = 'GET'
        subreq.headers = request.headers
        resp = request.invoke_subrequest(subreq)
        perspectives += [resp.json]
    response['perspectives'] = perspectives
    request.response.status = HTTPOk.code
    return response


@view_config(route_name = 'create_perspective', renderer = 'json', request_method = 'POST', permission='create')
def create_perspective(request):
    try:
        variables = {'auth': authenticated_userid(request)}
        parent_client_id = request.matchdict.get('dictionary_client_id')
        parent_object_id = request.matchdict.get('dictionary_object_id')
        req = request.json_body
        name = req['name']
        translation = req['translation']
        client = DBSession.query(Client).filter_by(id=variables['auth']).first()
        if not client:
            raise KeyError("Invalid client id (not registered on server). Try to logout and then login.")
        user = DBSession.query(User).filter_by(id=client.user_id).first()
        if not user:
            raise CommonException("This client id is orphaned. Try to logout and then login once more.")

        parent = DBSession.query(Dictionary).filter_by(client_id=parent_client_id, object_id=parent_object_id).first()
        if not parent:
            request.response.status = HTTPNotFound.code
            return {'error': str("No such dictionary in the system")}
        add_translation_to_translation_string(locale_id=find_locale_id(request), translation_string=name,
                                              translation=translation, client_id=client.id)
        perspective = DictionaryPerspective(object_id=DBSession.query(DictionaryPerspective).filter_by(client_id=client.id).count() + 1,
                                            client_id=variables['auth'],
                                            name=name,
                                            state='WiP',
                                            parent = parent)
        DBSession.add(perspective)
        DBSession.flush()
        owner_client = DBSession.query(Client).filter_by(id=parent.client_id).first()
        owner = owner_client.user
        for base in DBSession.query(BaseGroup).filter_by(perspective_default=True):
            new_group = Group(parent=base,
                              subject_object_id=perspective.object_id, subject_client_id=perspective.client_id)
            new_group.users.append(user)
            new_group.users.append(owner)
            DBSession.add(new_group)
            DBSession.flush()
        request.response.status = HTTPOk.code
        return {'object_id': perspective.object_id,
                'client_id': perspective.client_id}
    except KeyError as e:
        request.response.status = HTTPBadRequest.code
        return {'error': str(e)}

    except IntegrityError as e:
        request.response.status = HTTPInternalServerError.code
        return {'error': str(e)}

    except CommonException as e:
        request.response.status = HTTPConflict.code
        return {'error': str(e)}


@view_config(route_name = 'perspective_status', renderer = 'json', request_method = 'GET')
def view_perspective_status(request):
    response = dict()
    client_id = request.matchdict.get('perspective_client_id')
    object_id = request.matchdict.get('perspective_id')
    parent_client_id = request.matchdict.get('dictionary_client_id')
    parent_object_id = request.matchdict.get('dictionary_object_id')
    parent = DBSession.query(Dictionary).filter_by(client_id=parent_client_id, object_id=parent_object_id).first()
    if not parent:
        request.response.status = HTTPNotFound.code
        return {'error': str("No such dictionary in the system")}

    perspective = DBSession.query(DictionaryPerspective).filter_by(client_id=client_id, object_id=object_id).first()
    if perspective:
        if not perspective.marked_for_deletion:
            if perspective.parent != parent:
                request.response.status = HTTPNotFound.code
                return {'error': str("No such pair of dictionary/perspective in the system")}
            response['status'] = perspective.state
            request.response.status = HTTPOk.code
            return response
    request.response.status = HTTPNotFound.code
    return {'error': str("No such perspective in the system")}


@view_config(route_name = 'perspective_status', renderer = 'json', request_method = 'PUT', permission='edit')
def edit_perspective_status(request):
    response = dict()
    client_id = request.matchdict.get('perspective_client_id')
    object_id = request.matchdict.get('perspective_id')
    parent_client_id = request.matchdict.get('dictionary_client_id')
    parent_object_id = request.matchdict.get('dictionary_object_id')
    parent = DBSession.query(Dictionary).filter_by(client_id=parent_client_id, object_id=parent_object_id).first()
    if not parent:
        request.response.status = HTTPNotFound.code
        return {'error': str("No such dictionary in the system")}

    perspective = DBSession.query(DictionaryPerspective).filter_by(client_id=client_id, object_id=object_id).first()
    if perspective:
        if not perspective.marked_for_deletion:
            if perspective.parent != parent:
                request.response.status = HTTPNotFound.code
                return {'error': str("No such pair of dictionary/perspective in the system")}
            req = request.json_body
            perspective.state = req['status']
            request.response.status = HTTPOk.code
            return response
    request.response.status = HTTPNotFound.code
    return {'error': str("No such perspective in the system")}


@view_config(route_name = 'dictionary_roles', renderer = 'json', request_method = 'GET', permission='view')
def view_dictionary_roles(request):
    response = dict()
    client_id = request.matchdict.get('client_id')
    object_id = request.matchdict.get('object_id')
    dictionary = DBSession.query(Dictionary).filter_by(client_id=client_id, object_id=object_id).first()
    if dictionary:
        if not dictionary.marked_for_deletion:
            bases = DBSession.query(BaseGroup).filter_by(dictionary_default=True)
            roles_users = dict()
            roles_organizations = dict()
            for base in bases:
                group = DBSession.query(Group).filter_by(base_group_id=base.id,
                                                             subject_object_id=object_id,
                                                             subject_client_id=client_id).first()
                perm = base.translation_string
                users = []
                for user in group.users:
                    users += [user.id]
                organizations = []
                for org in group.organizations:
                    organizations += [org.id]
                roles_users[perm] = users
                roles_organizations[perm] = organizations
            response['roles_users'] = roles_users
            response['roles_organizations'] = roles_organizations

            request.response.status = HTTPOk.code
            return response
    request.response.status = HTTPNotFound.code
    return {'error': str("No such dictionary in the system")}


@view_config(route_name = 'dictionary_roles', renderer = 'json', request_method = 'POST', permission='create')
def edit_dictionary_roles(request):
    response = dict()
    log.debug("VERY IMPORTANT 1")
    client_id = request.matchdict.get('client_id')
    object_id = request.matchdict.get('object_id')
    req = request.json_body
    user_id = None
    log.debug("VERY IMPORTANT",req)
    if 'user_id' in req:
        user_id = req['user_id']
    organization_id = None
    if 'organization_id' in req:
        organization_id = req['organization_id']

    role_names = req['role_names']
    dictionary = DBSession.query(Dictionary).filter_by(client_id=client_id, object_id=object_id).first()
    if dictionary:
        if not dictionary.marked_for_deletion:
            if user_id:
                user = DBSession.query(User).filter_by(id=user_id).first()
                if user:
                    for role_name in role_names:
                        base = DBSession.query(BaseGroup).filter_by(translation_string=role_name, dictionary_default=True).first()
                        if not base:
                            request.response.status = HTTPNotFound.code
                            return {'error': str("No such role in the system")}

                        group = DBSession.query(Group).filter_by(base_group_id=base.id,
                                                                 subject_object_id=object_id,
                                                                 subject_client_id=client_id).first()
                        client = DBSession.query(Client).filter_by(id=request.authenticated_userid).first()
                        userlogged = DBSession.query(User).filter_by(id=client.user_id).first()
                        if userlogged in group.users:
                            group.users.append(user)
                    request.response.status = HTTPOk.code
                    return response
                else:
                    request.response.status = HTTPNotFound.code
                    return {'error': str("No such user in the system")}
            if organization_id:
                org = DBSession.query(Organization).filter_by(id=organization_id).first()
                if org:
                    for role_name in role_names:
                        base = DBSession.query(BaseGroup).filter_by(translation_string=role_name, dictionary_default=True).first()
                        if not base:
                            request.response.status = HTTPNotFound.code
                            return {'error': str("No such role in the system")}

                        group = DBSession.query(Group).filter_by(base_group_id=base.id,
                                                                 subject_object_id=object_id,
                                                                 subject_client_id=client_id).first()
                        client = DBSession.query(Client).filter_by(id=request.authenticated_userid).first()
                        userlogged = DBSession.query(User).filter_by(id=client.user_id).first()
                        if userlogged in group.users:
                            group.org.append(org)
                    request.response.status = HTTPOk.code
                    return response
                else:
                    request.response.status = HTTPNotFound.code
                    return {'error': str("No such organization in the system")}
    request.response.status = HTTPNotFound.code
    return {'error': str("No such dictionary in the system")}


@view_config(route_name = 'dictionary_roles', renderer = 'json', request_method = 'DELETE', permission='delete')
def delete_dictionary_roles(request):
    response = dict()
    client_id = request.matchdict.get('client_id')
    object_id = request.matchdict.get('object_id')
    req = request.json_body
    user_id = req['user_id']
    role_names = req['role_names']
    dictionary = DBSession.query(Dictionary).filter_by(client_id=client_id, object_id=object_id).first()
    if dictionary:
        if not dictionary.marked_for_deletion:
            user = DBSession.query(User).filter_by(id=user_id).first()
            if user:
                for role_name in role_names:
                    base = DBSession.query(BaseGroup).filter_by(translation_string=role_name, dictionary_default=True).first()
                    if not base:
                        request.response.status = HTTPNotFound.code
                        return {'error': str("No such role in the system")}

                    group = DBSession.query(Group).filter_by(base_group_id=base.id,
                                                             subject_object_id=object_id,
                                                             subject_client_id=client_id).first()
                    if user in group.users:
                        group.users.remove(user)
                request.response.status = HTTPOk.code
                return response
            else:
                request.response.status = HTTPNotFound.code
                return {'error': str("No such user in the system")}
    request.response.status = HTTPNotFound.code
    return {'error': str("No such dictionary in the system")}


@view_config(route_name = 'perspective_roles', renderer = 'json', request_method = 'GET', permission='view')
def view_perspective_roles(request):
    response = dict()
    client_id = request.matchdict.get('perspective_client_id')
    object_id = request.matchdict.get('perspective_id')
    parent_client_id = request.matchdict.get('client_id')
    parent_object_id = request.matchdict.get('object_id')
    parent = DBSession.query(Dictionary).filter_by(client_id=parent_client_id, object_id=parent_object_id).first()
    if not parent:
        request.response.status = HTTPNotFound.code
        return {'error': str("No such dictionary in the system")}

    perspective = DBSession.query(DictionaryPerspective).filter_by(client_id=client_id, object_id=object_id).first()
    if perspective:
        if not perspective.marked_for_deletion:
            bases = DBSession.query(BaseGroup).filter_by(perspective_default=True)
            roles_users = dict()
            roles_organizations = dict()
            for base in bases:
                group = DBSession.query(Group).filter_by(base_group_id=base.id,
                                                             subject_object_id=object_id,
                                                             subject_client_id=client_id).first()
                perm = base.translation_string
                users = []
                for user in group.users:
                    users += [user.id]
                organizations = []
                for org in group.organizations:
                    organizations += [org.id]
                roles_users[perm] = users
                roles_organizations[perm] = organizations
            response['roles_users'] = roles_users
            response['roles_organizations'] = roles_organizations

            request.response.status = HTTPOk.code
            return response
    request.response.status = HTTPNotFound.code
    return {'error': str("No such perspective in the system")}


@view_config(route_name = 'perspective_roles', renderer = 'json', request_method = 'POST', permission='create')
def edit_perspective_roles(request):
    response = dict()
    client_id = request.matchdict.get('perspective_client_id')
    object_id = request.matchdict.get('perspective_id')
    parent_client_id = request.matchdict.get('client_id')
    parent_object_id = request.matchdict.get('object_id')

    parent = DBSession.query(Dictionary).filter_by(client_id=parent_client_id, object_id=parent_object_id).first()
    if not parent:
        request.response.status = HTTPNotFound.code
        return {'error': str("No such dictionary in the system")}
    perspective = DBSession.query(DictionaryPerspective).filter_by(client_id=client_id, object_id=object_id).first()
    if perspective:
        if not perspective.marked_for_deletion:
            if perspective.parent != parent:
                request.response.status = HTTPNotFound.code
                return {'error': str("No such pair of dictionary/perspective in the system")}
            req = request.json_body
            user_id = req['user_id']
            role_names = req['role_names']
            user = DBSession.query(User).filter_by(id=user_id).first()
            if user:
                for role_name in role_names:
                    base = DBSession.query(BaseGroup).filter_by(translation_string=role_name, perspective_default=True).first()
                    if not base:
                        request.response.status = HTTPNotFound.code
                        return {'error': str("No such role in the system")}

                    group = DBSession.query(Group).filter_by(base_group_id=base.id,
                                                             subject_object_id=object_id,
                                                             subject_client_id=client_id).first()
                    client = DBSession.query(Client).filter_by(id=request.authenticated_userid).first()
                    userlogged = DBSession.query(User).filter_by(id=client.user_id).first()
                    if userlogged in group.users:
                        group.users.append(user)
                request.response.status = HTTPOk.code
                return response
            else:
                request.response.status = HTTPNotFound.code
                return {'error': str("No such user in the system")}
    request.response.status = HTTPNotFound.code
    return {'error': str("No such perspective in the system")}


@view_config(route_name = 'perspective_roles', renderer = 'json', request_method = 'DELETE', permission='delete')
def delete_perspective_roles(request):
    response = dict()
    client_id = request.matchdict.get('perspective_client_id')
    object_id = request.matchdict.get('perspective_id')
    req = request.json_body
    user_id = req['user_id']
    role_names = req['role_names']
    parent_client_id = request.matchdict.get('client_id')
    parent_object_id = request.matchdict.get('object_id')
    parent = DBSession.query(Dictionary).filter_by(client_id=parent_client_id, object_id=parent_object_id).first()
    if not parent:
        request.response.status = HTTPNotFound.code
        return {'error': str("No such dictionary in the system")}

    perspective = DBSession.query(DictionaryPerspective).filter_by(client_id=client_id, object_id=object_id).first()
    if perspective:
        if not perspective.marked_for_deletion:
            if perspective.parent != parent:
                request.response.status = HTTPNotFound.code
                return {'error': str("No such pair of dictionary/perspective in the system")}
            user = DBSession.query(User).filter_by(id=user_id).first()
            if user:
                for role_name in role_names:
                    base = DBSession.query(BaseGroup).filter_by(translation_string=role_name, perspective_default=True).first()
                    if not base:
                        request.response.status = HTTPNotFound.code
                        return {'error': str("No such role in the system")}

                    group = DBSession.query(Group).filter_by(base_group_id=base.id,
                                                             subject_object_id=object_id,
                                                             subject_client_id=client_id).first()
                    if user in group.users:
                        group.users.remove(user)
                request.response.status = HTTPOk.code
                return response
            else:
                request.response.status = HTTPNotFound.code
                return {'error': str("No such user in the system")}
    request.response.status = HTTPNotFound.code
    return {'error': str("No such perspective in the system")}


@view_config(route_name='signin', renderer='json', request_method='POST')
def signin(request):
    next = request.params.get('next') or request.route_url('home')
    req = request.json_body
    login = req['login']
    password = req['password']
    # login = request.POST.get('login', '')
    # password = request.POST.get('password', '')

    user = DBSession.query(User).filter_by(login=login).first()
    if user and user.check_password(password):
        client = Client(user_id=user.id)
        user.clients.append(client)
        DBSession.add(client)
        DBSession.flush()
        headers = remember(request, principal=client.id)
        response = Response()
        response.headers = headers
        locale_id = user.default_locale_id
        if not locale_id:
            locale_id = 1
        response.set_cookie(key='locale_id', value=str(locale_id))
        return HTTPFound(location=next, headers=response.headers)
    return HTTPUnauthorized(location=request.route_url('login'))


def all_languages(lang):
    langs = [{'object_id': lang.object_id, 'client_id': lang.client_id}]
    for la in lang.language:
        langs += all_languages(la)
    return langs


def check_for_client(obj, clients):
    if obj.client_id in clients:
        return True
    for entry in dir(obj):
        if entry in inspect(type(obj)).relationships:
            i = inspect(obj.__class__).relationships[entry]
            if i.direction.name == "ONETOMANY":
                x = getattr(obj, str(entry))
                answer = False
                for xx in x:
                    answer = answer or check_for_client(xx, clients)
                    if answer:
                        break
                return answer
    return False


@view_config(route_name = 'dictionaries', renderer = 'json', request_method='POST')
def dictionaries_list(request):
    req = request.json_body
    response = dict()
    user_created = None
    if 'user_created' in req:
        user_created = req['user_created']
    published = None
    if 'published' in req:
        published = req['published']
    user_participated = None
    if 'user_participated' in req:
        user_participated = req['user_participated']
    organization_participated = None
    if 'organization_participated' in req:
        organization_participated = req['organization_participated']
    languages = None
    if 'languages' in req:
        languages = req['languages']
    dicts = DBSession.query(Dictionary)
    if published:
        if published:
            dicts = dicts.filter_by(state='Published').join(DictionaryPerspective)\
                .filter(DictionaryPerspective.state == 'Published')
        # else:
        #     dicts = dicts.filter_by(state!='Published')
    if user_created:
        clients = DBSession.query(Client).filter(Client.user_id.in_(user_created)).all()
        cli = [o.id for o in clients]
        response['clients'] = cli
        dicts = dicts.filter(Dictionary.client_id.in_(cli))
    if languages:
        langs = []
        for lan in languages:
            lang = DBSession.query(Language).filter_by(object_id=lan['object_id'], client_id=lan['client_id']).first()
            langs += all_languages(lang)
        if langs:
            prevdicts = dicts.filter_by(parent_client_id=langs[0]['client_id'], parent_object_id=langs[0]['object_id'])
            langs.remove(langs[0])
            for lan in langs:
                prevdicts = prevdicts.subquery().select()
                prevdicts = dicts.filter_by(parent_client_id=lan['client_id'], parent_object_id=lan['object_id']).union_all(prevdicts)

            dicts = prevdicts
        else:
            dicts = DBSession.query(Dictionary).filter(sqlalchemy.sql.false())

    # add geo coordinates
    if organization_participated:
        organization = DBSession.query(Organization).filter(Organization.id.in_(organization_participated)).first()
        users = organization.users
        users_id = [o.id for o in users]

        clients = DBSession.query(Client).filter(Client.user_id.in_(users_id)).all()
        cli = [o.id for o in clients]

        dictstemp = []
        for dicti in dicts:
            if check_for_client(dicti, cli):
                dictstemp += [{'client_id': dicti.client_id, 'object_id': dicti.object_id}]
        if dictstemp:
            prevdicts = dicts.filter_by(parent_client_id=dictstemp[0]['client_id'], parent_object_id=dictstemp[0]['object_id'])
            dictstemp.remove(dictstemp[0])
            for dicti in dictstemp:
                prevdicts = prevdicts.subquery().select()
                prevdicts = dicts.filter_by(client_id=dicti['client_id'], object_id=dicti['object_id']).union_all(prevdicts)

            dicts = prevdicts
        else:
            dicts = DBSession.query(Dictionary).filter(sqlalchemy.sql.false())

    if user_participated:
        clients = DBSession.query(Client).filter(Client.user_id.in_(user_participated)).all()
        cli = [o.id for o in clients]

        dictstemp = []
        for dicti in dicts:
            if check_for_client(dicti, cli):
                dictstemp += [{'client_id': dicti.client_id, 'object_id': dicti.object_id}]
        if dictstemp:
            prevdicts = dicts.filter_by(parent_client_id=dictstemp[0]['client_id'], parent_object_id=dictstemp[0]['object_id'])
            dictstemp.remove(dictstemp[0])
            for dicti in dictstemp:
                prevdicts = prevdicts.subquery().select()
                prevdicts = dicts.filter_by(client_id=dicti['client_id'], object_id=dicti['object_id']).union_all(prevdicts)

            dicts = prevdicts
        else:
            dicts = DBSession.query(Dictionary).filter(sqlalchemy.sql.false())

    dictionaries = [{'object_id':o.object_id,'client_id':o.client_id, 'name':o.name, 'status':o.state,'parent_client_id':o.parent_client_id,'parent_object_id':o.parent_object_id} for o in dicts]

    response['dictionaries'] = dictionaries
    request.response.status = HTTPOk.code

    return response\

@view_config(route_name='all_perspectives', renderer = 'json', request_method='GET')
def perspectives_list(request):
    response = dict()
    is_template = None
    try:
        is_template = request.params.get('istemplate')
    except:
        pass
    state = None
    try:
        state = request.params.get('state')
    except:
        pass
    persps = DBSession.query(DictionaryPerspective)
    if is_template:
        persps = persps.filter(DictionaryPerspective).filter_by(is_template=is_template)
    if state:
        persps = persps.filter(DictionaryPerspective).filter_by(state=state)
    perspectives = []
    for perspective in persps:
        path = request.route_url('perspective',
                                 dictionary_client_id=perspective.parent_client_id,
                                 dictionary_object_id=perspective.parent_object_id,
                                 perspective_client_id=perspective.client_id,
                                 perspective_id=perspective.object_id)
        subreq = Request.blank(path)
        # subreq = request.copy()
        subreq.method = 'GET'
        subreq.headers = request.headers
        resp = request.invoke_subrequest(subreq)
        perspectives += [resp.json]
    response['perspectives'] = perspectives
    request.response.status = HTTPOk.code

    return response


@view_config(route_name='users', renderer='json', request_method='GET')
def users_list(request):
    response = dict()
    search = None
    try:
        search = request.params.get('search')
    except:
        pass
    users_temp = DBSession.query(User).join(User.email)
    users = []
    if search:
        name = search + '%'
        users_temp = users_temp.filter(or_(
            User.name.startswith(name),
            User.login.startswith(name),
            User.intl_name.startswith(name),
            Email.email.startswith(name)
        ))
    for user in users_temp:
        users += [{'id': user.id, 'name': user.name, 'login': user.login, 'intl_name': user.intl_name}]

    response['users'] = users
    request.response.status = HTTPOk.code

    return response


@view_config(route_name='perspective_fields', renderer='json', request_method='GET')
def view_perspective_fields(request):
    response = dict()
    client_id = request.matchdict.get('perspective_client_id')
    object_id = request.matchdict.get('perspective_id')
    perspective = DBSession.query(DictionaryPerspective).filter_by(client_id=client_id, object_id=object_id).first()
    client = DBSession.query(Client).filter_by(id=request.authenticated_userid).first()
    if not client:
        raise KeyError("Invalid client id (not registered on server). Try to logout and then login.")
    user = DBSession.query(User).filter_by(id=client.user_id).first()
    if not user:
        raise CommonException("This client id is orphaned. Try to logout and then login once more.")
    locale_id = find_locale_id(request)
    if perspective:
        fields = []
        for field in perspective.dictionaryperspectivefield:

            data = dict()
            if not field.marked_for_deletion:
                if field.level == 'leveloneentity' or field.level == 'groupingentity':
                    data['entity_type'] = find_by_translation_string(locale_id=locale_id,
                                                                     translation_string=field.entity_type)

                    data['data_type'] = find_by_translation_string(locale_id=find_locale_id(request),
                                                                   translation_string=field.data_type)
                    data['position'] = field.position
                    data['status'] = field.state
                    data['level'] = field.level
                    contains = []
                    if field.dictionaryperspectivefield:
                        for field2 in field.dictionaryperspectivefield:
                            if not field2.marked_for_deletion:
                                data2 = dict()
                                data2['entity_type'] = find_by_translation_string(locale_id=locale_id,
                                                                                  translation_string=field2.entity_type)

                                data2['data_type'] = find_by_translation_string(locale_id=locale_id,
                                                                                translation_string=field2.data_type)
                                data2['status'] = field2.state
                                data2['position'] = field2.position
                                data2['level'] = field2.level
                                data2['client_id'] = field2.client_id
                                data2['object_id'] = field2.object_id
                                contains += [data2]
                    data['contains'] = contains
                    if field.group:
                        #group = DBSession.query(UserEntitiesTranslationString).\
                        #    filter_by(translation_string=field.group, locale_id=locale_id).first()
                        data['group'] = find_by_translation_string(locale_id=locale_id,
                                                                   translation_string=field.group)
                    data['client_id'] = field.client_id
                    data['object_id'] = field.object_id
                    fields += [data]
        response['fields'] = fields
        request.response.status = HTTPOk.code
        return response
    else:
        request.response.status = HTTPNotFound.code
        return {'error': str("No such perspective in the system")}


@view_config(route_name='perspective_fields', renderer = 'json', request_method='DELETE', permission='edit')
def delete_perspective_fields(request):
    response = dict()
    client_id = request.matchdict.get('perspective_client_id')
    object_id = request.matchdict.get('perspective_id')

    perspective = DBSession.query(DictionaryPerspective).filter_by(client_id=client_id, object_id=object_id).first()
    if perspective:
        req = request.json_body
        cli_id = req['field_client_id']
        obj_id = req['field_object_id']
        field = DBSession.query(DictionaryPerspectiveField).filter_by(client_id=cli_id, object_id=obj_id).first()
        if field:
            field.marked_for_deletion = True
        else:
            request.response.status = HTTPNotFound.code
            return {'error': str("No such field in the system")}
        request.response.status = HTTPOk.code
        return response
    else:
        request.response.status = HTTPNotFound.code
        return {'error': str("No such perspective in the system")}


@view_config(route_name='perspective_fields', renderer='json', request_method='POST', permission='edit')
def create_perspective_fields(request):
    try:
        variables = {'auth': authenticated_userid(request)}
        parent_client_id = request.matchdict.get('perspective_client_id')
        parent_object_id = request.matchdict.get('perspective_id')
        dictionary_client_id = request.matchdict.get('dictionary_client_id')
        dictionary_object_id = request.matchdict.get('dictionary_object_id')
        fields = request.json_body['fields']
        client = DBSession.query(Client).filter_by(id=variables['auth']).first()
        if not client:
            raise KeyError("Invalid client id (not registered on server). Try to logout and then login.")
        user = DBSession.query(User).filter_by(id=client.user_id).first()
        if not user:
            raise CommonException("This client id is orphaned. Try to logout and then login once more.")

        perspective = DBSession.query(DictionaryPerspective).filter_by(client_id=parent_client_id,
                                                                       object_id=parent_object_id).first()
        if not perspective:
            request.response.status = HTTPNotFound.code
            return {'error': str("No such dictionary in the system")}
        for field in perspective.dictionaryperspectivefield:
            field.marked_for_deletion = True
        locale_id = find_locale_id(request)

        for entry in fields:
            field = DictionaryPerspectiveField(object_id=DBSession.query(DictionaryPerspectiveField).filter_by(client_id=client.id).count() + 1,
                                               client_id=variables['auth'],
                                               entity_type=entry['entity_type'],
                                               data_type=entry['data_type'],
                                               parent=perspective,
                                               state=entry['status'])
            if 'group' in entry:
                field.group = entry['group']
                add_translation_to_translation_string(locale_id=locale_id,
                                                      translation_string=entry['group'],
                                                      translation=entry['group'], client_id=client.id)
            field.level = entry['level']
            field.position = entry['position']
            if 'contains' in entry:
                for ent in entry['contains']:
                    # TODO: Fix translation stuff
                    field2 = DictionaryPerspectiveField(object_id=DBSession.query(DictionaryPerspectiveField).filter_by(client_id=client.id).count() + 1,
                                                        client_id=variables['auth'],
                                                        entity_type=ent['entity_type'],
                                                        data_type=ent['data_type'],
                                                        level='leveltwoentity',
                                                        parent=perspective,
                                                        parent_entity=field,
                                                        state=entry['status'])
                    field2.position = ent['position']
                    DBSession.add(field2)
                    DBSession.flush()
                    add_translation_to_translation_string(locale_id=locale_id,
                                                          translation_string=ent['entity_type'],
                                                          translation=ent['entity_type'],
                                                          client_id=client.id)
                    add_translation_to_translation_string(locale_id=locale_id,
                                                          translation_string=ent['data_type'],
                                                          translation=ent['data_type'], client_id=client.id)
                    if 'group' in ent:
                        field.group = entry['group']  # is there need for group on second level?
                        add_translation_to_translation_string(locale_id=locale_id,
                                                              translation_string=ent['group'],
                                                              translation=ent['group'], client_id=client.id)
            DBSession.add(field)
            DBSession.flush()
            add_translation_to_translation_string(locale_id=locale_id,
                                                  translation_string=entry['entity_type'],
                                                  translation=entry['entity_type'], client_id=client.id)
            add_translation_to_translation_string(locale_id=locale_id,
                                                  translation_string=entry['data_type'],
                                                  translation=entry['data_type'], client_id=client.id)
        request.response.status = HTTPOk.code
        return {}
    except KeyError as e:
        request.response.status = HTTPBadRequest.code
        return {'error': str(e)}

    except IntegrityError as e:
        request.response.status = HTTPInternalServerError.code
        return {'error': str(e)}

    except CommonException as e:
        request.response.status = HTTPConflict.code
        return {'error': str(e)}


def object_file_path(obj, settings, data_type, filename, create_dir=False):
    base_path = settings['storage']['path']
    storage_dir = os.path.join(base_path, obj.__tablename__, data_type, str(obj.client_id), str(obj.object_id))
    if create_dir:
        os.makedirs(storage_dir, exist_ok=True)
    storage_path = os.path.join(storage_dir, filename)

    return storage_path


def openstack_upload(settings, file, file_name, content_type,  container_name):
    storage = settings['storage']
    authurl = storage['authurl']
    user = storage['user']
    key = storage['key']
    auth_version = storage['auth_version']
    tenant_name = storage['tenant_name']
    conn = swiftclient.Connection(authurl=authurl, user=user, key=key,  auth_version=auth_version,
                                  tenant_name=tenant_name)
    #storageurl = conn.get_auth()[0]
    conn.put_container(container_name)
    obje = conn.put_object(container_name, file_name,
                    contents = file,
                    content_type = content_type)
    #obje = conn.get_object(container_name, file_name)
    return str(obje)


# Json_input point to the method of file getting: if it's embedded in json, we need to decode it. If
# it's uploaded via multipart form, it's just saved as-is.
def create_object(request, content, obj, data_type, filename, json_input=True):
    # here will be object storage write as an option. Fallback (default) is filesystem write
    settings = request.registry.settings
    storage = settings['storage']
    if storage['type'] == 'openstack':
        if json_input:
            content = base64.urlsafe_b64decode(content)
        # TODO: openstack objects correct naming
        filename = str(obj.data_type) + '/' + str(obj.client_id) + '_' + str(obj.object_id)
        real_location = openstack_upload(settings, content, filename, obj.data_type, 'test')
    else:
        filename = filename or 'noname.noext'
        storage_path = object_file_path(obj, settings, data_type, filename, True)

        with open(storage_path, 'wb+') as f:
            if json_input:
                f.write(base64.urlsafe_b64decode(content))
            else:
                shutil.copyfileobj(content, f)

        real_location = storage_path

    url = "".join((settings['storage']['prefix'],
                  settings['storage']['static_route'],
                  obj.__tablename__,
                  '/',
                  data_type,
                  '/',
                  str(obj.client_id), '/',
                  str(obj.object_id), '/',
                  filename))
    return real_location, url

@view_config(route_name='upload_user_blob', renderer='json', request_method='POST')
def upload_user_blob(request):
    variables = {'auth': authenticated_userid(request)}
    response = dict()
    #print(request.POST)
    filename = request.POST['blob'].filename
    input_file = request.POST['blob'].file

    class Object(object):
        pass
    blob = Object()
    blob.client_id = variables['auth']
    client = DBSession.query(Client).filter_by(id=variables['auth']).first()
    blob.object_id = DBSession.query(UserBlobs).filter_by(client_id=client.id).count()+1
    blob.data_type = request.POST['data_type']

    blob.filename = filename

    current_user = DBSession.query(User).filter_by(id=client.user_id).first()

    blob_object = UserBlobs(object_id=blob.object_id,
                            client_id=blob.client_id,
                            name=filename,
                            data_type=blob.data_type,
                            user_id=current_user.id)

    current_user.userblobs.append(blob_object)
    DBSession.flush()
    blob_object.real_storage_path, blob_object.content = create_object(request, input_file, blob_object, blob.data_type,
                                                                       blob.filename, json_input=False)
    DBSession.add(blob_object)
    DBSession.add(current_user)
    request.response.status = HTTPOk.code
    response = {"client_id": blob.client_id, "object_id": blob.object_id, "content": blob_object.content}
    return response


# seems to be redundant
# @view_config(route_name='get_user_blob', request_method='GET')
# def get_user_blob(request):
#     client_id = request.matchdict.get('client_id')
#     object_id = request.matchdict.get('object_id')
#     blob = DBSession.query(UserBlobs).filter_by(client_id=client_id, object_id=object_id).first()
#     if blob:
#         FileResponse(blob.real_storage_path)
#     else:
#         raise HTTPNotFound

@view_config(route_name='list_user_blobs', renderer='json', request_method='GET')
def list_user_blobs(request):
    variables = {'auth': authenticated_userid(request)}
#    user_client_ids = [cl_id.id for cl_id in DBSession.query(Client).filter_by(id=variables['auth']).all()]
#    user_blobs = DBSession.query(UserBlobs).filter_by(client_id.in_(user_client_ids)).all()
    client = DBSession.query(Client).filter_by(id=variables['auth']).first()
    user_blobs = DBSession.query(UserBlobs).filter_by(user_id=client.user_id).all()
    request.response.status = HTTPOk.code
    response = [{'name': blob.name, 'content': blob.content, 'data_type': blob.data_type,
                 'client_id': blob.client_id, 'object_id': blob.object_id} for blob in user_blobs]
    return response


@view_config(route_name='create_level_one_entity', renderer='json', request_method='POST', permission='create')
def create_l1_entity(request):
    try:
        variables = {'auth': authenticated_userid(request)}
        response = dict()
        parent_client_id = request.matchdict.get('lexical_entry_client_id')
        parent_object_id = request.matchdict.get('lexical_entry_object_id')
        req = request.json_body
        client = DBSession.query(Client).filter_by(id=variables['auth']).first()
        if not client:
            raise KeyError("Invalid client id (not registered on server). Try to logout and then login.")
        user = DBSession.query(User).filter_by(id=client.user_id).first()
        if not user:
            raise CommonException("This client id is orphaned. Try to logout and then login once more.")

        parent = DBSession.query(LexicalEntry).filter_by(client_id=parent_client_id, object_id=parent_object_id).first()
        if not parent:
            request.response.status = HTTPNotFound.code
            return {'error': str("No such lexical entry in the system")}
        additional_metadata=req.get('additional_metadata')
        if additional_metadata:
            additional_metadata = json.dumps(additional_metadata)
        entity = LevelOneEntity(client_id=client.id, object_id=DBSession.query(LevelOneEntity).filter_by(client_id=client.id).count() + 1, entity_type=req['entity_type'],
                                locale_id=req['locale_id'], additional_metadata=additional_metadata,
                                parent=parent)
        DBSession.add(entity)
        DBSession.flush()
        data_type = req.get('data_type')
        filename = req.get('filename')
        real_location = None
        url = None
        if data_type == 'image' or data_type == 'sound' or data_type == 'markup':
            real_location, url = create_object(request, req['content'], entity, data_type, filename)

        if url and real_location:
            entity.content = url
        else:
            entity.content = req['content']
        DBSession.add(entity)
        request.response.status = HTTPOk.code
        response['client_id'] = entity.client_id
        response['object_id'] = entity.object_id
        return response
#    except KeyError as e:
#        request.response.status = HTTPBadRequest.code
#        return {'error': str(e)}

    except IntegrityError as e:
        request.response.status = HTTPInternalServerError.code
        return {'error': str(e)}

    except CommonException as e:
        request.response.status = HTTPConflict.code
        return {'error': str(e)}

@view_config(route_name='create_entities_bulk', renderer='json', request_method='POST', permission='create')
def create_entities_bulk(request):
    try:
        variables = {'auth': authenticated_userid(request)}
        response = dict()
        req = request.json_body

        client = DBSession.query(Client).filter_by(id=variables['auth']).first()
        if not client:
            raise KeyError("Invalid client id (not registered on server). Try to logout and then login.")
        user = DBSession.query(User).filter_by(id=client.user_id).first()
        if not user:
            raise CommonException("This client id is orphaned. Try to logout and then login once more.")

        inserted_items = []
        for item in req:
            if item['level'] == 'leveloneentity':
                parent = DBSession.query(LexicalEntry).filter_by(client_id=item['parent_client_id'], object_id=item['parent_object_id']).first()
                entity = LevelOneEntity(client_id=client.id,
                                        object_id=DBSession.query(LevelOneEntity).filter_by(client_id=client.id).count() + 1,
                                        entity_type=item['entity_type'],
                                        locale_id=item['locale_id'],
                                        additional_metadata=item.get('additional_metadata'),
                                        parent=parent)
            elif item['level'] == 'groupingentity':
                parent = DBSession.query(LexicalEntry).filter_by(client_id=item['parent_client_id'], object_id=item['parent_object_id']).first()
                entity = GroupingEntity(client_id=client.id,
                                        object_id=DBSession.query(GroupingEntity).filter_by(client_id=client.id).count() + 1,
                                        entity_type=item['entity_type'],
                                        locale_id=item['locale_id'],
                                        additional_metadata=item.get('additional_metadata'),
                                        parent=parent)
            elif item['level'] == 'leveltwoentity':
                parent = DBSession.query(LevelOneEntity).filter_by(client_id=item['parent_client_id'], object_id=item['parent_object_id']).first()
                entity = LevelTwoEntity(client_id=client.id,
                                        object_id=DBSession.query(LevelTwoEntity).filter_by(client_id=client.id).count() + 1,
                                        entity_type=item['entity_type'],
                                        locale_id=item['locale_id'],
                                        additional_metadata=item.get('additional_metadata'),
                                        parent=parent)
            DBSession.add(entity)
            DBSession.flush()
            data_type = item.get('data_type')
            filename = item.get('filename')
            real_location = None
            url = None
            if data_type == 'sound' or data_type == 'markup':
                real_location, url = create_object(request, item['content'], entity, data_type, filename)

            if url and real_location:
                entity.content = url
            else:
                entity.content = item['content']
            DBSession.add(entity)
            inserted_items.append({"client_id": entity.client_id, "object_id": entity.object_id})
        request.response.status = HTTPOk.code
        return inserted_items
    #    except KeyError as e:
    #        request.response.status = HTTPBadRequest.code
    #        return {'error': str(e)}

    except IntegrityError as e:
        request.response.status = HTTPInternalServerError.code
        return {'error': str(e)}

    except CommonException as e:
        request.response.status = HTTPConflict.code
        return {'error': str(e)}


@view_config(route_name='get_level_one_entity_indict', renderer='json', request_method='GET', permission='view')
@view_config(route_name='get_level_one_entity', renderer='json', request_method='GET', permission='view')
def view_l1_entity(request):
    response = dict()
    client_id = request.matchdict.get('client_id')
    object_id = request.matchdict.get('object_id')
    entity = DBSession.query(LevelOneEntity).filter_by(client_id=client_id, object_id=object_id).first()
    if entity:
        if not entity.marked_for_deletion:
            # TODO: fix urls to relative urls in content
            response = entity.track(False)
            request.response.status = HTTPOk.code
            return response
    request.response.status = HTTPNotFound.code
    return {'error': str("No such entity in the system")}


@view_config(route_name='get_level_one_entity_indict', renderer='json', request_method='DELETE', permission='delete')
@view_config(route_name='get_level_one_entity', renderer='json', request_method='DELETE', permission='delete')
def delete_l1_entity(request):
    response = dict()
    client_id = request.matchdict.get('client_id')
    object_id = request.matchdict.get('object_id')

    entity = DBSession.query(LevelOneEntity).filter_by(client_id=client_id, object_id=object_id).first()
    if entity:
        if not entity.marked_for_deletion:

            entity.marked_for_deletion = True
            request.response.status = HTTPOk.code
            return response
    request.response.status = HTTPNotFound.code
    return {'error': str("No such entity in the system")}

@view_config(route_name='get_level_two_entity_indict', renderer='json', request_method='GET', permission='view')
@view_config(route_name='get_level_two_entity', renderer='json', request_method='GET', permission='view')
def view_l2_entity(request):
    response = dict()
    client_id = request.matchdict.get('client_id')
    object_id = request.matchdict.get('object_id')
    entity = DBSession.query(LevelTwoEntity).filter_by(client_id=client_id, object_id=object_id).first()
    if entity:
        if not entity.marked_for_deletion:

            response['entity_type'] = find_by_translation_string(locale_id=find_locale_id(request),
                                                                 translation_string=entity.entity_type)
            response['parent_client_id'] = entity.parent_client_id
            response['parent_object_id'] = entity.parent_object_id
            response['content'] = find_by_translation_string(locale_id=find_locale_id(request),
                                                             translation_string=entity.content)
            response['locale_id'] = entity.locale_id
            request.response.status = HTTPOk.code
            return response
    request.response.status = HTTPNotFound.code
    return {'error': str("No such entity in the system")}


@view_config(route_name='get_level_two_entity_indict', renderer='json', request_method='DELETE', permission='delete')
@view_config(route_name='get_level_two_entity', renderer='json', request_method='DELETE', permission='delete')
def delete_l2_entity(request):
    response = dict()
    client_id = request.matchdict.get('client_id')
    object_id = request.matchdict.get('object_id')

    entity = DBSession.query(LevelTwoEntity).filter_by(client_id=client_id, object_id=object_id).first()
    if entity:
        if not entity.marked_for_deletion:

            entity.marked_for_deletion = True
            request.response.status = HTTPOk.code
            return response
    request.response.status = HTTPNotFound.code
    return {'error': str("No such entity in the system")}


@view_config(route_name='create_level_two_entity', renderer='json', request_method='POST', permission='create')
def create_l2_entity(request):
    try:
        variables = {'auth': authenticated_userid(request)}
        response = dict()
        parent_client_id = request.matchdict.get('level_one_client_id')
        parent_object_id = request.matchdict.get('level_one_object_id')
        req = request.json_body
        client = DBSession.query(Client).filter_by(id=variables['auth']).first()
        if not client:
            raise KeyError("Invalid client id (not registered on server). Try to logout and then login.")
        user = DBSession.query(User).filter_by(id=client.user_id).first()
        if not user:
            raise CommonException("This client id is orphaned. Try to logout and then login once more.")

        parent = DBSession.query(LevelOneEntity).filter_by(client_id=parent_client_id, object_id=parent_object_id).first()
        if not parent:
            request.response.status = HTTPNotFound.code
            return {'error': str("No such level one entity in the system")}
        entity = LevelTwoEntity(client_id=client.id, object_id=DBSession.query(LevelTwoEntity).filter_by(client_id=client.id).count() + 1, entity_type=req['entity_type'],
                                locale_id=req['locale_id'], additional_metadata=req.get('additional_metadata'),
                                parent=parent)
        DBSession.add(entity)
        DBSession.flush()
        data_type = req.get('data_type')
        filename = req.get('filename')
        real_location = None
        url = None
        if data_type == 'image' or data_type == 'sound' or data_type == 'markup':
            real_location, url = create_object(request, req['content'], entity, data_type, filename)

        if url and real_location:
            entity.content = url
        else:
            entity.content = req['content']
        DBSession.add(entity)
        request.response.status = HTTPOk.code
        response['client_id'] = entity.client_id
        response['object_id'] = entity.object_id
        return response
    except KeyError as e:
        request.response.status = HTTPBadRequest.code
        return {'error': str(e)}

    except IntegrityError as e:
        request.response.status = HTTPInternalServerError.code
        return {'error': str(e)}

    except CommonException as e:
        request.response.status = HTTPConflict.code
        return {'error': str(e)}


@view_config(route_name='get_group_entity', renderer='json', request_method='GET', permission='view')
def view_group_entity(request):
    response = dict()
    client_id = request.matchdict.get('client_id')
    object_id = request.matchdict.get('object_id')

    entities = DBSession.query(GroupingEntity).filter_by(parent_client_id=client_id, parent_object_id=object_id).all()
    ents = []
    if entities:
        for entity in entities:
            if not entity.marked_for_deletion:
                ent = dict()
                ent['entity_type'] = find_by_translation_string(locale_id=find_locale_id(request),
                                                                     translation_string=entity.entity_type)
                ent['tag'] = entity.content
                entities2 = DBSession.query(GroupingEntity).filter_by(content=entity.content)
                objs = []
                for entry in entities2:
                    obj = {'client_id': entry.parent_client_id, 'object_id': entry.parent_object_id}
                    objs += [obj]
                ent['connections'] = objs
                ents += [ent]
        response['entities'] = ents
        request.response.status = HTTPOk.code
        return response
    request.response.status = HTTPNotFound.code
    return {'error': str("No entities in the system")}


@view_config(route_name='get_connected_words', renderer='json', request_method='GET')
@view_config(route_name='get_connected_words_indict', renderer='json', request_method='GET')
def view_connected_words(request):
    response = dict()
    client_id = request.matchdict.get('client_id')
    object_id = request.matchdict.get('object_id')
    lexical_entry = DBSession.query(LexicalEntry).filter_by(client_id=client_id, object_id=object_id).first()
    if lexical_entry:
        if not lexical_entry.marked_for_deletion:
            words = []
            path = request.route_url('get_group_entity',
                                     client_id=lexical_entry.client_id,
                                     object_id=lexical_entry.object_id)
            subreq = Request.blank(path)
            subreq.method = 'GET'
            subreq.headers = request.headers
            respon = request.invoke_subrequest(subreq)
            if 'error' not in respon.json:
                connections = respon.json['entities'][0]['connections']
                for lex in connections:
                    path = request.route_url('lexical_entry',
                                             client_id=lex['client_id'],
                                             object_id=lex['object_id'])
                    subreq = Request.blank(path)
                    subreq.method = 'GET'
                    subreq.headers = request.headers
                    resp = request.invoke_subrequest(subreq)
                    words += [resp.json]
            else:
                path = request.route_url('lexical_entry',
                                         client_id=lexical_entry.client_id,
                                         object_id=lexical_entry.object_id)
                subreq = Request.blank(path)
                subreq.method = 'GET'
                subreq.headers = request.headers
                resp = request.invoke_subrequest(subreq)
                words += [resp.json]

            response['words'] = words
            return response

    request.response.status = HTTPNotFound.code
    return {'error': str("No such lexical entry in the system")}


@view_config(route_name='get_group_entity', renderer='json', request_method='DELETE', permission='delete')
def delete_group_entity(request):
    response = dict()
    client_id = request.matchdict.get('client_id')
    object_id = request.matchdict.get('object_id')
    entities = DBSession.query(GroupingEntity).filter_by(parent_client_id=client_id, parent_object_id=object_id).all()
    if entities:
        for entity in entities:
            if not entity.marked_for_deletion:
                entity.marked_for_deletion = True
        request.response.status = HTTPOk.code
        return response
    request.response.status = HTTPNotFound.code
    return {'error': str("No such entity in the system")}


@view_config(route_name='add_group_indict', renderer='json', request_method='POST')  # TODO: check for permission
@view_config(route_name='add_group_entity', renderer='json', request_method='POST')  # TODO: check for permission
def create_group_entity(request):
    try:
        variables = {'auth': authenticated_userid(request)}
        response = dict()
        req = request.json_body
        client = DBSession.query(Client).filter_by(id=variables['auth']).first()
        if not client:
            raise KeyError("Invalid client id (not registered on server). Try to logout and then login.")
        user = DBSession.query(User).filter_by(id=client.user_id).first()
        if not user:
            raise CommonException("This client id is orphaned. Try to logout and then login once more.")

        tags = []
        if 'tag' in req:
            tags += [req['tag']]

        for par in req['connections']:
            parent = DBSession.query(LexicalEntry).\
                filter_by(client_id=par['client_id'], object_id=par['object_id']).first()
            if not parent:
                request.response.status = HTTPNotFound.code
                return {'error': str("No such lexical entry in the system")}
            par_tags = DBSession.query(GroupingEntity).\
                filter_by(entity_type=req['entity_type'], parent=parent).all()
            tags += [o.content for o in par_tags]
        if not tags:
            n = 10  # better read from settings
            tag = time.ctime() + ''.join(random.SystemRandom().choice(string.ascii_uppercase + string.digits)
                                         for c in range(n))
            if not tag in tags:
                tags += [tag]
        parents = req['connections']
        # for tag in tags:
        #     pars = DBSession.query(GroupingEntity).\
        #         filter_by(content = tag).all()
        #     for par in pars:
        #         pa = {'client_id':par.parent_client_id, 'object_id':par.parent_object_id}
        #         if not pa in parents:
        #             parents += [pa]
        for par in parents:
            parent = DBSession.query(LexicalEntry).\
                filter_by(client_id=par['client_id'], object_id=par['object_id']).first()
            for tag in tags:
                ent = DBSession.query(GroupingEntity).\
                    filter_by(entity_type=req['entity_type'], content=tag, parent=parent).first()
                if not ent:
                    entity = GroupingEntity(client_id=client.id, object_id=DBSession.query(GroupingEntity).filter_by(client_id=client.id).count() + 1,
                                            entity_type=req['entity_type'], content=tag, parent=parent)
                    DBSession.add(entity)
                    DBSession.flush()
        log.debug('TAGS: %s', tags)
        request.response.status = HTTPOk.code
        return {}
    except KeyError as e:
        request.response.status = HTTPBadRequest.code
        return {'error': str(e)}

    except IntegrityError as e:
        request.response.status = HTTPInternalServerError.code
        return {'error': str(e)}

    except CommonException as e:
        request.response.status = HTTPConflict.code
        return {'error': str(e)}


@view_config(route_name='create_lexical_entry', renderer='json', request_method='POST', permission='create')
def create_lexical_entry(request):
    try:
        dictionary_client_id = request.matchdict.get('dictionary_client_id')
        dictionary_object_id = request.matchdict.get('dictionary_object_id')
        perspective_client_id = request.matchdict.get('perspective_client_id')
        perspective_id = request.matchdict.get('perspective_id')

        variables = {'auth': request.authenticated_userid}
        client = DBSession.query(Client).filter_by(id=variables['auth']).first()
        if not client:
            raise KeyError("Invalid client id (not registered on server). Try to logout and then login.",
                           variables['auth'])
        user = DBSession.query(User).filter_by(id=client.user_id).first()
        if not user:
            raise CommonException("This client id is orphaned. Try to logout and then login once more.")
        perspective = DBSession.query(DictionaryPerspective).\
            filter_by(client_id=perspective_client_id, object_id = perspective_id).first()
        if not perspective:
            request.response.status = HTTPNotFound.code
            return {'error': str("No such perspective in the system")}

        lexentr = LexicalEntry(object_id=DBSession.query(LexicalEntry).filter_by(client_id=client.id).count() + 1, client_id=variables['auth'],
                               parent_object_id=perspective_id, parent=perspective)
        DBSession.add(lexentr)
        DBSession.flush()

        request.response.status = HTTPOk.code
        return {'object_id': lexentr.object_id,
                'client_id': lexentr.client_id}
    except KeyError as e:
        request.response.status = HTTPBadRequest.code
        return {'error': str(e)}

    except IntegrityError as e:
        request.response.status = HTTPInternalServerError.code
        return {'error': str(e)}

    except CommonException as e:
        request.response.status = HTTPConflict.code
        return {'error': str(e)}



# @view_config(route_name='lexical_entry_in_perspective', renderer='json', request_method='DELETE', permission='delete')#, permission='view')
# @view_config(route_name='lexical_entry', renderer='json', request_method='DELETE', permission='delete')
# def delete_lexical_entry(request):
#     client_id = request.matchdict.get('client_id')
#     object_id = request.matchdict.get('object_id')
#
#     entry = DBSession.query(LexicalEntry).filter_by(client_id=client_id, object_id=object_id).first()
#     if entry:
#         if not entry.marked_for_deletion:
#             entry.marked_for_deletion = True
#             request.response.status = HTTPOk.code
#             return {}
#     request.response.status = HTTPNotFound.code
#     return {'error': str("No such lexical entry in the system")}


@view_config(route_name='create_lexical_entry_bulk', renderer='json', request_method='POST', permission='create')
def create_lexical_entry_bulk(request):
    try:
        dictionary_client_id = request.matchdict.get('dictionary_client_id')
        dictionary_object_id = request.matchdict.get('dictionary_object_id')
        perspective_client_id = request.matchdict.get('perspective_client_id')
        perspective_id = request.matchdict.get('perspective_id')

        count = request.json_body.get('count')

        variables = {'auth': request.authenticated_userid}

        client = DBSession.query(Client).filter_by(id=variables['auth']).first()
        if not client:
            raise KeyError("Invalid client id (not registered on server). Try to logout and then login.",
                           variables['auth'])
        user = DBSession.query(User).filter_by(id=client.user_id).first()
        if not user:
            raise CommonException("This client id is orphaned. Try to logout and then login once more.")
        perspective = DBSession.query(DictionaryPerspective). \
            filter_by(client_id=perspective_client_id, object_id = perspective_id).first()
        if not perspective:
            request.response.status = HTTPNotFound.code
            return {'error': str("No such perspective in the system")}

        lexes_list = []
        for i in range(0, count):
            lexentr = LexicalEntry(object_id=DBSession.query(LexicalEntry).filter_by(client_id=client.id).count() + 1, client_id=variables['auth'],
                                   parent_object_id=perspective_id, parent=perspective)
            DBSession.add(lexentr)
            lexes_list.append(lexentr)
        DBSession.flush()
        lexes_ids_list = []
        for lexentr in lexes_list:
            lexes_ids_list.append({'client_id': lexentr.client_id, 'object_id': lexentr.object_id})

        request.response.status = HTTPOk.code
        return lexes_ids_list
    except KeyError as e:
        request.response.status = HTTPBadRequest.code
        return {'error': str(e)}

    except IntegrityError as e:
        request.response.status = HTTPInternalServerError.code
        return {'error': str(e)}

    except CommonException as e:
        request.response.status = HTTPConflict.code
        return {'error': str(e)}


@view_config(route_name='lexical_entries_all', renderer='json', request_method='GET', permission='view')
def lexical_entries_all(request):
    response = dict()
    client_id = request.matchdict.get('perspective_client_id')
    object_id = request.matchdict.get('perspective_id')

    sort_criterion = request.params.get('sort_by') or 'Translation'

    log.debug('CRITERION: %s' % request.GET.get('sort_by'))
    start_from = request.params.get('start_from') or 0

    log.debug('START FROM: %s' % request.GET.get('start_from'))
    count = request.params.get('count') or 200

    parent = DBSession.query(DictionaryPerspective).filter_by(client_id=client_id, object_id=object_id).first()
    if parent:
        if not parent.marked_for_deletion:

            # lexical_entries_criterion = DBSession.query(LexicalEntry)\
            #     .filter_by(parent_client_id=parent.client_id, parent_object_id=parent.object_id)\
            #     .join(LevelOneEntity)\
            #     .filter_by(entity_type=sort_criterion)\
            #     .group_by(LexicalEntry).subquery().select()
            # lexical_entries_not_criterion = DBSession.query(LexicalEntry)\
            #     .filter_by(parent_client_id=parent.client_id, parent_object_id=parent.object_id)\
            #     .except_(lexical_entries_criterion)
            # lexical_entries_criterion2 = DBSession.query(LexicalEntry,
            #                                             func.min(LevelOneEntity.content).label("content"))\
            #     .filter_by(parent_client_id=parent.client_id, parent_object_id=parent.object_id)\
            #     .join(LevelOneEntity)\
            #     .filter_by(entity_type=sort_criterion)\
            #     .group_by(LexicalEntry)
            # lexical_entries_not_criterion = DBSession.query(LexicalEntry,
            #                                                 sqlalchemy.null().label('content'))\
            #     .correlate(lexical_entries_not_criterion)
            # lexical_entries = lexical_entries_criterion2.union(lexical_entries_not_criterion)\
            #     .filter_by(parent_client_id=parent.client_id, parent_object_id=parent.object_id).order_by('content')\
            #     .offset(start_from) \
            #     .limit(count).all()
            #
            # result = []
            # for entry in lexical_entries:
            #     result.append(entry[0].track(False))
            # response['lexical_entries'] = result

            lexical_entries = DBSession.query(LexicalEntry)\
                .filter_by(parent_client_id=parent.client_id, parent_object_id=parent.object_id)\
                .offset(start_from) \
                .limit(count).all()

            resultold = []
            for entry in lexical_entries:
                resultold.append(entry.track(False))
            response['lexical_entries'] = resultold

            request.response.status = HTTPOk.code
            return response
    else:
        request.response.status = HTTPNotFound.code
        return {'error': str("No such perspective in the system")}


@view_config(route_name='lexical_entries_all_count', renderer='json', request_method='GET', permission='view')
def lexical_entries_all_count(request):
    response = dict()
    client_id = request.matchdict.get('perspective_client_id')
    object_id = request.matchdict.get('perspective_id')

    sort_criterion = request.params.get('sort_by') or 'Translation'
    start_from = request.params.get('start_from') or 0
    count = request.params.get('count') or 200

    parent = DBSession.query(DictionaryPerspective).filter_by(client_id=client_id, object_id=object_id).first()
    if parent:
        if not parent.marked_for_deletion:
            lexical_entries_count = DBSession.query(func.count(LexicalEntry.object_id))\
                .filter_by(parent_client_id=parent.client_id, parent_object_id=parent.object_id).scalar()
            return {"count": lexical_entries_count}
    else:
        request.response.status = HTTPNotFound.code
        return {'error': str("No such perspective in the system")}


@view_config(route_name='lexical_entries_published', renderer='json', request_method='GET', permission='view')
def lexical_entries_published(request):
    response = dict()
    client_id = request.matchdict.get('perspective_client_id')
    object_id = request.matchdict.get('perspective_id')

    sort_criterion = request.params.get('sort_by') or 'Translation'
    start_from = request.params.get('start_from') or 0
    count = request.params.get('count') or 200

    parent = DBSession.query(DictionaryPerspective).filter_by(client_id=client_id, object_id=object_id).first()
    if parent:
        if not parent.marked_for_deletion:

            # lexical_entries_criterion = DBSession.query(LexicalEntry)\
            #     .filter_by(parent_client_id=parent.client_id, parent_object_id=parent.object_id)\
            #     .join(LevelOneEntity)\
            #     .filter_by(entity_type=sort_criterion)\
            #     .group_by(LexicalEntry).subquery().select()
            # lexical_entries_not_criterion = DBSession.query(LexicalEntry)\
            #     .filter_by(parent_client_id=parent.client_id, parent_object_id=parent.object_id)\
            #     .except_(lexical_entries_criterion)
            # lexical_entries_criterion2 = DBSession.query(LexicalEntry,
            #                                             func.min(LevelOneEntity.content).label("content"))\
            #     .filter_by(parent_client_id=parent.client_id, parent_object_id=parent.object_id)\
            #     .join(LevelOneEntity)\
            #     .filter_by(entity_type=sort_criterion)\
            #     .group_by(LexicalEntry)
            # lexical_entries_not_criterion = DBSession.query(LexicalEntry,
            #                                                 sqlalchemy.null().label('content'))\
            #     .correlate(lexical_entries_not_criterion)
            # lexical_entries = lexical_entries_criterion2.union(lexical_entries_not_criterion)\
            #     .filter(or_(LexicalEntry.publishleveloneentity != None,
            #                 LexicalEntry.publishleveltwoentity != None,
            #                 LexicalEntry.publishgroupingentity != None))\
            #     .filter_by(parent_client_id=parent.client_id, parent_object_id=parent.object_id)\
            #     .order_by('content')\
            #     .offset(start_from) \
            #     .limit(count).all()
            #
            # result = []
            # for entry in lexical_entries:
            #     result.append(entry[0].track(True))
            # response['lexical_entries'] = result
            lexical_entries = DBSession.query(LexicalEntry)\
                .filter_by(parent_client_id=parent.client_id, parent_object_id=parent.object_id)\
                .outerjoin(PublishGroupingEntity)\
                .outerjoin(PublishLevelOneEntity)\
                .outerjoin(PublishLevelTwoEntity)\
                .filter(or_(PublishGroupingEntity.marked_for_deletion==False,
                            PublishLevelOneEntity.marked_for_deletion==False,
                            PublishLevelTwoEntity.marked_for_deletion==False,
                            ))\
                .group_by(LexicalEntry).all()
            # lexical_entries = DBSession.query(LexicalEntry)\
            #     .filter_by(parent_client_id=parent.client_id, parent_object_id=parent.object_id)\
            #     .filter(or_(LexicalEntry.publishleveloneentity != None,
            #                 LexicalEntry.publishleveltwoentity != None,
            #                 LexicalEntry.publishgroupingentity != None))\
            #     .offset(start_from) \
            #     .limit(count).all()

            resultold = []
            for entry in lexical_entries:
                resultold.append(entry.track(True))
            response['lexical_entries'] = resultold

            request.response.status = HTTPOk.code
            return response
    else:
        request.response.status = HTTPNotFound.code
        return {'error': str("No such perspective in the system")}


@view_config(route_name='lexical_entries_published_count', renderer='json', request_method='GET', permission='view')
def lexical_entries_published_count(request):
    response = dict()
    client_id = request.matchdict.get('perspective_client_id')
    object_id = request.matchdict.get('perspective_id')

    sort_criterion = request.params.get('sort_by') or 'Translation'
    start_from = request.params.get('start_from') or 0
    count = request.params.get('count') or 200

    parent = DBSession.query(DictionaryPerspective).filter_by(client_id=client_id, object_id=object_id).first()
    if parent:
        if not parent.marked_for_deletion:
            lexical_entries_count = DBSession.query(func.count(LexicalEntry.object_id))\
                .filter_by(parent_client_id=parent.client_id, parent_object_id=parent.object_id)\
                .outerjoin(PublishGroupingEntity)\
                .outerjoin(PublishLevelOneEntity)\
                .outerjoin(PublishLevelTwoEntity)\
                .filter(or_(PublishGroupingEntity.marked_for_deletion==False,
                            PublishLevelOneEntity.marked_for_deletion==False,
                            PublishLevelTwoEntity.marked_for_deletion==False,
                            ))\
                .group_by(LexicalEntry).scalar()
            return {"count": lexical_entries_count}
    else:
        request.response.status = HTTPNotFound.code
        return {'error': str("No such perspective in the system")}


# TODO: fix ACL
@view_config(route_name='lexical_entry_in_perspective', renderer='json', request_method='GET', permission='view')#, permission='view')
@view_config(route_name='lexical_entry', renderer='json', request_method='GET', permission='view')
def view_lexical_entry(request):
    response = dict()
    client_id = request.matchdict.get('client_id')
    object_id = request.matchdict.get('object_id')

    entry = DBSession.query(LexicalEntry).filter_by(client_id=client_id, object_id=object_id).first()
    if entry:
        if not entry.marked_for_deletion:
            if entry.moved_to:
                url = request.route_url('lexical_entry',
                                        client_id=entry.moved_to.split("/")[0],
                                        object_id=entry.moved_to.split("/")[1])
                subreq = Request.blank(url)
                subreq.method = 'GET'
                subreq.headers = request.headers
                return request.invoke_subrequest(subreq)
            else:
                response['lexical_entry'] = entry.track(False)

            request.response.status = HTTPOk.code
            return response
    request.response.status = HTTPNotFound.code
    return {'error': str("No such lexical entry in the system")}


@view_config(route_name='get_user_info', renderer='json', request_method='GET')
def get_user_info(request):
    response = dict()
    client_id = None
    try:
        client_id = request.params.get('client_id')
    except:
        pass
    user_id=None
    try:
        user_id = request.params.get('user_id')
    except:
        pass
    user = None
    if client_id:
        client = DBSession.query(Client).filter_by(id=client_id).first()
        if not client:

            request.response.status = HTTPNotFound.code
            return {'error': str("No such client in the system")}
        user = DBSession.query(User).filter_by(id=client.user_id).first()
        if not user:

            request.response.status = HTTPNotFound.code
            return {'error': str("No such user in the system")}
    else:
        user = DBSession.query(User).filter_by(id=user_id).first()
        if not user:

            request.response.status = HTTPNotFound.code
            return {'error': str("No such user in the system")}
    response['id']=user.id
    response['login']=user.login
    response['name']=user.name
    response['intl_name']=user.intl_name
    response['default_locale_id']=user.default_locale_id
    response['birthday']=str(user.birthday)
    response['signup_date']=str(user.signup_date)
    response['is_active']=str(user.is_active)
    email = None
    if user.email:
        for em in user.email:
            email = em.email
            break
    response['email'] = email
    about = None
    if user.about:
        for ab in user.about:
            about = ab.content
            break
    response['about'] = about
    organizations = []
    for organization in user.organizations:
        organizations += [{'organization_id':organization.id}]
    response['organizations'] = organizations
    request.response.status = HTTPOk.code
    return response


@view_config(route_name='get_user_info', renderer='json', request_method='PUT')
def edit_user_info(request):
    response = dict()
    client_id = None
    try:
        client_id = request.params.get('client_id')
    except:
        pass
    user_id=None
    try:
        user_id = request.params.get('user_id')
    except:
        pass
    user = None
    if client_id:
        client = DBSession.query(Client).filter_by(id=client_id).first()
        if not client:

            request.response.status = HTTPNotFound.code
            return {'error': str("No such client in the system")}
        user = DBSession.query(User).filter_by(id=client.user_id).first()
        if not user:

            request.response.status = HTTPNotFound.code
            return {'error': str("No such user in the system")}
    else:
        user = DBSession.query(User).filter_by(id=user_id).first()
        if not user:

            request.response.status = HTTPNotFound.code
            return {'error': str("No such user in the system")}
    req = request.json_body
    user.name=req['name']
    user.default_locale_id = req['default_locale_id']
    user.birthday = datetime.date(response['birthday'])
    if user.email:
        for em in user.email:
            em.email = req['email']
    else:
        new_email = Email(user=user, email=req['email'])
        DBSession.add(new_email)
        DBSession.flush()
    if user.about:
        for ab in user.about:
            ab.content = req['about']
    else:
        new_about = About(user=user, email=req['about'])
        DBSession.add(new_about)
        DBSession.flush()

    # response['is_active']=str(user.is_active)
    request.response.status = HTTPOk.code
    return response


@view_config(route_name='approve_all', renderer='json', request_method='PATCH', permission='create')
def approve_all(request):
    response = dict()
    client_id = request.matchdict.get('perspective_client_id')
    object_id = request.matchdict.get('perspective_id')

    parent = DBSession.query(DictionaryPerspective).filter_by(client_id=client_id, object_id=object_id).first()

    if parent:
        if not parent.marked_for_deletion:
            dictionary_client_id = parent.parent_client_id
            dictionary_object_id = parent.parent_object_id
            lexes = DBSession.query(LexicalEntry).filter_by(parent=parent).all()
            for lex in lexes:
                levones = DBSession.query(LevelOneEntity).filter_by(parent=lex).all()
                for levone in levones:
                    url = request.route_url('approve_entity',
                                            dictionary_client_id=dictionary_client_id,
                                            dictionary_object_id=dictionary_object_id,
                                            perspective_client_id=client_id,
                                            perspective_id=object_id)
                    subreq = Request.blank(url)
                    jsn = dict()
                    entities = [{'type': 'leveloneentity',
                                         'client_id': levone.client_id,
                                         'object_id': levone.object_id}]
                    jsn['entities']= entities
                    subreq.json = jsn
                    subreq.method = 'PATCH'
                    subreq.headers = request.headers
                    try:
                        request.invoke_subrequest(subreq)
                    except:
                        log.debug('JSON', jsn)
                        return{'error': str(jsn)}
                    for levtwo in levone.leveltwoentity:
                        url = request.route_url('approve_entity',
                                                dictionary_client_id=dictionary_client_id,
                                                dictionary_object_id=dictionary_object_id,
                                                perspective_client_id=client_id,
                                                perspective_id=object_id)
                        subreq = Request.blank(url)
                        jsn = dict()
                        entities = [{'type': 'leveltwoentity',
                                             'client_id':levtwo.client_id,
                                             'object_id':levtwo.object_id}]
                        jsn['entities']= entities
                        subreq.json = jsn
                        subreq.method = 'PATCH'
                        subreq.headers = request.headers
                        try:
                            request.invoke_subrequest(subreq)
                        except:
                            log.debug('JSON', jsn)
                groupents = DBSession.query(GroupingEntity).filter_by(parent=lex).all()
                for groupent in groupents:
                    url = request.route_url('approve_entity',
                                            dictionary_client_id=dictionary_client_id,
                                            dictionary_object_id=dictionary_object_id,
                                            perspective_client_id=client_id,
                                            perspective_id=object_id)
                    subreq = Request.blank(url)
                    jsn = dict()
                    entities = [{'type': 'groupingentity',
                                         'client_id': groupent.client_id,
                                         'object_id': groupent.object_id}]
                    jsn['entities'] = entities
                    subreq.json = jsn
                    subreq.method = 'PATCH'
                    subreq.headers = request.headers
                    try:
                        request.invoke_subrequest(subreq)
                    except:
                        log.debug('JSON', jsn)

            request.response.status = HTTPOk.code
            return response
    request.response.status = HTTPNotFound.code
    return {'error': str("No such perspective in the system")}


@view_config(route_name='approve_entity', renderer='json', request_method='PATCH', permission='create')
def approve_entity(request):
    try:

        req = request.json_body
        variables = {'auth': request.authenticated_userid}
        client = DBSession.query(Client).filter_by(id=variables['auth']).first()
        if not client:
            raise KeyError("Invalid client id (not registered on server). Try to logout and then login.",
                           variables['auth'])
        user = DBSession.query(User).filter_by(id=client.user_id).first()
        if not user:
            raise CommonException("This client id is orphaned. Try to logout and then login once more.")
        log.debug('REQUEST BODY:', req)
        for entry in req['entities']:
            if entry['type'] == 'leveloneentity':
                entity = DBSession.query(LevelOneEntity).\
                    filter_by(client_id=entry['client_id'], object_id=entry['object_id']).first()
                if entity:
                    if not entity.publishleveloneentity:
                        publishent = PublishLevelOneEntity(client_id=client.id, object_id=DBSession.query(PublishLevelOneEntity).filter_by(client_id=client.id).count() + 1,
                                                           entity=entity, parent=entity.parent)
                        DBSession.add(publishent)
                        DBSession.flush()
                    else:
                        for ent in entity.publishleveloneentity:
                            if ent.marked_for_deletion:
                                ent.marked_for_deletion = False
                                DBSession.flush()
            elif entry['type'] == 'leveltwoentity':
                entity = DBSession.query(LevelTwoEntity).\
                    filter_by(client_id=entry['client_id'], object_id=entry['object_id']).first()
                if entity:
                    if not entity.publishleveltwoentity:
                        publishent = PublishLevelTwoEntity(client_id=client.id, object_id=DBSession.query(PublishLevelTwoEntity).filter_by(client_id=client.id).count() + 1,
                                                           entity=entity, parent=entity.parent.parent)
                        DBSession.add(publishent)
                        DBSession.flush()
                    else:
                        for ent in entity.publishleveltwoentity:
                            if ent.marked_for_deletion:
                                ent.marked_for_deletion = False
                                DBSession.flush()
            elif entry['type'] == 'groupingentity':
                entity = DBSession.query(GroupingEntity).\
                    filter_by(client_id=entry['client_id'], object_id=entry['object_id']).first()
                if entity:
                    if not entity.publishgroupingentity:
                        publishent = PublishGroupingEntity(client_id=client.id, object_id=DBSession.query(PublishGroupingEntity).filter_by(client_id=client.id).count() + 1,
                                                           entity=entity, parent=entity.parent)
                        DBSession.add(publishent)
                        DBSession.flush()
                    else:
                        for ent in entity.publishgroupingentity:
                            if ent.marked_for_deletion:
                                ent.marked_for_deletion = False
                                DBSession.flush()
            else:
                raise CommonException("Unacceptable type")

        request.response.status = HTTPOk.code
        return {}
    except KeyError as e:
        request.response.status = HTTPBadRequest.code
        return {'error': str(e)}

    except IntegrityError as e:
        request.response.status = HTTPInternalServerError.code
        return {'error': str(e)}

    except CommonException as e:
        request.response.status = HTTPConflict.code
        return {'error': str(e)}


@view_config(route_name='approve_entity', renderer='json', request_method='DELETE', permission='delete')
def disapprove_entity(request):
    try:
        req = request.json_body
        variables = {'auth': request.authenticated_userid}
        client = DBSession.query(Client).filter_by(id=variables['auth']).first()
        if not client:
            raise KeyError("Invalid client id (not registered on server). Try to logout and then login.",
                           variables['auth'])
        user = DBSession.query(User).filter_by(id=client.user_id).first()
        if not user:
            raise CommonException("This client id is orphaned. Try to logout and then login once more.")
        for entry in req['entities']:
            if entry['type'] == 'leveloneentity':
                entity = DBSession.query(LevelOneEntity).\
                    filter_by(client_id=entry['client_id'], object_id=entry['object_id']).first()
                if entity:
                    for ent in entity.publishleveloneentity:
                        ent.marked_for_deletion = True
                        DBSession.flush()
                else:
                    log.debug("WARNING: NO ENTITY")
            elif entry['type'] == 'leveltwoentity':
                entity = DBSession.query(LevelTwoEntity).\
                    filter_by(client_id=entry['client_id'], object_id=entry['object_id']).first()
                if entity:
                    for ent in entity.publishleveltwoentity:
                        ent.marked_for_deletion = True
                        DBSession.flush()
            elif entry['type'] == 'groupingentity':
                entity = DBSession.query(GroupingEntity).\
                    filter_by(client_id=entry['client_id'], object_id=entry['object_id']).first()
                if entity:
                    for ent in entity.publishgroupingentity:
                        ent.marked_for_deletion = True
                        DBSession.flush()
            else:
                raise CommonException("Unacceptable type")

        request.response.status = HTTPOk.code
        return {}
    except KeyError as e:
        request.response.status = HTTPBadRequest.code
        return {'error': str(e)}

    except IntegrityError as e:
        request.response.status = HTTPInternalServerError.code
        return {'error': str(e)}

    except CommonException as e:
        request.response.status = HTTPConflict.code
        return {'error': str(e)}


@view_config(route_name='get_translations', renderer='json', request_method='GET')
def get_translations(request):
    req = request.json_body
    response = []
    for entry in req:
        response += [find_by_translation_string(find_locale_id(request), entry)]
    request.response.status = HTTPOk.code
    return response


@view_config(route_name='merge_dictionaries', renderer='json', request_method='POST')  # TODO: check for permission
def merge_dictionaries(request):
    try:
        req = request.json_body
        variables = {'auth': request.authenticated_userid}
        client = DBSession.query(Client).filter_by(id=variables['auth']).first()
        if not client:
            raise KeyError("Invalid client id (not registered on server). Try to logout and then login.",
                           variables['auth'])
        user = DBSession.query(User).filter_by(id=client.user_id).first()
        if not user:
            raise CommonException("This client id is orphaned. Try to logout and then login once more.")
        parent_object_id = req['language_object_id']
        parent_client_id = req['language_client_id']
        name = req['name']
        translation = req['translation']

        dictionaries = req['dictionaries']
        if len(dictionaries) != 2:
            raise KeyError("Wrong number of dictionaries to merge.",
                           len(dictionaries))
        new_dicts = []
        for dicti in dictionaries:
            diction = DBSession.query(Dictionary).filter_by(client_id=dicti['client_id'], object_id=dicti['object_id']).first()
            if not diction:
                raise KeyError("Dictionary do not exist in the system")
            if parent_client_id != diction.parent_client_id or parent_object_id != diction.parent_object_id:
                raise KeyError("Both dictionaries should have same language.")
            new_dicts += [diction]
        dictionaries = new_dicts
        base = DBSession.query(BaseGroup).filter_by(subject='merge', action='create').first()
        override = DBSession.query(Group).filter_by(base_group_id=base.id, subject_override = True).first()
        if user not in override.users:
            grps = []
            for dict in dictionaries:
                gr = DBSession.query(Group).filter_by(base_group_id=base.id,
                                                      subject_client_id=dict.client_id,
                                                      subject_object_id=dict.object_id).first()
                grps += [gr]
        for gr in grps:
            if user not in gr.users:
                raise KeyError("Not enough permission to do that")

        subreq = Request.blank('/dictionary')
        subreq.method = 'POST'
        subreq.json = {'parent_object_id': parent_object_id, 'parent_client_id': parent_client_id,
                            'name': name, 'translation': translation}
        subreq.headers = request.headers
        response = request.invoke_subrequest(subreq)
        client_id = response.json['client_id']
        object_id = response.json['object_id']
        new_dict = DBSession.query(Dictionary).filter_by(client_id=client_id, object_id=object_id).first()
        perspectives = []
        for dicti in dictionaries:
            for entry in dicti.dictionaryperspective:
                perspectives += [entry]
            for entry in perspectives:
                if entry in dicti.dictionaryperspective:
                    dicti.dictionaryperspective.remove(entry)
                new_dict.dictionaryperspective.append(entry)
            cli_id = dicti.client_id
            obj_id = dicti.object_id
            bases = DBSession.query(BaseGroup).filter_by(dictionary_default=True)
            groups = []
            for base in bases:

                group = DBSession.query(Group).filter_by(base_group_id=base.id,
                                                         subject_object_id=obj_id,
                                                         subject_client_id=cli_id).first()
                groups += [group]

            for group in groups:
                existing = DBSession.query(Group).join(BaseGroup).filter(BaseGroup.dictionary_default==True,
                                                         Group.subject_object_id==obj_id,
                                                         Group.subject_client_id==cli_id).first()
                if existing:
                    users = []
                    for user in group.users:
                        users += [user]
                    for user in users:
                        if user in group.users:
                            group.users.remove(user)
                        if not user in existing.users:
                            existing.users.append(user)
                else:
                    new_group = Group(base_group_id=group.base_group_id,
                                      subject_object_id=cli_id,
                                      subject_client_id=obj_id)
                    DBSession.add(new_group)
                    users = []
                    for user in group.users:
                        users += [user]
                    for user in users:
                        group.remove(user)
                        new_group.users.append(user)
                group.marked_for_deletion = True
            dicti.marked_for_deletion = True
        request.response.status = HTTPOk.code
        return {'object_id': object_id,
                'client_id': client_id}
    except KeyError as e:
        request.response.status = HTTPBadRequest.code
        return {'error': str(e)}

    except IntegrityError as e:
        request.response.status = HTTPInternalServerError.code
        return {'error': str(e)}

    except CommonException as e:
        request.response.status = HTTPConflict.code
        return {'error': str(e)}


@view_config(route_name='merge_perspectives', renderer='json', request_method='POST')  # TODO: check for permission
def merge_perspectives(request):
    try:
        req = request.json_body
        variables = {'auth': request.authenticated_userid}
        client = DBSession.query(Client).filter_by(id=variables['auth']).first()
        if not client:
            raise KeyError("Invalid client id (not registered on server). Try to logout and then login.",
                           variables['auth'])
        user = DBSession.query(User).filter_by(id=client.user_id).first()
        if not user:
            raise CommonException("This client id is orphaned. Try to logout and then login once more.")
        dictionary_client_id = req['dictionary_client_id']
        dictionary_object_id = req['dictionary_object_id']
        name = req['name']
        translation = req['translation']

        perspectives = req['perspectives']
        if len(perspectives) != 2:
            raise KeyError("Wrong number of perspectives to merge.",
                           len(perspectives))
        new_persps = []
        for persp in perspectives:
            perspe = DBSession.query(DictionaryPerspective).filter_by(client_id=persp['client_id'],
                                                                       object_id=persp['object_id']).first()
            if not perspe:
                raise KeyError("Perspective do not exist in the system")
            if dictionary_client_id != perspe.parent_client_id or dictionary_object_id != perspe.parent_object_id:
                raise KeyError("Both perspective should from same dictionary.")
            new_persps += [perspe]
        perspectives = new_persps
        base = DBSession.query(BaseGroup).filter_by(subject='merge', action='create').first()
        override = DBSession.query(Group).filter_by(base_group_id=base.id, subject_override = True).first()
        if user not in override.users:
            group = DBSession.query(Group).filter_by(base_group_id=base.id,
                                                  subject_client_id=dictionary_client_id,
                                                  subject_object_id=dictionary_object_id).first()
            if user not in group.users:
                raise KeyError("Not enough permission to do that")

        subreq = Request.blank('/dictionary/%s/%s/perspective' % (dictionary_client_id, dictionary_object_id))
        subreq.method = 'POST'
        subreq.json = {'name': name, 'translation': translation}
        subreq.headers = request.headers
        response = request.invoke_subrequest(subreq)
        client_id = response.json['client_id']
        object_id = response.json['object_id']
        new_persp = DBSession.query(DictionaryPerspective).filter_by(client_id=client_id, object_id=object_id).first()
        perspectives = []
        # TODO: make fields for new perspective
        for persp in perspectives:
            # TODO: make movement of lexical entries in new perspective.
            #  Must be complex, because fields of perspective should change
            obj_id = persp.object_id
            cli_id = persp.client_id
            bases = DBSession.query(BaseGroup).filter_by(dictionary_default=True)
            groups = []
            for base in bases:

                group = DBSession.query(Group).filter_by(base_group_id=base.id,
                                                         subject_object_id=obj_id,
                                                         subject_client_id=cli_id).first()
                groups += [group]

            for group in groups:
                existing = DBSession.query(Group).join(BaseGroup).filter(BaseGroup.perspective_default==True,
                                                         Group.subject_object_id==obj_id,
                                                         Group.subject_client_id==cli_id).first()
                if existing:
                    users = []
                    for user in group.users:
                        users += [user]
                    for user in users:
                        if user in group.users:
                            group.users.remove(user)
                        if not user in existing.users:
                            existing.users.append(user)
                else:
                    new_group = Group(base_group_id=group.base_group_id,
                                      subject_object_id=cli_id,
                                      subject_client_id=obj_id)
                    DBSession.add(new_group)
                    users = []
                    for user in group.users:
                        users += [user]
                    for user in users:
                        group.remove(user)
                        new_group.users.append(user)
                group.marked_for_deletion = True
            persp.marked_for_deletion = True
        request.response.status = HTTPOk.code
        return {'object_id': object_id,
                'client_id': client_id}
    except KeyError as e:
        request.response.status = HTTPBadRequest.code
        return {'error': str(e)}

    except IntegrityError as e:
        request.response.status = HTTPInternalServerError.code
        return {'error': str(e)}

    except CommonException as e:
        request.response.status = HTTPConflict.code
        return {'error': str(e)}


@view_config(route_name='move_lexical_entry', renderer='json', request_method='PATCH')  # TODO: check for permission
def move_lexical_entry(request):
    req = request.json_body
    # variables = {'auth': request.authenticated_userid}
    object_id = req['object_id']
    client_id = req['client_id']
    cli_id = req['client_id']
    obj_id = req['object_id']
    entry = DBSession.query(LexicalEntry).filter_by(client_id=client_id, object_id=object_id).first()
    parent = DBSession.query(LexicalEntry).filter_by(client_id=cli_id, object_id=obj_id).first()
    if entry and parent:
        if not entry.marked_for_deletion and parent.marked_for_deletion:
            if entry.moved_to is None and parent.moved_to is None:
                for entity in entry.leveloneentity:
                    entity.parent = parent
                    for publent in entity.publishleveloneentity:
                        publent.marked_for_deletion = True
                        publent.parent = parent
                    DBSession.flush()

                    for ent in entity.leveltwoentity:
                        ent.parent = parent
                        for publent in ent.publishleveltwoentity:
                            publent.marked_for_deletion = True
                            publent.parent = parent
                        DBSession.flush()
                for entity in entry.groupingentity:
                    entity.parent = parent
                    for publent in entity.publishgroupingentity:
                        publent.marked_for_deletion = True
                        publent.parent = parent
                    DBSession.flush()
                entry.moved_to = str(cli_id) + '/' + str(obj_id)
    request.response.status = HTTPNotFound.code
    return {'error': str("No such lexical entry in the system")}


@view_config(route_name='organization', renderer='json', request_method='GET')
def view_organization(request):
    response = dict()
    organization_id = request.matchdict.get('organization_id')
    organization = DBSession.query(Organization).filter_by(id=organization_id).first()
    if organization:
        if not organization.marked_for_deletion:
            response['name'] = organization.name
            response['about'] = organization.parent_object_id
            users = []
            for user in organization.users:
                users += [user.id]
            response['users'] = users
            request.response.status = HTTPOk.code
            return response
    request.response.status = HTTPNotFound.code
    return {'error': str("No such organization in the system")}


@view_config(route_name='organization', renderer='json', request_method='PUT', permission='edit')
def edit_organization(request):
    try:
        response = dict()
        organization_id = request.matchdict.get('organization_id')
        organization = DBSession.query(Organization).filter_by(id=organization_id).first()
        if organization:
            if not organization.marked_for_deletion:
                req = request.json_body
                if 'add_users' in req:
                    for user in req['add_users']:
                        if user not in organization.users:
                            organization.user.append(user)
                            bases = DBSession.query(BaseGroup).filter_by(subject='organization')
                            for base in bases:
                                group = DBSession.query(Group).filter_by(base_group_id=base.id,
                                                                         subject_object_id=organization.id).first()
                                group.users.append(user)
                if 'delete_users' in req:
                    for user in req['delete_users']:
                        if user not in organization.users:
                            organization.user.remove(user)
                            bases = DBSession.query(BaseGroup).filter_by(subject='organization')
                            for base in bases:
                                group = DBSession.query(Group).filter_by(base_group_id=base.id,
                                                                         subject_object_id=organization.id).first()
                                group.users.remove(user)
                if 'name' in req:
                    organization.name = req['name']
                if 'about' in req:
                    organization.name = req['about']
                request.response.status = HTTPOk.code
                return response

        request.response.status = HTTPNotFound.code
        return {'error': str("No such organization in the system")}
    except KeyError as e:
        request.response.status = HTTPBadRequest.code
        return {'error': str(e)}


@view_config(route_name='organization', renderer='json', request_method='DELETE', permission='delete')
def delete_organization(request):
    response = dict()
    organization_id = request.matchdict.get('organization_id')
    organization = DBSession.query(Organization).filter_by(id=organization_id).first()
    if organization:
        if not organization.marked_for_deletion:
            organization.marked_for_deletion = True
            request.response.status = HTTPOk.code
            return response
    request.response.status = HTTPNotFound.code
    return {'error': str("No such organization in the system")}


@view_config(route_name='create_organization', renderer='json', request_method='POST', permission='create')
def create_organization(request):
    try:

        variables = {'auth': request.authenticated_userid}
        req = request.json_body
        name = req['name']
        about = req['about']
        client = DBSession.query(Client).filter_by(id=variables['auth']).first()
        if not client:
            raise KeyError("Invalid client id (not registered on server). Try to logout and then login.")
        user = DBSession.query(User).filter_by(id=client.user_id).first()
        if not user:
            raise CommonException("This client id is orphaned. Try to logout and then login once more.")

        organization = Organization(name=name,
                                    about=about)
        DBSession.add(organization)
        DBSession.flush()
        bases = DBSession.query(BaseGroup).filter_by(subject='organization')
        for base in bases:
            group = Group(parent=base, subject_object_id=organization.id)
            group.users.append(user)
        request.response.status = HTTPOk.code
        return {'organization_id': organization.id}
    except KeyError as e:
        request.response.status = HTTPBadRequest.code
        return {'error': str(e)}

    except IntegrityError as e:
        request.response.status = HTTPInternalServerError.code
        return {'error': str(e)}

    except CommonException as e:
        request.response.status = HTTPConflict.code
        return {'error': str(e)}

conn_err_msg = """\
Pyramid is having a problem using your SQL database.  The problem
might be caused by one of the following things:

1.  You may need to run the "initialize_lingvodoc_db" script
    to initialize your database tables.  Check your virtual
    environment's "bin" directory for this script and try to run it.

2.  Your database server may not be running.  Check that the
    database server referred to by the "sqlalchemy.url" setting in
    your "development.ini" file is running.

After you fix the problem, please restart the Pyramid application to
try it again.
"""


@view_config(route_name='testing', renderer='json')
def testing(request):
    try:
        req = request.json_body
        return req
    except:
        return request



@view_config(route_name='login', renderer='templates/login.pt', request_method='GET')
def login_get(request):
    variables = {'auth': authenticated_userid(request)}
    return render_to_response('templates/login.pt', variables, request=request)


@view_config(route_name='login', request_method='POST')
def login_post(request):
    next = request.params.get('next') or request.route_url('home')
    login = request.POST.get('login', '')
    password = request.POST.get('password', '')
    print(login)
    user = DBSession.query(User).filter_by(login=login).first()
    if user and user.check_password(password):
        client = Client(user_id=user.id)
        user.clients.append(client)
        DBSession.add(client)
        DBSession.flush()
        headers = remember(request, principal=client.id)
        response = Response()
        response.headers = headers
        locale_id = user.default_locale_id
        if not locale_id:
            locale_id = 1
        response.set_cookie(key='locale_id', value=str(locale_id))
        headers = remember(request, principal=client.id)
        return HTTPFound(location=next, headers=response.headers)
    return HTTPUnauthorized(location=request.route_url('login'))

@view_config(route_name='cheatlogin', request_method='POST')
def login_cheat(request):
    next = request.params.get('next') or request.route_url('dashboard')
    login = request.POST.get('login', '')
    passwordhash = request.POST.get('passwordhash', '')
    print(login)
    user = DBSession.query(User).filter_by(login=login).first()
    if user and user.password.hash == passwordhash:
        client = Client(user_id=user.id)
        user.clients.append(client)
        DBSession.add(client)
        DBSession.flush()
        headers = remember(request, principal=client.id)
        response = Response()
        response.headers = headers
        locale_id = user.default_locale_id
        if not locale_id:
            locale_id = 1
        response.set_cookie(key='locale_id', value=str(locale_id))
        headers = remember(request, principal=client.id)
        return HTTPFound(location=next, headers=response.headers)
    return HTTPUnauthorized(location=request.route_url('login'))

@view_config(route_name='logout', renderer='json')
def logout_any(request):
    next = request.params.get('next') or request.route_url('login')
    headers = forget(request)
    return HTTPFound(location=next, headers=headers)


@view_config(route_name='signup', renderer='templates/signup.pt', request_method='GET')
def signup_get(request):
    variables = {'auth': authenticated_userid(request)}
    return render_to_response('templates/signup.pt', variables, request=request)

@view_config(route_name='signup', renderer='json', request_method='POST')
def signup_post(request):
    try:
        login = request.POST.getone('login')
        name = request.POST.getone('name')
        email = request.POST.getone('email')
        password = request.POST.getone('password')

        day = request.POST.get('day', "1")
        month = request.POST.get('month', "1")
        year = request.POST.get('year', "1970")
        birthday = datetime.datetime.strptime(day + month + year, "%d%m%Y").date()

        if DBSession.query(User).filter_by(login=login).first():
            raise CommonException("The user with this login is already registered")
        if DBSession.query(Email).filter_by(email=email).first():
            raise CommonException("The user with this email is already registered")
        new_user = User(login=login, name=name, signup_date=datetime.datetime.utcnow(), intl_name=login, birthday=birthday, is_active=True)
        pwd = Passhash(password=password)
        email = Email(email=email)
        new_user.password = pwd
        new_user.email.append(email)
        DBSession.add(new_user)
        basegroups = []
        basegroups += [DBSession.query(BaseGroup).filter_by(translation_string="Can create dictionaries").first()]
        basegroups += [DBSession.query(BaseGroup).filter_by(translation_string="Can create languages").first()]
        basegroups += [DBSession.query(BaseGroup).filter_by(translation_string="Can create organizations").first()]
        basegroups += [DBSession.query(BaseGroup).filter_by(translation_string="Can create translation strings").first()]
        groups = []
        for base in basegroups:
            groups += [DBSession.query(Group).filter_by(subject_override=True, base_group_id=base.id).first()]
        for group in groups:
            new_user.groups.append(group)
        DBSession.flush()
        return login_post(request)

    except KeyError as e:
        request.response.status = HTTPBadRequest.code
        return {'status': request.response.status, 'error': str(e)}

    except CommonException as e:
        request.response.status = HTTPConflict.code
        return {'status': request.response.status, 'error': str(e)}

    except ValueError as e:
        request.response.status = HTTPConflict.code
        return {'status': request.response.status, 'error': str(e)}


def get_user_by_client_id(client_id):
    user = None
    client = DBSession.query(Client).filter_by(id=client_id).first()
    if client is not None:
        user = DBSession.query(User).filter_by(id=client.user_id).first()
    return user

@view_config(route_name='home', renderer='templates/home.pt', request_method='GET')
def home_get(request):
    client_id = authenticated_userid(request)
    user = get_user_by_client_id(client_id)
    variables = {'client_id': client_id, 'user': user}
    return render_to_response('templates/home.pt', variables, request=request)

@view_config(route_name='dashboard', renderer='templates/dashboard.pt', request_method='GET')
def dashboard_get(request):
    client_id = authenticated_userid(request)
    user = get_user_by_client_id(client_id)
    if user is None:
        response = Response()
        return HTTPFound(location=request.route_url('login'), headers=response.headers)
    variables = {'client_id': client_id, 'user': user}
    return render_to_response('templates/dashboard.pt', variables, request=request)

@view_config(route_name='languages', renderer='templates/languages.pt', request_method='GET')
def languages_get(request):
    client_id = authenticated_userid(request)
    user = get_user_by_client_id(client_id)
    if user is None:
        response = Response()
        return HTTPFound(location=request.route_url('login'), headers=response.headers)
    variables = {'client_id': client_id, 'user': user}
    return render_to_response('templates/languages.pt', variables, request=request)

@view_config(route_name='new_dictionary', renderer='templates/create_dictionary.pt', request_method='GET')
def new_dictionary_get(request):
    client_id = authenticated_userid(request)
    user = get_user_by_client_id(client_id)
    if user is None:
        response = Response()
        return HTTPFound(location=request.route_url('login'), headers=response.headers)
    variables = {'client_id': client_id, 'user': user}
    return render_to_response('templates/create_dictionary.pt', variables, request=request)

@view_config(route_name='edit_dictionary', renderer='templates/edit_dictionary.pt', request_method='GET')
def edit_dictionary_get(request):
    client_id = authenticated_userid(request)
    user = get_user_by_client_id(client_id)
    if user is None:
        response = Response()
        return HTTPFound(location=request.route_url('login'), headers=response.headers)

    dictionary_client_id = request.matchdict.get('dictionary_client_id')
    dictionary_object_id = request.matchdict.get('dictionary_object_id')
    perspective_client_id = request.matchdict.get('perspective_client_id')
    perspective_id = request.matchdict.get('perspective_id')

    variables = {'client_id': client_id, 'user': user, 'dictionary_client_id': dictionary_client_id,
                 'dictionary_object_id': dictionary_object_id, 'perspective_client_id': perspective_client_id,
                 'perspective_id': perspective_id}

    return render_to_response('templates/edit_dictionary.pt', variables, request=request)

@view_config(route_name='view_dictionary', renderer='templates/view_dictionary.pt', request_method='GET')
def view_dictionary_get(request):
    client_id = authenticated_userid(request)
    user = get_user_by_client_id(client_id)
    if user is None:
        response = Response()
        return HTTPFound(location=request.route_url('login'), headers=response.headers)

    dictionary_client_id = request.matchdict.get('dictionary_client_id')
    dictionary_object_id = request.matchdict.get('dictionary_object_id')
    perspective_client_id = request.matchdict.get('perspective_client_id')
    perspective_id = request.matchdict.get('perspective_id')

    variables = {'client_id': client_id, 'user': user, 'dictionary_client_id': dictionary_client_id,
                 'dictionary_object_id': dictionary_object_id, 'perspective_client_id': perspective_client_id,
                 'perspective_id': perspective_id}

    return render_to_response('templates/view_dictionary.pt', variables, request=request)


@view_config(route_name='publish_dictionary', renderer='templates/publish_dictionary.pt', request_method='GET')
def publish_dictionary_get(request):
    client_id = authenticated_userid(request)
    user = get_user_by_client_id(client_id)
    if user is None:
        response = Response()
        return HTTPFound(location=request.route_url('login'), headers=response.headers)

    dictionary_client_id = request.matchdict.get('dictionary_client_id')
    dictionary_object_id = request.matchdict.get('dictionary_object_id')
    perspective_client_id = request.matchdict.get('perspective_client_id')
    perspective_id = request.matchdict.get('perspective_id')

    variables = {'client_id': client_id, 'user': user, 'dictionary_client_id': dictionary_client_id,
                 'dictionary_object_id': dictionary_object_id, 'perspective_client_id': perspective_client_id,
                 'perspective_id': perspective_id}

    return render_to_response('templates/publish_dictionary.pt', variables, request=request)


@view_config(route_name='blob_upload', renderer='templates/user_upload.pt', request_method='GET')
def blob_upload_get(request):
    client_id = authenticated_userid(request)
    user = get_user_by_client_id(client_id)
    if user is None:
        response = Response()
        return HTTPFound(location=request.route_url('login'), headers=response.headers)

    dictionary_client_id = request.matchdict.get('dictionary_client_id')
    dictionary_object_id = request.matchdict.get('dictionary_object_id')
    perspective_client_id = request.matchdict.get('perspective_client_id')
    perspective_id = request.matchdict.get('perspective_id')

    variables = {'client_id': client_id, 'user': user, 'dictionary_client_id': dictionary_client_id,
                 'dictionary_object_id': dictionary_object_id, 'perspective_client_id': perspective_client_id,
                 'perspective_id': perspective_id}

    return render_to_response('templates/user_upload.pt', variables, request=request)

<<<<<<< HEAD
@view_config(route_name='profile', renderer='templates/profile.pt', request_method='GET')
def profile_get(request):
    client_id = authenticated_userid(request)
    user = get_user_by_client_id(client_id)
    if user is None:
        response = Response()
        return HTTPFound(location=request.route_url('login'), headers=response.headers)
    variables = {'client_id': client_id, 'user': user }
    return render_to_response('templates/profile.pt', variables, request=request)

@view_config(route_name='organizations', renderer='templates/organizations.pt', request_method='GET')
def organizations_get(request):
    client_id = authenticated_userid(request)
    user = get_user_by_client_id(client_id)
    if user is None:
        response = Response()
        return HTTPFound(location=request.route_url('login'), headers=response.headers)
    variables = {'client_id': client_id, 'user': user }
    return render_to_response('templates/organizations.pt', variables, request=request)
=======

@view_config(route_name='merge_suggestions', renderer='json', request_method='POST')
def merge_suggestions(request):
    subreq = Request.blank('/dictionary/' + request.matchdict.get('dictionary_client_id_1') + '/' + 
    request.matchdict.get('dictionary_object_id_1') + '/perspective/' +
    request.matchdict.get('perspective_client_id_1') + '/' +
    request.matchdict.get('perspective_object_id_1') + '/all')
    subreq.method = 'GET'
    response_1 = request.invoke_subrequest(subreq).json
    subreq = Request.blank('/dictionary/' + request.matchdict.get('dictionary_client_id_2') + '/' + 
    request.matchdict.get('dictionary_object_id_2') + '/perspective/' +
    request.matchdict.get('perspective_client_id_2') + '/' +
    request.matchdict.get('perspective_object_id_2') + '/all')
    subreq.method = 'GET'
    response_2 = request.invoke_subrequest(subreq).json
    #entity_type_primary = 'Word'
    #entity_type_secondary = 'Transcription'
    #threshold = 0.2
    #levenstein = 2
    entity_type_primary = request.matchdict.get('entity_type_primary')
    entity_type_secondary = request.matchdict.get('entity_type_secondary')
    threshold = request.matchdict.get('threshold')
    levenstein = request.matchdict.get('levenstein')
    def parse_response(elem):
        words = filter(lambda x: x['entity_type'] == entity_type_primary and not x['marked_for_deletion'], elem['contains'])
        words = map(lambda x: x['content'], words)
        trans = filter(lambda x: x['entity_type'] == entity_type_secondary and not x['marked_for_deletion'], elem['contains'])
        trans = map(lambda x: x['content'], trans)
        tuples_res = [(i_word, i_trans, (elem['client_id'], elem['object_id'])) for i_word in words for i_trans in trans]
        return tuples_res
    tuples_1 = [parse_response(i) for i in response_1['lexical_entries']]
    tuples_1 = [item for sublist in tuples_1 for item in sublist]
    tuples_2 = [parse_response(i) for i in response_2['lexical_entries']]
    tuples_2 = [item for sublist in tuples_2 for item in sublist]
    def get_dict(elem):
        return {'suggestion': [
            {'lexical_entry_client_id': elem[0][0], 'lexical_entry_object_id': elem[0][1]},
            {'lexical_entry_client_id': elem[1][0], 'lexical_entry_object_id': elem[1][1]}
        ], 'confidence': elem[2]}
    results = [get_dict(i) for i in mergeDicts(tuples_1, tuples_2, float(threshold), int(levenstein))]
    return json.dumps(results)
>>>>>>> 313dc25a
<|MERGE_RESOLUTION|>--- conflicted
+++ resolved
@@ -3187,27 +3187,6 @@
 
     return render_to_response('templates/user_upload.pt', variables, request=request)
 
-<<<<<<< HEAD
-@view_config(route_name='profile', renderer='templates/profile.pt', request_method='GET')
-def profile_get(request):
-    client_id = authenticated_userid(request)
-    user = get_user_by_client_id(client_id)
-    if user is None:
-        response = Response()
-        return HTTPFound(location=request.route_url('login'), headers=response.headers)
-    variables = {'client_id': client_id, 'user': user }
-    return render_to_response('templates/profile.pt', variables, request=request)
-
-@view_config(route_name='organizations', renderer='templates/organizations.pt', request_method='GET')
-def organizations_get(request):
-    client_id = authenticated_userid(request)
-    user = get_user_by_client_id(client_id)
-    if user is None:
-        response = Response()
-        return HTTPFound(location=request.route_url('login'), headers=response.headers)
-    variables = {'client_id': client_id, 'user': user }
-    return render_to_response('templates/organizations.pt', variables, request=request)
-=======
 
 @view_config(route_name='merge_suggestions', renderer='json', request_method='POST')
 def merge_suggestions(request):
@@ -3249,4 +3228,23 @@
         ], 'confidence': elem[2]}
     results = [get_dict(i) for i in mergeDicts(tuples_1, tuples_2, float(threshold), int(levenstein))]
     return json.dumps(results)
->>>>>>> 313dc25a
+
+@view_config(route_name='profile', renderer='templates/profile.pt', request_method='GET')
+def profile_get(request):
+    client_id = authenticated_userid(request)
+    user = get_user_by_client_id(client_id)
+    if user is None:
+        response = Response()
+        return HTTPFound(location=request.route_url('login'), headers=response.headers)
+    variables = {'client_id': client_id, 'user': user }
+    return render_to_response('templates/profile.pt', variables, request=request)
+
+@view_config(route_name='organizations', renderer='templates/organizations.pt', request_method='GET')
+def organizations_get(request):
+    client_id = authenticated_userid(request)
+    user = get_user_by_client_id(client_id)
+    if user is None:
+        response = Response()
+        return HTTPFound(location=request.route_url('login'), headers=response.headers)
+    variables = {'client_id': client_id, 'user': user }
+    return render_to_response('templates/organizations.pt', variables, request=request)