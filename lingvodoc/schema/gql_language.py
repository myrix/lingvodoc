--- conflicted
+++ resolved
@@ -98,12 +98,16 @@
         translation_gist_client_id = translation_gist_id[0]
         translation_gist_object_id = translation_gist_id[1]
 
-        client_id = context.client_id#id[0]
-        #object_id = id[1]
+        id = args.get('id')
+        client_id = id[0]
+        object_id = id[1]
         if client_id:
+            if not object_id:
+                object_id = None
+
             dbentityobj = dbLanguage(
                 client_id=client_id,
-                object_id=None,
+                object_id=object_id,
                 translation_gist_client_id=translation_gist_client_id,
                 translation_gist_object_id=translation_gist_object_id
             )
@@ -142,12 +146,7 @@
             del_object(dbentityobj)
             language = Language(id=id)
             language.dbObject = dbentityobj
-<<<<<<< HEAD
-            return DeleteLanguage(field=language, status=True)
-        raise ResponseError(message="No such entity in the system")
-=======
             return DeleteLanguage(field=language, triumf=True)
         return ResponseError(message="No such entity in the system")
->>>>>>> a088247d
 
 from .gql_dictionary import Dictionary