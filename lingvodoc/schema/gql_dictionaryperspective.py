import graphene
from sqlalchemy import and_
from lingvodoc.models import (
    DictionaryPerspective as dbPerspective,
    Dictionary as dbDictionary,
    TranslationAtom as dbTranslationAtom,
    Language as dbLanguage,
    LexicalEntry as dbLexicalEntry,
    Client as dbClient,
    User as dbUser,
    TranslationGist as dbTranslationGist,
    BaseGroup as dbBaseGroup,
    Group as dbGroup,
    Entity as dbEntity,
    Organization as dbOrganization,
    ObjectTOC,
    DBSession,
    DictionaryPerspectiveToField as dbColumn,
    PublishingEntity as dbPublishingEntity,

)

from lingvodoc.schema.gql_holders import (
    LingvodocID,
    CommonFieldsComposite,
    TranslationHolder,
    StateHolder,
    fetch_object,
    client_id_check,
    del_object,
    ResponseError,
    acl_check_by_id,
    ObjectVal
)

from lingvodoc.schema.gql_dictionary import Dictionary
from lingvodoc.schema.gql_column import Column
from lingvodoc.schema.gql_lexicalentry import LexicalEntry
from lingvodoc.schema.gql_language import Language
from lingvodoc.schema.gql_entity import Entity
from  lingvodoc.schema.gql_user import User

from sqlalchemy.sql.expression import case, true, false

from lingvodoc.views.v2.translations import translationgist_contents
from lingvodoc.utils import statistics
from pyramid.request import Request
from lingvodoc.utils.creation import (
    create_perspective,
    create_gists_with_atoms,
    add_user_to_group, translationgist_contents)

from sqlalchemy import (
    func,
    or_,
    and_,
    tuple_
)


class DictionaryPerspective(graphene.ObjectType):
    """
     #created_at                       | timestamp without time zone | NOT NULL
     #object_id                        | bigint                      | NOT NULL
     #client_id                        | bigint                      | NOT NULL
     #parent_object_id                 | bigint                      |
     #parent_client_id                 | bigint                      |
     #translation_gist_client_id       | bigint                      | NOT NULL
     #translation_gist_object_id       | bigint                      | NOT NULL
     #state_translation_gist_client_id | bigint                      | NOT NULL
     #state_translation_gist_object_id | bigint                      | NOT NULL
     #marked_for_deletion              | boolean                     | NOT NULL
     #is_template                      | boolean                     | NOT NULL
     #import_source                    | text                        |
     #import_hash                      | text                        |
     #additional_metadata              | jsonb                       |
     + .translation
     + status
     + tree

    query myQuery {
      perspective(id: [78, 4]) {
        id
        statistic(starting_time: 0, ending_time: 1506812557)
        entities(mode: "all") {
          id
          parent_id
          published
          accepted
        }
        lexical_entries(ids: [[78, 6], [78, 8]]) {
          id
        }
            columns{
                id
                field_id
            }
      }
    }

    """
    data_type = graphene.String()

    status = graphene.String()
    import_source = graphene.String()
    import_hash = graphene.String()

    tree = graphene.List(CommonFieldsComposite, )  # TODO: check it
    columns = graphene.List(Column)
    entities = graphene.List(Entity, mode=graphene.String())
    entities_old = graphene.List(Entity, mode=graphene.String())
    lexical_entries = graphene.List(LexicalEntry, ids = graphene.List(LingvodocID))
    authors = graphene.List('lingvodoc.schema.gql_user.User')
    # stats = graphene.String() # ?
    roles = graphene.List(ObjectVal)
    statistic = graphene.Field(ObjectVal, starting_time=graphene.Int(), ending_time=graphene.Int())
    is_template = graphene.Boolean()

    dbType = dbPerspective
    dbObject = None

    class Meta:
        interfaces = (CommonFieldsComposite, StateHolder)

    # @fetch_object()
    # def resolve_additional_metadata(self, args, context, info):
    #     return self.dbObject.additional_metadata

    # @fetch_object('translation')
    # def resolve_translation(self, args, context, info):
    #     return self.dbObject.get_translation(context.get('locale_id'))

    @fetch_object('is_template')
    def resolve_is_template(self, info):
        return self.dbObject.is_template

    @fetch_object('status') # tested
    def resolve_status(self, info):
        atom = DBSession.query(dbTranslationAtom).filter_by(
            parent_client_id=self.dbObject.state_translation_gist_client_id,
            parent_object_id=self.dbObject.state_translation_gist_object_id,
            locale_id=int(info.context.get('locale_id'))
        ).first()
        if atom:
            return atom.content
        else:
            return None

    @fetch_object() # tested
    def resolve_tree(self, info):
        result = list()
        iteritem = self.dbObject
        while iteritem:
            id = [iteritem.client_id, iteritem.object_id]
            if type(iteritem) == dbPerspective:
                gql_persp = DictionaryPerspective(id=id)
                gql_persp.dbObject = iteritem
                result.append(gql_persp)
            if type(iteritem) == dbDictionary:
                result.append(Dictionary(id=id))
            if type(iteritem) == dbLanguage:
                result.append(Language(id=id))
            iteritem = iteritem.parent

        return result

    @fetch_object() # tested
    def resolve_columns(self, info):
        columns = DBSession.query(dbColumn).filter_by(parent=self.dbObject, marked_for_deletion=False).all()
        result = list()
        for dbfield in columns:
            gr_field_obj = Column(id=[dbfield.client_id, dbfield.object_id])
            gr_field_obj.dbObject = dbfield
            result.append(gr_field_obj)
        return result

    #@acl_check_by_id('view', 'approve_entities')
    @fetch_object()
    def resolve_lexical_entries(self, info, ids):
        lex_list = list()
        for lex in DBSession.query(dbLexicalEntry).filter(tuple_(dbLexicalEntry.client_id, dbLexicalEntry.object_id).in_(ids), dbLexicalEntry.parent == self.dbObject, dbLexicalEntry.marked_for_deletion == False).all():
            lex_object = LexicalEntry(id=[lex.client_id, lex.object_id])
            lex_object.dbObject = lex
            lex_list.append(lex_object)
        return lex_list



    #@acl_check_by_id('view', 'approve_entities')
    @fetch_object()
    def resolve_entities_old(self, info, mode=None):
        result = list()
        request = info.context.get('request')
        if mode == 'all':
            publish=None
            accept=True
        elif mode == 'published':
            publish=True
            accept=True
        elif mode == 'not_accepted':
            publish=None
            accept=False
        else:
            raise ResponseError(message="mode: <all|published|not_accepted>")
        # dbPersp = DBSession.query(dbPerspective).filter_by(client_id=self.id[0], object_id=self.id[1]).one()
        lexes = DBSession.query(dbLexicalEntry).filter_by(parent=self.dbObject)

        lexes_composite_list = [(lex.created_at,
                                 lex.client_id, lex.object_id, lex.parent_client_id, lex.parent_object_id,
                                 lex.marked_for_deletion, lex.additional_metadata,
                                 lex.additional_metadata.get('came_from')
                                 if lex.additional_metadata and 'came_from' in lex.additional_metadata else None)
                                for lex in lexes.all()]
        # for lex in lexes:
        #     dbentities = DBSession.query(dbEntity).filter_by(parent=lex).all()
        #     entities = [Entity(id=[ent.client_id, ent.object_id]) for ent in dbentities]
        #     result.append(LexicalEntry(id=[lex.client_id, lex.object_id], entities = entities))
        sub_result = dbLexicalEntry.track_multiple(lexes_composite_list,
                                                   int(request.cookies.get('locale_id') or 2),
                                                   publish=publish, accept=accept)

        entities = []
        for entry in sub_result:
            for ent in entry['contains']:

                # del attributes that Entity class doesn`t have
                # the code below has to be refactored

                del ent["contains"]
                del ent["level"]
                # del ent["accepted"]
                del ent["entity_type"]
                # del ent["published"]
                if "link_client_id" in ent and "link_object_id" in ent:
                    ent["link_id"] = (ent["link_client_id"], ent["link_object_id"])
                    del ent["link_client_id"]
                    del ent["link_object_id"]
                else:
                    ent["link_id"] = None

                ent["field_id"] = (ent["field_client_id"], ent["field_object_id"])
                if "self_client_id" in ent and "self_object_id" in ent:
                    ent["self_id"] = (ent["self_client_id"], ent["self_object_id"])
                    del ent["self_client_id"]
                    del ent["self_object_id"]

                else:
                    ent["self_id"] = None
                    # context["request"].body = str(context["request"].body).replace("self_id", "").encode("utf-8")
                if "content" not in ent:
                    ent["content"] = None
                if "additional_metadata" in ent:

                    # used in AdditionalMetadata interface (gql_holders.py) and sets metadata dictionary

                    ent["additional_metadata_string"] = ent["additional_metadata"]
                    del ent["additional_metadata"]
                tmp_id = [ent['client_id'], ent['object_id']]
                del ent["client_id"]
                del ent["object_id"]
                del ent["field_client_id"]
                del ent["field_object_id"]
                parent_client_id, parent_object = ent["parent_client_id"], ent["parent_object_id"]
                del ent["parent_client_id"]
                del ent["parent_object_id"]
                gr_entity_object = Entity(id=tmp_id,
                                       # link_id = (ent["link_client_id"], ent["link_object_id"]),
                                       parent_id = [parent_client_id, parent_object],
                                       **ent  # all other args from sub_result
                                          )
                #print(ent)
                entities.append(gr_entity_object)
        return entities

    @fetch_object()
<<<<<<< HEAD
    def resolve_entities_new(self, info, mode=None, authors=None, start_date=None, end_date=None,
=======
    def resolve_entities(self, info, mode=None, authors=None, clients=None, start_date=None, end_date=None,
>>>>>>> 8119b321
                             position=1):
        result = list()
        request = info.context.get('request')
        if mode == 'all':
            publish = None
            accept = True
            delete = False
        elif mode == 'published':
            publish = True
            accept = True
            delete = False
        elif mode == 'not_accepted':
            publish = None
            accept = False
            delete = False
        elif mode == 'deleted':
            publish = None
            accept = None
            delete = True
        elif mode == 'all_with_deleted':
            publish = None
            accept = None
            delete = None
        else:
            raise ResponseError(message="mode: <all|published|not_accepted|deleted|all_with_deleted>")

        dbcolumn = DBSession.query(dbColumn).filter_by(parent=self.dbObject, position=position, self_client_id=None,
                                                       self_object_id=None).first()

        lexes = DBSession.query(dbLexicalEntry).join(dbLexicalEntry.entity).join(dbEntity.publishingentity) \
            .filter(dbLexicalEntry.parent == self.dbObject)
        if publish is not None:
            lexes = lexes.filter(dbPublishingEntity.published == publish)
        if accept is not None:
            lexes = lexes.filter(dbPublishingEntity.accepted == accept)
        if delete is not None:
            lexes = lexes.filter(or_(dbLexicalEntry.marked_for_deletion == delete, dbEntity.marked_for_deletion == delete))

        if authors:
            lexes = lexes.join(dbClient, dbEntity.client_id == dbClient.id).join(dbClient.user).filter(dbUser.id.in_(authors))
        if start_date:
            lexes = lexes.filter(dbEntity.created_at >= start_date)
        if end_date:
            lexes = lexes.filter(dbEntity.created_at <= end_date)
        lexes = lexes \
            .order_by(func.min(case(
            [(or_(dbEntity.field_client_id != dbcolumn.field_client_id,
                  dbEntity.field_object_id != dbcolumn.field_object_id),
              'яяяяяя')],
            else_=dbEntity.content))) \
            .group_by(dbLexicalEntry)

        lexes_composite_list = [(lex.client_id, lex.object_id, lex.parent_client_id, lex.parent_object_id)
                                for lex in lexes.yield_per(100)]
        entities = dbLexicalEntry.graphene_track_multiple(lexes_composite_list,
                                                   int(request.cookies.get('locale_id') or 2),
                                                   publish=publish, accept=accept, delete=delete)

        def graphene_entity(entity, publishing):
            ent = Entity(id = (entity.client_id, entity.object_id))
            ent.dbObject = entity
            ent.publishingentity = publishing
            return ent

        entities = [graphene_entity(entity[0], entity[1]) for entity in entities]

        return entities

    @fetch_object()
    def resolve_authors(self, info):
        client_id, object_id = self.dbObject.client_id, self.dbObject.object_id

        parent = DBSession.query(dbPerspective).filter_by(client_id=client_id, object_id=object_id).first()
        if parent and not parent.marked_for_deletion:
            authors = DBSession.query(dbUser).join(dbUser.clients).join(dbEntity, dbEntity.client_id == dbClient.id) \
                .join(dbEntity.parent).join(dbEntity.publishingentity) \
                .filter(dbLexicalEntry.parent_client_id == parent.client_id,# TODO: filter by accepted==True
                        dbLexicalEntry.parent_object_id == parent.object_id,
                        dbLexicalEntry.marked_for_deletion == False,
                        dbEntity.marked_for_deletion == False)

            authors_list = [User(id=author.id,
                                 name=author.name,
                                 intl_name=author.intl_name,
                                 login=author.login) for author in authors]
            return authors_list
        raise ResponseError(message="Error: no such perspective in the system.")

    @fetch_object()
    def resolve_roles(self, info):
        response = dict()
        client_id, object_id = self.dbObject.client_id, self.dbObject.object_id
        parent_client_id, parent_object_id = self.dbObject.parent_client_id, self.dbObject.parent_object_id

        # parent = DBSession.query(dbDictionary).filter_by(client_id=parent_client_id, object_id=parent_object_id).first()
        # if not parent:
        #     raise ResponseError(message="No such dictionary in the system")

        perspective = DBSession.query(dbPerspective).filter_by(client_id=client_id, object_id=object_id).first()
        if perspective and not perspective.marked_for_deletion:
                bases = DBSession.query(dbBaseGroup).filter_by(perspective_default=True)
                roles_users = dict()
                roles_organizations = dict()
                for base in bases:
                    group = DBSession.query(dbGroup).filter_by(base_group_id=base.id,
                                                             subject_object_id=object_id,
                                                             subject_client_id=client_id).first()
                    if not group:
                        print(base.name)
                        continue
                    perm = base.name
                    users = []
                    for user in group.users:
                        users += [user.id]
                    organizations = []
                    for org in group.organizations:
                        organizations += [org.id]
                    roles_users[perm] = users
                    roles_organizations[perm] = organizations
                response['roles_users'] = roles_users
                response['roles_organizations'] = roles_organizations
                return response
        raise ResponseError(message="No such perspective in the system")

    @fetch_object()
    def resolve_statistic(self, info, starting_time=None, ending_time=None):
        if starting_time is None or ending_time is None:
            raise ResponseError(message="Bad time period")
        locale_id = info.context.get('locale_id')
        return statistics.stat_perspective((self.dbObject.client_id, self.dbObject.object_id),
                                   starting_time,
                                   ending_time,
                                   locale_id=locale_id
                                   )


class CreateDictionaryPerspective(graphene.Mutation):
    """
    example:
    mutation  {
            create_perspective( parent_id:[66,4], translation_gist_id: [714, 3],is_template: true
             additional_metadata: {hash:"1234567"}, import_source: "source", import_hash: "hash") {
                triumph

                perspective{
					is_template
                    id
                }
            }
    }
    (this example works)
    returns:
    {
        "data": {
            "create_perspective": {
                "triumph": true,
                "perspective": {
                    "id": [
                        1197,
                        320
                    ]
                }
            }
        }
    }
    with atoms:
    mutation {
      create_perspective(parent_id: [1198, 16], translation_atoms: [{locale_id: 2, content: "123"}], additional_metadata: {hash: "1234567"}, import_source: "source", import_hash: "hash") {
        triumph
        perspective {
          id
          translation
        }
      }
    }

    """

    class Arguments:
        id = LingvodocID()
        parent_id = LingvodocID(required=True)
        translation_gist_id = LingvodocID()
        translation_atoms = graphene.List(ObjectVal)
        additional_metadata = ObjectVal()
        import_source = graphene.String()
        import_hash = graphene.String()
        is_template = graphene.Boolean()

    perspective = graphene.Field(DictionaryPerspective)
    triumph = graphene.Boolean()


    @staticmethod
    @client_id_check()
    @acl_check_by_id('create', 'perspective', id_key = "parent_id")
    def mutate(root, info, **args):
        id = args.get("id")
        client_id = id[0] if id else info.context["client_id"]
        object_id = id[1] if id else None
        id = [client_id, object_id]
        parent_id = args.get('parent_id')
        translation_gist_id = args.get('translation_gist_id')
        translation_atoms = args.get("translation_atoms")

        translation_gist_id = create_gists_with_atoms(translation_atoms, translation_gist_id, [client_id,object_id])
        import_source = args.get('import_source')
        import_hash = args.get('import_hash')
        additional_metadata = args.get('additional_metadata')
        is_template = args.get("is_template")
        dbperspective = create_perspective(id=id,
                                parent_id=parent_id,
                                translation_gist_id=translation_gist_id,
                                additional_metadata=additional_metadata,
                                import_source=import_source,
                                import_hash=import_hash,
                                is_template=is_template
                                )
        perspective = DictionaryPerspective(id=[dbperspective.client_id, dbperspective.object_id])
        perspective.dbObject = dbperspective
        return CreateDictionaryPerspective(perspective=perspective, triumph=True)


class UpdateDictionaryPerspective(graphene.Mutation):
    """
    example:
      mutation  {
            update_perspective(id:[949,2491], parent_id:[449,2491], translation_gist_id: [714, 3]) {
                triumph
                perspective{
                    id
                }
            }
    }

    (this example works)
    returns:

    {
      "update_perspective": {
        "triumph": true,
        "perspective": {
          "id": [
            949,
            2491
          ],
        }
      }
    }
    """
    class Arguments:
        id = LingvodocID(required=True)  #List(graphene.Int) # lingvidicID
        translation_gist_id = LingvodocID()
        parent_id = LingvodocID()

    perspective = graphene.Field(DictionaryPerspective)
    triumph = graphene.Boolean()

    @staticmethod
    @acl_check_by_id('edit', 'perspective')
    def mutate(root, info, **args):
        id = args.get("id")
        client_id = id[0]
        object_id = id[1]
        parent_id = args.get('parent_id')
        dbperspective = DBSession.query(dbPerspective).filter_by(client_id=client_id, object_id=object_id).first()
        if not dbperspective or dbperspective.marked_for_deletion:
            raise ResponseError(message="Error: No such perspective in the system")

        # dictionaryperspective_parent_object_id_fkey  (parent_object_id, parent_client_id)=(2491, 449)  in dictionary
        translation_gist_id = args.get("translation_gist_id")
        translation_gist_client_id = translation_gist_id[0] if translation_gist_id else None
        translation_gist_object_id = translation_gist_id[1] if translation_gist_id else None
        if translation_gist_client_id:
            dbperspective.translation_gist_client_id = translation_gist_client_id
        if translation_gist_object_id:
            dbperspective.translation_gist_object_id = translation_gist_object_id  # TODO: refactor like dictionaries
        if parent_id:
            parent_client_id, parent_object_id = parent_id
            dbparent_dictionary = DBSession.query(dbDictionary).filter_by(client_id=parent_client_id,
                                                                          object_id=parent_object_id).first()
            if not dbparent_dictionary:
                raise ResponseError(message="Error: No such dictionary in the system")
            dbperspective.parent_client_id = parent_client_id
            dbperspective.parent_object_id = parent_object_id


        perspective = DictionaryPerspective(id=[dbperspective.client_id, dbperspective.object_id])
        perspective.dbObject = dbperspective
        return UpdateDictionaryPerspective(perspective=perspective, triumph=True)

class UpdatePerspectiveStatus(graphene.Mutation):
    """
    mutation  {
    update_perspective_status(id:[66, 5], state_translation_gist_id: [1, 192]) {
        triumph
        perspective{
            id
        }
    }
    }

    """
    class Arguments:
        id = LingvodocID(required=True)
        state_translation_gist_id = LingvodocID(required=True)

    perspective = graphene.Field(DictionaryPerspective)
    triumph = graphene.Boolean()

    @staticmethod
    @acl_check_by_id("edit", "perspective_status")
    def mutate(root, info, **args):
        client_id, object_id = args.get('id')
        state_translation_gist_client_id, state_translation_gist_object_id = args.get('state_translation_gist_id')
        dbperspective = DBSession.query(dbPerspective).filter_by(client_id=client_id, object_id=object_id).first()
        if dbperspective and not dbperspective.marked_for_deletion:
            dbperspective.state_translation_gist_client_id = state_translation_gist_client_id
            dbperspective.state_translation_gist_object_id = state_translation_gist_object_id
            atom = DBSession.query(dbTranslationAtom).filter_by(parent_client_id=state_translation_gist_client_id,
                                                              parent_object_id=state_translation_gist_object_id,
                                                              locale_id=info.context.get('locale_id')).first()
            perspective = DictionaryPerspective(id=[dbperspective.client_id, dbperspective.object_id],
                                                status=atom.content)
            perspective.dbObject = dbperspective
            return UpdatePerspectiveStatus(perspective=perspective, triumph=True)

class UpdatePerspectiveRoles(graphene.Mutation):
    class Arguments:
        id = LingvodocID(required=True)
        parent_id = LingvodocID()
        roles_users = graphene.List(ObjectVal)
        roles_organizations = graphene.List(ObjectVal)

    perspective = graphene.Field(DictionaryPerspective)
    triumph = graphene.Boolean()

    @staticmethod
    def mutate(root, info, **args):
        DBSession.execute("LOCK TABLE user_to_group_association IN EXCLUSIVE MODE;")
        DBSession.execute("LOCK TABLE organization_to_group_association IN EXCLUSIVE MODE;")

        client_id, object_id = args.get('id')
        parent_client_id, parent_object_id = args.get('parent_id')

        request = info.context.get('request')
        cookies = info.context.get('cookies')
        url = request.route_url('perspective_roles',
                                client_id=parent_client_id,
                                object_id=parent_object_id,
                                perspective_client_id=client_id,
                                perspective_object_id=object_id)
        subreq = Request.blank(url)
        subreq.method = 'GET'
        headers = {'Cookie': cookies}
        subreq.headers = headers
        previous = request.invoke_subrequest(subreq).json_body

        roles_users = args.get('roles_users')
        roles_organizations = args.get('roles_organizations')

        for role_name in roles_users:
            remove_list = list()
            for user in roles_users[role_name]:
                if user in previous['roles_users'][role_name]:
                    previous['roles_users'][role_name].remove(user)
                    remove_list.append(user)
            for user in remove_list:
                roles_users[role_name].remove(user)

        for role_name in roles_organizations:
            remove_list = list()
            for user in roles_organizations[role_name]:
                if user in previous['roles_organizations'][role_name]:
                    previous['roles_organizations'][role_name].remove(user)
                    roles_organizations[role_name].remove(user)
            for user in remove_list:
                roles_users[role_name].remove(user)

        delete_flag = False

        for role_name in previous['roles_users']:
            if previous['roles_users'][role_name]:
                delete_flag = True
                break

        for role_name in previous['roles_organizations']:
            if previous['roles_organizations'][role_name]:
                delete_flag = True
                break

        if delete_flag:
            subreq = Request.blank(url)
            subreq.json = previous
            subreq.method = 'PATCH'
            headers = {'Cookie': cookies}
            subreq.headers = headers
            request.invoke_subrequest(subreq)

        parent = DBSession.query(dbDictionary).filter_by(client_id=parent_client_id, object_id=parent_object_id).first()
        if not parent:
            raise ResponseError(message="No such dictionary in the system")

        dbperspective = DBSession.query(dbPerspective).filter_by(client_id=client_id, object_id=object_id).first()
        if dbperspective and not dbperspective.marked_for_deletion:
            if roles_users:
                for role_name in roles_users:
                    base = DBSession.query(dbBaseGroup).filter_by(name=role_name, perspective_default=True).first()
                    if not base:
                        raise ResponseError(message="No such role in the system")

                    group = DBSession.query(dbGroup).filter_by(base_group_id=base.id,
                                                             subject_object_id=object_id,
                                                             subject_client_id=client_id).first()
                    client = DBSession.query(dbClient).filter_by(id=request.authenticated_userid).first()
                    userlogged = DBSession.query(dbUser).filter_by(id=client.user_id).first()

                    permitted = False
                    if userlogged in group.users:
                        permitted = True
                    if not permitted:
                        for org in userlogged.organizations:
                            if org in group.organizations:
                                permitted = True
                                break
                    if not permitted:
                        override_group = DBSession.query(dbGroup).filter_by(base_group_id=base.id,
                                                                            subject_override=True).first()
                        if userlogged in override_group.users:
                            permitted = True

                    if permitted:
                        users = roles_users[role_name]
                        for userid in users:
                            user = DBSession.query(dbUser).filter_by(id=userid).first()
                            if user:
                                if user not in group.users:
                                    group.users.append(user)
                    else:
                        if roles_users[role_name]:
                            raise ResponseError(message="Not enough permission")

            if roles_organizations:
                for role_name in roles_organizations:
                    base = DBSession.query(dbBaseGroup).filter_by(name=role_name, perspective_default=True).first()
                    if not base:
                        raise ResponseError(message="No such role in the system")

                    group = DBSession.query(dbGroup).filter_by(base_group_id=base.id,
                                                               subject_object_id=object_id,
                                                               subject_client_id=client_id).first()
                    client = DBSession.query(dbClient).filter_by(id=request.authenticated_userid).first()
                    userlogged = DBSession.query(dbUser).filter_by(id=client.user_id).first()

                    permitted = False
                    if userlogged in group.users:
                        permitted = True
                    if not permitted:
                        for org in userlogged.organizations:
                            if org in group.organizations:
                                permitted = True
                                break
                    if not permitted:
                        override_group = DBSession.query(dbGroup).filter_by(base_group_id=base.id,
                                                                            subject_override=True).first()
                        if userlogged in override_group.users:
                            permitted = True

                    if permitted:
                        orgs = roles_organizations[role_name]
                        for orgid in orgs:
                            org = DBSession.query(dbOrganization).filter_by(id=orgid).first()
                            if org:
                                if org not in group.organizations:
                                    group.organizations.append(org)

                    else:
                        raise ResponseError(message="Not enough permission")

            perspective = DictionaryPerspective(id=[dbperspective.client_id, dbperspective.object_id])
            perspective.dbObject = dbperspective
            return UpdatePerspectiveRoles(perspective=perspective, triumph=True)
        raise ResponseError(message="No such perspective in the system")

class DeleteDictionaryPerspective(graphene.Mutation):
    """
    example:
      mutation  {
            delete_perspective(id:[949,2491], parent_id:[449,2491]) {
                triumph
                perspective{
                    id
                }
            }
    }

    (this example works)
    returns:

    {
      "delete_perspective": {
        "triumph": true,
        "perspective": {
          "id": [
            949,
            2491
          ],
        }
      }
    }
    """
    class Arguments:
        id = LingvodocID(required=True)

    perspective = graphene.Field(DictionaryPerspective)
    triumph = graphene.Boolean()

    @staticmethod
    @acl_check_by_id('delete', 'perspective')
    def mutate(root, info, **args):
        id = args.get("id")
        client_id, object_id = id
        dbperspective = DBSession.query(dbPerspective).filter_by(client_id=client_id, object_id=object_id).first()
        if not dbPerspective or not dbperspective.marked_for_deletion:
            raise ResponseError(message="No such perspective in the system")

        del_object(dbperspective)

        perspective = DictionaryPerspective(id=[dbperspective.client_id, dbperspective.object_id])
        perspective.dbObject = dbperspective
        return DeleteDictionaryPerspective(perspective=perspective, triumph=True)
<|MERGE_RESOLUTION|>--- conflicted
+++ resolved
@@ -273,11 +273,7 @@
         return entities
 
     @fetch_object()
-<<<<<<< HEAD
-    def resolve_entities_new(self, info, mode=None, authors=None, start_date=None, end_date=None,
-=======
     def resolve_entities(self, info, mode=None, authors=None, clients=None, start_date=None, end_date=None,
->>>>>>> 8119b321
                              position=1):
         result = list()
         request = info.context.get('request')
