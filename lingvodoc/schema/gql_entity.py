--- conflicted
+++ resolved
@@ -162,99 +162,9 @@
         if not user:
             raise ResponseError(message="This client id is orphaned. Try to logout and then login once more.")
 
-<<<<<<< HEAD
-        parent = DBSession.query(dbLexicalEntry).filter_by(client_id=parent_client_id, object_id=parent_object_id).first()
-        if not parent:
-            raise ResponseError(message="No such lexical entry in the system")
-
-        additional_metadata = args.get('additional_metadata')
-        upper_level = None
-
-        field_client_id, field_object_id = args.get('field_id')
-        tr_atom = DBSession.query(dbTranslationAtom).join(dbTranslationGist, and_(
-            dbTranslationAtom.locale_id == 2,
-            dbTranslationAtom.parent_client_id == dbTranslationGist.client_id,
-            dbTranslationAtom.parent_object_id == dbTranslationGist.object_id)).join(dbField, and_(
-            dbTranslationGist.client_id == dbField.data_type_translation_gist_client_id,
-            dbTranslationGist.object_id == dbField.data_type_translation_gist_object_id)).filter(
-            dbField.client_id == field_client_id, dbField.object_id == field_object_id).first()
-        if not tr_atom:
-             raise ResponseError(message="No such field in the system")
-        data_type = tr_atom.content.lower()
-
-        if args.get('self_id'):
-            self_client_id, self_object_id = args.get('self_id')
-            upper_level = DBSession.query(dbEntity).filter_by(client_id=self_client_id,
-                                                            object_id=self_object_id).first()
-            if not upper_level:
-                raise ResponseError(message="No such upper level in the system")
-        dbentity = dbEntity(client_id=client_id,
-                        object_id=object_id,
-                        field_client_id=field_client_id,
-                        field_object_id=field_object_id,
-                        locale_id=locale_id,
-                        additional_metadata=additional_metadata,
-                        parent=parent)
-        group = DBSession.query(dbGroup).join(dbBaseGroup).filter(dbBaseGroup.subject == 'lexical_entries_and_entities',
-                                                              dbGroup.subject_client_id == dbentity.parent.parent.client_id,
-                                                              dbGroup.subject_object_id == dbentity.parent.parent.object_id,
-                                                              dbBaseGroup.action == 'create').one()
-
-        override_group = DBSession.query(dbGroup).join(dbBaseGroup).filter(
-            dbBaseGroup.subject == 'lexical_entries_and_entities',
-            dbGroup.subject_override == True,
-            dbBaseGroup.action == 'create').one()
-        #if user in group.users or user in override_group.users:
-        #    dbentity.publishingentity.accepted = True
-        if upper_level:
-            dbentity.upper_level = upper_level
-        dbentity.publishingentity.accepted = True
-        filename = args.get('filename')
-        real_location = None
-        url = None
-        blob = info.context.request.POST.pop("blob")
-        content= args.get("content")
-        if data_type == 'image' or data_type == 'sound' or 'markup' in data_type:
-            if not blob:
-                raise ResponseError(message="Please set blob or another field")
-            filename=blob.filename
-            content = blob.file.read()
-            #filename=
-            real_location, url = create_object(content, dbentity, data_type, filename, "graphql_files", info.context.request.registry.settings["storage"])
-            dbentity.content = url
-            old_meta = dbentity.additional_metadata
-            need_hash = True
-            if old_meta:
-                if old_meta.get('hash'):
-                    need_hash = False
-            if need_hash:
-                hash = hashlib.sha224(base64.urlsafe_b64decode(base64.urlsafe_b64encode(content).decode())).hexdigest()
-                hash_dict = {'hash': hash}
-                if old_meta:
-                    old_meta.update(hash_dict)
-                else:
-                    old_meta = hash_dict
-                dbentity.additional_metadata = old_meta
-            if 'markup' in data_type:
-                name = filename.split('.')
-                ext = name[len(name) - 1]
-                if ext.lower() == 'textgrid':
-                    data_type = 'praat markup'
-                elif ext.lower() == 'eaf':
-                    data_type = 'elan markup'
-            dbentity.additional_metadata['data_type'] = data_type
-        elif data_type == 'link':
-            if args.get('link_id'):
-                link_client_id, link_object_id = args.get('link_id')
-                dbentity.link_client_id = link_client_id
-                dbentity.link_object_id = link_object_id
-            else:
-                raise ResponseError(message="The field is of link type. You should provide client_id and object id in the content")
-=======
         parent_id = None
         if 'parent_id' in args:
             parent_id = args["parent_id"]
->>>>>>> 2321a721
         else:
             raise ResponseError(message="Lexical entry not found")
 
