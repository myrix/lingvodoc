--- conflicted
+++ resolved
@@ -8978,14 +8978,10 @@
     add_roles_bulk = AddRolesBulk.Field()
     create_basegroup = CreateBasegroup.Field()
     add_user_to_basegroup = AddUserToBasegroup.Field()
-<<<<<<< HEAD
     execute_parser = ExecuteParser.Field()
     delete_parser_result = DeleteParserResult.Field()
     update_parser_result = UpdateParserResult.Field()
-
-=======
     xlsx_bulk_disconnect = XlsxBulkDisconnect.Field()
->>>>>>> 60b032eb
 
 schema = graphene.Schema(query=Query, auto_camelcase=False, mutation=MyMutations)
 
