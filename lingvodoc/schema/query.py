import graphene

from lingvodoc.schema.gql_entity import (
    Entity,
    CreateEntity,
    UpdateEntity,
    DeleteEntity,
    BulkCreateEntity
)
from lingvodoc.schema.gql_column import (
    Column,
    CreateColumn,
    UpdateColumn,
    DeleteColumn
)
from lingvodoc.schema.gql_basegroup import (
    BaseGroup,
)
from lingvodoc.schema.gql_group import (
    Group
)
from lingvodoc.schema.gql_organization import (
    Organization,
    CreateOrganization,
    UpdateOrganization,
    #DeleteOrganization
)
# from lingvodoc.schema.gql_publishingentity import (
#     PublishingEntity
# )
from lingvodoc.schema.gql_translationatom import (
    TranslationAtom,
    CreateTranslationAtom,
    UpdateTranslationAtom
)
from lingvodoc.schema.gql_translationgist import (
    TranslationGist,
    CreateTranslationGist,
    DeleteTranslationGist
)
from lingvodoc.schema.gql_userblobs import (
    UserBlobs,
    CreateUserBlob,
    DeleteUserBlob
)
from lingvodoc.schema.gql_field import (
    Field,
    CreateField,
    # UpdateField,
    # DeleteField
)

from lingvodoc.schema.gql_dictionary import (
    Dictionary,
    CreateDictionary,
    UpdateDictionary,
    UpdateDictionaryStatus,
    AddDictionaryRoles,
    DeleteDictionaryRoles,
    DeleteDictionary
)

from lingvodoc.schema.gql_search import AdvancedSearch

from lingvodoc.schema.gql_lexicalentry import (
    LexicalEntry,
    CreateLexicalEntry,
    DeleteLexicalEntry,
    BulkCreateLexicalEntry
)

from lingvodoc.schema.gql_language import (
    Language,
    CreateLanguage,
    UpdateLanguage,
    DeleteLanguage,
    MoveLanguage
)
from lingvodoc.schema.gql_dictionaryperspective import (
    DictionaryPerspective,
    CreateDictionaryPerspective,
    UpdateDictionaryPerspective,
    UpdatePerspectiveStatus,
    AddPerspectiveRoles,
    DeletePerspectiveRoles,
    DeleteDictionaryPerspective,
)
from lingvodoc.schema.gql_user import (
    User,
    CreateUser,
    UpdateUser
)
from lingvodoc.schema.gql_grant import (
    Grant,
    CreateGrant,
    UpdateGrant,
    # DeleteGrant
)
# from lingvodoc.schema.gql_email import (
#     Email
# )
from lingvodoc.schema.gql_holders import (
    PermissionException,
    ResponseError,
    ObjectVal,
    client_id_check,
    LingvodocID,
    # LevelAndId
)

from lingvodoc.schema.gql_userrequest import (
    UserRequest,
    CreateGrantPermission,
    AddDictionaryToGrant,
    AdministrateOrg,
    ParticipateOrg,
    AcceptUserRequest,
    # DeleteUserRequest
)

import lingvodoc.acl as acl
import time
from lingvodoc.models import (
    DBSession,
    Dictionary as dbDictionary,
    DictionaryPerspective as dbPerspective,
    Language as dbLanguage,
    Organization as dbOrganization,
    Field as dbField,
    Group as dbGroup,
    BaseGroup as dbBaseGroup,
    User as dbUser,
    Entity as dbEntity,
    LexicalEntry as dbLexicalEntry,
    DictionaryPerspectiveToField as dbPerspectiveToField,
    Locale as dbLocale,
    TranslationAtom as dbTranslationAtom,
    TranslationGist as dbTranslationGist,
    Email as dbEmail,
    UserBlobs as dbUserBlobs,
    UserRequest as dbUserRequest,
    Grant as dbGrant,
    DictionaryPerspective as dbDictionaryPerspective,
    Client,
    PublishingEntity as dbPublishingEntity
)
from pyramid.request import Request

from lingvodoc.utils.proxy import try_proxy, ProxyPass
from sqlalchemy import (
    func,
    and_,
    or_,
    tuple_
)
from lingvodoc.views.v2.utils import (
    view_field_from_object,
)
from sqlalchemy.orm import aliased

from sqlalchemy.sql.functions import coalesce

from pyramid.security import authenticated_userid

from lingvodoc.utils.phonology import phonology as utils_phonology
from lingvodoc.utils import starling_converter
from lingvodoc.utils.search import translation_gist_search, recursive_sort, eaf_words, fulfill_permissions_on_perspectives, FakeObject
from lingvodoc.cache.caching import TaskStatus
RUSSIAN_LOCALE = 1
ENGLISH_LOCALE = 2


<<<<<<< HEAD


def have_tag(lex, tags, field_client_id, field_object_id):
    return bool([x for x in lex if x.field_client_id == field_client_id and x.field_object_id == field_object_id and x.content in tags and x.published and x.accepted])


def find_lexical_entries_by_tags(tags, field_client_id, field_object_id, accepted):
    result = DBSession.query(dbLexicalEntry) \
        .join(dbLexicalEntry.entity) \
        .join(dbEntity.publishingentity) \
        .join(dbEntity.field) \
        .filter(dbEntity.content.in_(tags),
                dbEntity.marked_for_deletion == False,
                dbField.client_id == field_client_id,
                dbField.object_id == field_object_id)
    if accepted:
        result = result.filter(dbPublishingEntity.accepted == True)
    result = result.all()
    return result


def find_all_tags(lexical_entry, field_client_id, field_object_id, accepted):
    tag = None
    for entity in lexical_entry.entity:
        if not entity.marked_for_deletion and entity.field_client_id == field_client_id and entity.field_object_id == field_object_id:
            if accepted:
                if not entity.publishingentity.accepted:
                    continue
            tag = entity.content
            break
    if not tag:
        return set()
    else:
        tags = {tag}
        new_tags =  {tag}
        while new_tags:
            lexical_entries = find_lexical_entries_by_tags(new_tags, field_client_id, field_object_id, accepted)
            new_tags = set()
            for lex in lexical_entries:
                entities = DBSession.query(dbEntity) \
                    .join(dbEntity.field) \
                    .join(dbEntity.publishingentity) \
                    .filter(dbEntity.parent == lex,
                            dbField.client_id == field_client_id,
                            dbField.object_id == field_object_id,
                            dbEntity.marked_for_deletion==False)
                if accepted:
                    entities = entities.filter(dbPublishingEntity.accepted == True)

                entities = entities.all()
                for entity in entities:
                    if entity.content not in tags:
                        tags.add(entity.content)
                        new_tags.add(entity.content)
        return tags


=======
>>>>>>> 687ddde4
#Category = graphene.Enum('Category', [('corpus', 0), ('dictionary', 1)])



class Permissions(graphene.ObjectType):
    edit = graphene.List(DictionaryPerspective)
    view = graphene.List(DictionaryPerspective)
    publish = graphene.List(DictionaryPerspective)
    limited = graphene.List(DictionaryPerspective)


class StarlingField(graphene.InputObjectType):
    starling_name = graphene.String(required=True)
    starling_type = graphene.Int(required=True)
    field_id = LingvodocID(required=True)
    fake_id = graphene.String()
    link_fake_id = LingvodocID() #graphene.String()


class StarlingDictionary(graphene.InputObjectType):
    blob_id = LingvodocID()
    parent_id = LingvodocID(required=True)
    perspective_gist_id = LingvodocID()
    perspective_atoms = graphene.List(ObjectVal)
    translation_gist_id = LingvodocID()
    translation_atoms = graphene.List(ObjectVal)
    field_map = graphene.List(StarlingField, required=True)
    add_etymology = graphene.Boolean(required=True)


class Query(graphene.ObjectType):
    client = graphene.String()
    dictionaries = graphene.List(Dictionary, published=graphene.Boolean(),
                                 mode=graphene.Int(),
                                 category=graphene.Int())
    dictionary = graphene.Field(Dictionary, id=LingvodocID())
    perspectives = graphene.List(DictionaryPerspective, published=graphene.Boolean())
    perspective = graphene.Field(DictionaryPerspective, id=LingvodocID())
    entity = graphene.Field(Entity, id=LingvodocID())
    language = graphene.Field(Language, id=LingvodocID())
    languages = graphene.List(Language)
    user = graphene.Field(User, id=graphene.Int())
    users = graphene.List(User, search=graphene.String())
    field = graphene.Field(Field, id=LingvodocID())
    translationgist = graphene.Field(TranslationGist, id=LingvodocID())
    userblob = graphene.Field(UserBlobs, id=LingvodocID())
    translationatom = graphene.Field(TranslationAtom, id=LingvodocID())
    organization = graphene.Field(Organization, id=LingvodocID())
    organizations = graphene.List(Organization)
    lexicalentry = graphene.Field(LexicalEntry, id=LingvodocID())
    lexicalentries = graphene.List(LexicalEntry, searchstring=graphene.String(), can_add_tags=graphene.Boolean(),
                                   perspective_id=LingvodocID(), field_id=LingvodocID(),
                                   search_in_published=graphene.Boolean())
    advanced_lexicalentries = graphene.List(LexicalEntry, searchstrings=graphene.List(ObjectVal),
                                            perspectives=LingvodocID(),
                                            adopted=graphene.Boolean(),
                                            adopted_type=LingvodocID(),
                                            with_entimology=graphene.Boolean())
    translationgists = graphene.List(TranslationGist)
    translation_search = graphene.List(TranslationGist, searchstring=graphene.String(), translation_type=graphene.String())
    translation_service_search = graphene.Field(TranslationGist, searchstring=graphene.String())
    advanced_translation_search = graphene.List(TranslationGist, searchstrings=graphene.List(graphene.String))
    all_locales = graphene.List(ObjectVal)
    user_blobs = graphene.List(UserBlobs, data_type=graphene.String(), is_global=graphene.Boolean())
    userrequest = graphene.Field(UserRequest, id=graphene.Int())
    userrequests = graphene.List(UserRequest)
    all_basegroups = graphene.List(BaseGroup)
    all_data_types = graphene.List(TranslationGist)
    all_fields = graphene.List(Field)
    all_statuses = graphene.List(TranslationGist)
    template_fields = graphene.List(Field, mode=graphene.String())
    template_modes = graphene.List(graphene.String)
    grant = graphene.Field(Grant, id=graphene.Int())
    grants = graphene.List(Grant)
    column = graphene.Field(Column, id=LingvodocID())
    phonology = graphene.Field(graphene.Boolean, perspective_id=LingvodocID(),
        limit=graphene.Int(),
        limit_exception=graphene.Int(),
        limit_no_vowel=graphene.Int(),
        limit_result=graphene.Int(),
        group_by_description=graphene.Boolean(),
        only_first_translation=graphene.Boolean(),
        vowel_selection=graphene.Boolean(),
        maybe_tier_list=graphene.List(graphene.String),
        maybe_tier_set=graphene.List(graphene.String),
        synchronous=graphene.Boolean())
    connected_words = graphene.List(LexicalEntry, id=LingvodocID(required=True), field_id = LingvodocID(required=True), accepted=graphene.Boolean(), published=graphene.Boolean())
    advanced_search = graphene.Field(AdvancedSearch,
                                     languages=graphene.List(LingvodocID),
                                     tag_list=LingvodocID(),
                                     category=graphene.Int(),
                                     adopted=graphene.Boolean(),
                                     etymology=graphene.Boolean(),
                                     search_strings=graphene.List(graphene.List(ObjectVal), required=True),
                                     publish=graphene.Boolean(),
                                     accept=graphene.Boolean())
    search_strings=graphene.List(graphene.List(ObjectVal))
    convert_markup = graphene.Field(
        graphene.String, id=LingvodocID(required=True))

    eaf_wordlist = graphene.Field(
        graphene.List(graphene.String), id=LingvodocID(required=True))
    language_tree = graphene.List(Language)
    permission_lists = graphene.Field(Permissions, proxy=graphene.Boolean(required=True))
    # convert_starling = graphene.Field(graphene.Boolean, blob_id=LingvodocID(),
    #     parent_id=LingvodocID(required=True),
    #     translation_gist_id=LingvodocID(),
    #     translation_atoms=graphene.List(ObjectVal),
    #     field_map=graphene.List(StarlingField, required=True),
    #     add_etymology=graphene.Boolean()
    # )
    # convert_starling = graphene.Field(graphene.Boolean, blob_id=LingvodocID(),
    #     parent_id=LingvodocID(required=True),
    #     translation_gist_id=LingvodocID(),
    #     translation_atoms=graphene.List(ObjectVal),
    #     field_map=graphene.List(StarlingField, required=True),
    #     add_etymology=graphene.Boolean()
    # )

    def resolve_permission_lists(self, info, proxy):
        request = info.context.request
        if proxy:
            try_proxy(request)
        client_id = authenticated_userid(request)

        subreq = Request.blank('/translation_service_search')
        subreq.method = 'POST'
        subreq.headers = request.headers
        subreq.json = {'searchstring': 'Published'}
        headers = dict()
        if request.headers.get('Cookie'):
            headers = {'Cookie': request.headers['Cookie']}
        subreq.headers = headers
        resp = request.invoke_subrequest(subreq)

        if 'error' not in resp.json:
            published_gist_object_id, published_gist_client_id = resp.json['object_id'], resp.json['client_id']
        else:
            raise KeyError("Something wrong with the base", resp.json['error'])

        subreq = Request.blank('/translation_service_search')
        subreq.method = 'POST'
        subreq.headers = request.headers
        subreq.json = {'searchstring': 'Limited access'}  # todo: fix
        headers = dict()
        if request.headers.get('Cookie'):
            headers = {'Cookie': request.headers['Cookie']}
        subreq.headers = headers
        resp = request.invoke_subrequest(subreq)

        if 'error' not in resp.json:
            limited_gist_object_id, limited_gist_client_id = resp.json['object_id'], resp.json['client_id']
        else:
            raise KeyError("Something wrong with the base", resp.json['error'])


        dblimited = DBSession.query(dbDictionaryPerspective).filter(
            and_(dbDictionaryPerspective.state_translation_gist_client_id == limited_gist_client_id,
                 dbDictionaryPerspective.state_translation_gist_object_id == limited_gist_object_id)
        )

        # limited_perms = [("limited", True), ("read", False), ("write", False), ("publish", False)]
        limited = list()
        for dbperspective in dblimited.all():
            perspective = DictionaryPerspective(id=[dbperspective.client_id, dbperspective.object_id])
            perspective.dbObject = dbperspective
            perspective.list_name='limited'
            limited.append(perspective)
            # fulfill_permissions_on_perspectives(intermediate, pers, limited_perms)


        dbpublished = DBSession.query(dbDictionaryPerspective).filter(
            and_(dbDictionaryPerspective.state_translation_gist_client_id == published_gist_client_id,
                 dbDictionaryPerspective.state_translation_gist_object_id == published_gist_object_id)
        )
        existing = list()
        view = list()
        for dbperspective in dbpublished.all():
            perspective = DictionaryPerspective(id=[dbperspective.client_id, dbperspective.object_id])
            perspective.dbObject = dbperspective
            perspective.list_name='view'
            view.append(perspective)
            existing.append([dbperspective.client_id, dbperspective.object_id])

        if not client_id:
            return Permissions(limited=limited, view=view, edit=list(), publish=list())

        user_id = DBSession.query(Client).filter(client_id == Client.id).first().user_id
        editor_basegroup = DBSession.query(dbBaseGroup).filter(
            and_(dbBaseGroup.subject == "lexical_entries_and_entities", dbBaseGroup.action == "create")).first()
        editable_perspectives = DBSession.query(dbDictionaryPerspective).join(dbGroup, and_(
            dbDictionaryPerspective.client_id == dbGroup.subject_client_id,
            dbDictionaryPerspective.object_id == dbGroup.subject_object_id)).join(dbGroup.users).filter(
            and_(dbUser.id == user_id, dbGroup.base_group_id == editor_basegroup.id)).all()
        edit = list()
        for dbperspective in editable_perspectives:
            perspective = DictionaryPerspective(id=[dbperspective.client_id, dbperspective.object_id])
            perspective.dbObject = dbperspective
            perspective.list_name='edit'
            edit.append(perspective)

        reader_basegroup = DBSession.query(dbBaseGroup).filter(
            and_(dbBaseGroup.subject == "approve_entities", dbBaseGroup.action == "view")).first()
        readable_perspectives = DBSession.query(dbDictionaryPerspective).join(dbGroup, and_(
            dbDictionaryPerspective.client_id == dbGroup.subject_client_id,
            dbDictionaryPerspective.object_id == dbGroup.subject_object_id)).join(dbGroup.users).filter(
            and_(dbUser.id == user_id, dbGroup.base_group_id == reader_basegroup.id)).all()

        view = list()
        for dbperspective in readable_perspectives:
            if [dbperspective.client_id, dbperspective.object_id] not in existing:
                perspective = DictionaryPerspective(id=[dbperspective.client_id, dbperspective.object_id])
                perspective.dbObject = dbperspective
                perspective.list_name='view'
                view.append(perspective)

        publisher_basegroup = DBSession.query(dbBaseGroup).filter(
            and_(dbBaseGroup.subject == "approve_entities", dbBaseGroup.action == "create")).first()

        approvable_perspectives = DBSession.query(dbDictionaryPerspective).join(dbGroup, and_(
            dbDictionaryPerspective.client_id == dbGroup.subject_client_id,
            dbDictionaryPerspective.object_id == dbGroup.subject_object_id)).join(dbGroup.users).filter(
            and_(dbUser.id == user_id, dbGroup.base_group_id == publisher_basegroup.id)).all()
        publish = list()
        for dbperspective in approvable_perspectives:
            perspective = DictionaryPerspective(id=[dbperspective.client_id, dbperspective.object_id])
            perspective.dbObject = dbperspective
            perspective.list_name='publish'
            publish.append(perspective)
        return Permissions(limited=limited, view=view, edit=edit, publish=publish)


    def resolve_language_tree(self, info):
        langs = DBSession.query(dbLanguage).filter_by(marked_for_deletion=False).order_by(dbLanguage.parent_client_id,
                                                                                        dbLanguage.parent_object_id,
                                                                                        dbLanguage.additional_metadata[
                                                                                            'younger_siblings']).all()
        visited = set()
        stack = set()
        result = list()
        recursive_sort(langs, visited, stack, result)

        def create_levelandid(item):
            obj = Language(id=[item[1], item[2]])
            obj.dbObject = item[3]
            return obj

        result = [create_levelandid(i) for i in result]
        return result

    def resolve_advanced_search(self, info, search_strings, languages=None, tag_list=None, category=None, adopted=None, etymology=None, publish=None, accept=True):
        if not search_strings:
            raise ResponseError(message="search_strings is empty")
        return AdvancedSearch().constructor(languages, tag_list, category, adopted, etymology, search_strings, publish, accept)

    def resolve_template_modes(self, info):
        return ['corpora']

    def resolve_template_fields(self, info, mode=None):
        response = list()
        request = info.context.request
        if mode == 'corpora':
            data_type_query = DBSession.query(dbField) \
                .join(dbTranslationGist,
                      and_(dbField.translation_gist_object_id == dbTranslationGist.object_id,
                           dbField.translation_gist_client_id == dbTranslationGist.client_id)) \
                .join(dbTranslationGist.translationatom)
            sound_field = data_type_query.filter(dbTranslationAtom.locale_id == 2,
                                                 dbTranslationAtom.content == 'Sound').one()  # todo: a way to find this fields if wwe cannot use one
            markup_field = data_type_query.filter(dbTranslationAtom.locale_id == 2,
                                                  dbTranslationAtom.content == 'Markup').one()
            comment_field = data_type_query.filter(dbTranslationAtom.locale_id == 2,
                                                    dbTranslationAtom.content == 'Comment').one()
            sound_field =view_field_from_object(request=request, field=sound_field)
            markup_field = view_field_from_object(request=request, field=markup_field)
            comment_field = view_field_from_object(request=request, field=comment_field)
            fake_id_1 = '6f355d7a-e68d-44ab-9cf6-36f78e8f1b34'  # chosen by fair dice roll
            fake_id_2 = '51fbe0b6-2cea-4d40-a994-f6bb6f501d48'  # guaranteed to be random
            f = Field(id=[sound_field["client_id"], sound_field["object_id"]], fake_id = fake_id_1)
            f2 = Field(id=[markup_field["client_id"], markup_field["object_id"]], fake_id = fake_id_2, self_fake_id = fake_id_1)
            f.dbObject = DBSession.query(dbField).filter_by(client_id=sound_field["client_id"], object_id=sound_field["object_id"]).first()
            f2.dbObject = DBSession.query(dbField).filter_by(client_id=markup_field["client_id"], object_id=markup_field["object_id"]).first()
            response.append(f)
            response.append(f2)

            f3 = Field(id=[comment_field["client_id"], comment_field["object_id"]])
            f3.dbObject = DBSession.query(dbField).filter_by(client_id=comment_field["client_id"]).first()
            response.append(f3)
            # response[0]['contains'] = [view_field_from_object(request=request, field=markup_field)]
            # response.append(view_field_from_object(request=request, field=markup_field))
            # response.append(view_field_from_object(request=request, field=comment_field))
            #
            # return response
            #
            # response.append(TranslationGist(id=[sound_field.translation_gist_client_id, sound_field.data_type_translation_gist_object_id]))
            # response.append(TranslationGist(id=[markup_field.data_type_translation_gist_client_id, markup_field.data_type_translation_gist_object_id]))
            # response.append(TranslationGist(id=[comment_field.data_type_translation_gist_client_id, comment_field.data_type_translation_gist_object_id]))
            return response
        else:
            raise ResponseError(message='no such mode')
    def resolve_all_statuses(self, info):
        request = info.context.request
        gql_statuses = list()
        for status in ['WiP', 'Published', 'Limited access', 'Hidden']:
            db_tr_gist = translation_gist_search(status)
            gql_tr_gist = TranslationGist(id=[db_tr_gist.client_id, db_tr_gist.object_id ])
            gql_tr_gist.dbObject = db_tr_gist
            gql_statuses.append(gql_tr_gist)
        return gql_statuses

    def resolve_all_fields(self, info):
        fields = DBSession.query(dbField).filter_by(marked_for_deletion=False).all() #todo: think about desktop and sync
        gql_fields = list()
        for db_field in fields:
            gql_field = Field(id=[db_field.client_id, db_field.object_id])
            gql_field.dbObject = db_field
            gql_fields.append(gql_field)

        return gql_fields

    def resolve_all_data_types(self, info):
        response = list()
        for data_type in ['Text', 'Image', 'Sound', 'Markup', 'Link', 'Grouping Tag']:
            db_tr_gist = translation_gist_search(data_type)
            gql_tr_gist = TranslationGist(id=[db_tr_gist.client_id, db_tr_gist.object_id ])
            gql_tr_gist.dbObject = db_tr_gist
            response.append(gql_tr_gist)
        return response

    def resolve_dictionaries(self, info, published=None, mode=None, category=None):
        """
        example:

        query DictionaryList {
            dictionaries(published: true) {
                id
                translation
                parent_id
                translation_gist_id
                state_translation_gist_id
                category
                domain
            }
        }
        """
        client_id = info.context.get('client_id')
        client = DBSession.query(Client).filter_by(id=client_id).first()

        dbdicts = None
        if published:
            db_published_gist = translation_gist_search('Published')
            state_translation_gist_client_id = db_published_gist.client_id
            state_translation_gist_object_id = db_published_gist.object_id
            db_la_gist = translation_gist_search('Limited access')
            limited_client_id, limited_object_id = db_la_gist.client_id, db_la_gist.object_id


            dbdicts = DBSession.query(dbDictionary).filter(dbDictionary.marked_for_deletion == False).filter(
                or_(and_(dbDictionary.state_translation_gist_object_id == state_translation_gist_object_id,
                         dbDictionary.state_translation_gist_client_id == state_translation_gist_client_id),
                    and_(dbDictionary.state_translation_gist_object_id == limited_object_id,
                         dbDictionary.state_translation_gist_client_id == limited_client_id))). \
                join(dbPerspective) \
                .filter(or_(and_(dbPerspective.state_translation_gist_object_id == state_translation_gist_object_id,
                                 dbPerspective.state_translation_gist_client_id == state_translation_gist_client_id),
                            and_(dbPerspective.state_translation_gist_object_id == limited_object_id,
                                 dbPerspective.state_translation_gist_client_id == limited_client_id))). \
                filter(dbPerspective.marked_for_deletion == False)

        else:
            if not dbdicts:
                dbdicts = DBSession.query(dbDictionary).filter(dbDictionary.marked_for_deletion == False)
            user = DBSession.query(dbUser).filter_by(id=client.user_id).first()
        if category is not None:
            if category:
                dbdicts = dbdicts.filter(dbDictionary.category == 1)
            else:
                dbdicts = dbdicts.filter(dbDictionary.category == 0)
        if mode is not None:
            if mode:
                # available
                clients = DBSession.query(Client).filter(Client.user_id.in_([user.id])).all()  # user,id?
                cli = [o.id for o in clients]
                #response['clients'] = cli
                dbdicts = dbdicts.filter(dbDictionary.client_id.in_(cli))
            else:
                #  my_dictionaries
                dictstemp = []
                group_tuples = []
                isadmin = False
                for group in user.groups: # todo: LOOK AT ME this is really bad. rewrite me from group point of view
                    if group.parent.dictionary_default:
                        if group.subject_override:
                            isadmin = True
                            break
                        dcttmp = (group.subject_client_id, group.subject_object_id)
                        if dcttmp not in dictstemp:
                            dictstemp += [dcttmp]
                    if group.parent.perspective_default:
                        if group.subject_override:
                            isadmin = True
                            break
                    group_tuples.append((group.subject_client_id, group.subject_object_id))

                list_remainder = group_tuples[:1000]
                group_tuples = group_tuples[1000:]
                dicti = list()
                while list_remainder:
                    dicti+= DBSession.query(dbDictionary) \
                        .join(dbDictionaryPerspective) \
                        .filter(tuple_(dbDictionaryPerspective.client_id, dbDictionaryPerspective.object_id).in_(list_remainder)) \
                        .all()
                    list_remainder = group_tuples[:1000]
                    group_tuples = group_tuples[1000:]
                for d in dicti:
                    dcttmp = (d.client_id, d.object_id)
                    if dcttmp not in dictstemp:
                        dictstemp += [dcttmp]
                if not isadmin:
                    dbdicts = [o for o in dbdicts if (o.client_id, o.object_id) in dictstemp]

        dictionaries_list = list()
        for dbdict in dbdicts:
            gql_dict = Dictionary(id=[dbdict.client_id, dbdict.object_id])
            gql_dict.dbObject = dbdict
            dictionaries_list.append(gql_dict)
        return dictionaries_list

    def resolve_dictionary(self, info, id):
        return Dictionary(id=id)

    def resolve_perspectives(self,info, published):
        """
        example:

        query LanguagesList {
            perspectives(published: true) {
                id
                translation
                parent_id
                translation_gist_id
                state_translation_gist_id
                import_source
                import_hash
            }
        }
        """
        context = info.context
        if published:
            db_published_gist = translation_gist_search('Published')
            state_translation_gist_client_id = db_published_gist.client_id
            state_translation_gist_object_id = db_published_gist.object_id
            db_la_gist = translation_gist_search('Limited access')
            limited_client_id, limited_object_id = db_la_gist.client_id, db_la_gist.object_id

            """
            atom_perspective_name_alias = aliased(dbTranslationAtom, name="PerspectiveName")
            atom_perspective_name_fallback_alias = aliased(dbTranslationAtom, name="PerspectiveNameFallback")
            persps = DBSession.query(dbPerspective,
                                     dbTranslationAtom,
                                     coalesce(atom_perspective_name_alias.content,
                                              atom_perspective_name_fallback_alias.content,
                                              "No translation for your locale available").label("Translation")
                                     ).filter(dbPerspective.marked_for_deletion == False)
            """
            persps = DBSession.query(dbPerspective).filter(
                or_(and_(dbPerspective.state_translation_gist_object_id == state_translation_gist_object_id,
                         dbPerspective.state_translation_gist_client_id == state_translation_gist_client_id),
                    and_(dbPerspective.state_translation_gist_object_id == limited_object_id,
                         dbDictionary.state_translation_gist_client_id == limited_client_id))). \
                filter(dbPerspective.marked_for_deletion == False).all()
        else:
            persps = DBSession.query(dbPerspective).filter(dbPerspective.marked_for_deletion == False).all()


        perspectives_list = []

        for db_persp in persps:
            gql_persp =  DictionaryPerspective(id=[db_persp.client_id, db_persp.object_id])
            gql_persp.dbObject = db_persp
            perspectives_list.append(gql_persp)
        return perspectives_list


    def resolve_perspective(self, info, id):
        return DictionaryPerspective(id=id)

    def resolve_language(self, info, id):
        return Language(id=id)

    def resolve_languages(self, info):
        """
        example:

        query LanguagesList {
            languages {
                id
                translation
                parent_id
                translation_gist_id
            }
        }
        """
        context = info.context


        languages = DBSession.query(dbLanguage).filter_by(marked_for_deletion = False).all()
        languages_list = list()
        for db_lang in languages:
            gql_lang = Language(id=[db_lang.client_id, db_lang.object_id])
            gql_lang.dbObject = db_lang
            languages_list.append(gql_lang)

        return languages_list

    def resolve_entity(self, info, id):
        return Entity(id=id)

    def resolve_user(self, info, id):
        return User(id=id)

    def resolve_users(self, info, search=None):
        """
        example:

        query UsersList {
            users(search: "modis") {
                login
                name
                intl_name
            }
        }
        """
        users = DBSession.query(dbUser).join(dbUser.email)
        if search:
            name = search + '%'
            users = users.filter(or_(
                dbUser.name.startswith(name),
                dbUser.login.startswith(name),
                dbUser.intl_name.startswith(name),
                dbEmail.email.startswith(name)
            ))
        users_list = list()
        for db_user in users:
            gql_user = User(name=db_user.name)
            gql_user.dbObject = db_user
            users_list.append(gql_user)

        return users_list


    # def resolve_datetime(self, args, context, info):
    #     id = args.get('id')
    #     return DateTime(id=id)

    def resolve_basegroup(self, info, id):
        return BaseGroup(id=id)

    def resolve_client(self, info):
        context = info.context
        return context.get('client')

    def resolve_column(self, info, id):
        return Column(id=id)

    def resolve_group(self, info, id):
        return Group(id=id)

    def resolve_organization(self, info, id):
        return Organization(id=id)

    def resolve_organizations(self, info):
        organizations = DBSession.query(dbOrganization).filter_by(marked_for_deletion=False).all()
        organizations_list = list()
        for db_organisation in organizations:
            gql_organisation = Organization(id=db_organisation.id)
            gql_organisation.dbObject = db_organisation
        return organizations_list

    # def resolve_passhash(self, args, context, info):
    #     id = args.get('id')
    #     return Passhash(id=id)

    # def resolve_objecttoc(self, args, context, info):
    #     id = args.get('id')
    #     return ObjectTOC(id=id)


    def resolve_translationatom(self, info, id):
        return TranslationAtom(id=id)

    def resolve_translationgist(self, info, id):
        return TranslationGist(id=id)

    def resolve_translationgists(self, info):
        """
        example:
        query GistsList {
            translationgists {
                id
                type
            }
        }
        """

        gists = DBSession.query(dbTranslationGist).filter_by(marked_for_deletion=False).order_by(dbTranslationGist.type).all()
        gists_list = list()
        for db_gist in gists:
            gql_gist = TranslationGist(id=[db_gist.client_id, db_gist.object_id])
            gql_gist.dbObject = db_gist
            gists_list.append(gql_gist)

        return gists_list

    def resolve_translation_search(self, info, searchstring, translation_type=None):
        """
        query TranslationsList {
            translation_search(searchstring: "словарь") {
                id
                type
                translationatoms {
                     id
                     content
                }
            }
        }
        """
        translationatoms = DBSession.query(dbTranslationAtom).filter(dbTranslationAtom.content.like('%' + searchstring + '%'))
        if translation_type:
            translationatoms = translationatoms.join(dbTranslationGist).filter(dbTranslationGist.type == translation_type).all()
        else:
            translationatoms = translationatoms.all()

        translationgists = list()
        for translationatom in translationatoms:
            parent = translationatom.parent
            if parent not in translationgists:
                translationgists.append(parent)

        if translationgists:
            translationgists_list = list()
            for translationgist in translationgists:
                # translationatoms_list = list()
                # for translationatom in translationgist.translationatom:
                #     translationatom_object = TranslationAtom(id=[translationatom.client_id, translationatom.object_id],
                #                                              parent_id=[translationatom.parent_client_id,
                #                                                         translationatom.parent_object_id],
                #                                              content=translationatom.content,
                #                                              locale_id=translationatom.locale_id,
                #                                              created_at=translationatom.created_at
                #                                              )
                #     translationatoms_list.append(translationatom_object)
                translationgist_object = TranslationGist(id=[translationgist.client_id, translationgist.object_id])
                                                         # type=translationgist.type,
                                                         # created_at=translationgist.created_at,
                                                         # translationatoms=translationatoms_list)
                translationgists_list.append(translationgist_object)
            return translationgists_list
        raise ResponseError(message="Error: no result")

    def resolve_translation_service_search(self, info, searchstring):
        """
        query TranslationsList {
            translation_service_search(searchstring: "Converting 80%") {
                id
                type
                translationatoms {
                     id
                     content
                }
            }
        }
        """
        db_translationgist = translation_gist_search(searchstring)
        if not db_translationgist:
            raise ResponseError(message="Error: no result")
        # translationatoms_list = list()
        # for db_translationatom in db_translationgist.translationatom:
        #     translationatom_object = TranslationAtom(id=[db_translationatom.client_id, db_translationatom.object_id])
        #     translationatom_object.dbObject = db_translationatom
        #     translationatoms_list.append(translationatom_object)
        gql_translationgist = TranslationGist(id=[db_translationgist.client_id, db_translationgist.object_id])
        gql_translationgist.dbObject = db_translationgist
        return gql_translationgist


    def resolve_advanced_translation_search(self, info, searchstrings):
        """
        query TranslationsList {
            advanced_translation_search(searchstrings: ["Converting 80%", "Available dictionaries"]) {
                id
                type
                translationatoms {
                     id
                     content
                }
            }
        }
        """
        if not searchstrings:
            raise ResponseError(message="Error: no search strings")

        translationatoms = DBSession.query(dbTranslationAtom) \
            .join(dbTranslationGist). \
            filter(dbTranslationAtom.content.in_(searchstrings),
                   dbTranslationAtom.locale_id == 2,
                   dbTranslationGist.type == 'Service') \
            .all()

        translationgists = list()
        for translationatom in translationatoms:
            parent = translationatom.parent
            if parent not in translationgists:
                translationgists.append(parent)

        if translationgists:
            translationgists_list = list()
            for translationgist in translationgists:
                # translationatoms_list = list()
                # for translationatom in translationgist.translationatom:
                #     translationatom_object = TranslationAtom(id=[translationatom.client_id, translationatom.object_id],
                #                                              parent_id=[translationatom.parent_client_id,
                #                                                         translationatom.parent_object_id],
                #                                              content=translationatom.content,
                #                                              locale_id=translationatom.locale_id,
                #                                              created_at=translationatom.created_at
                #                                              )
                #     translationatoms_list.append(translationatom_object)
                gql_translationgist = TranslationGist(id=[translationgist.client_id, translationgist.object_id])
                                                         #translationatoms=translationatoms_list)
                gql_translationgist.dbObject = translationgist
                translationgists_list.append(gql_translationgist)
            return translationgists_list
        raise ResponseError(message="Error: no result")

    def resolve_userblob(self, info, id):
        return UserBlobs(id=id)

    def resolve_field(self, info, id):
        return Field(id=id)

    def resolve_lexicalentry(self, info, id):
        return LexicalEntry(id=id)

    def resolve_all_locales(self, info):
        response = list()
        locales = DBSession.query(dbLocale).all()
        for locale in locales:
            locale_json = dict()
            locale_json['shortcut'] = locale.shortcut
            locale_json['intl_name'] = locale.intl_name
            locale_json['created_at'] = locale.created_at
            locale_json['id'] = locale.id
            response.append(locale_json)
        return response


    def resolve_lexicalentries(self, info, searchstring, search_in_published, field_id=None, perspective_id=None, can_add_tags=None): #basic_search() function
        """
        query EntriesList {
            lexicalentries(searchstring: "следить", search_in_published: true) {
                id
                entities {
                     id
                     content
                }
            }
        }

        """

        if searchstring:
            if len(searchstring) >= 1:
                field = None
                if field_id:
                    field_client_id, field_object_id = field_id[0], field_id[1]
                    field = DBSession.query(dbField).filter_by(client_id=field_client_id, object_id=field_object_id).first()

                client_id = info.context.get('client_id')
                group = DBSession.query(dbGroup).filter(dbGroup.subject_override == True).join(dbBaseGroup) \
                    .filter(dbBaseGroup.subject == 'lexical_entries_and_entities', dbBaseGroup.action == 'view') \
                    .join(dbUser, dbGroup.users).join(Client) \
                    .filter(Client.id == client_id).first()

                published_cursor = None

                if group:
                    results_cursor = DBSession.query(dbEntity).filter(dbEntity.content.like('%'+searchstring+'%'), dbEntity.marked_for_deletion == False)
                    if perspective_id:
                        perspective_client_id, perspective_object_id = perspective_id
                        results_cursor = results_cursor.join(dbLexicalEntry) \
                            .join(dbPerspective) \
                            .filter(dbPerspective.client_id == perspective_client_id,
                                    dbPerspective.object_id == perspective_object_id)
                else:
                    results_cursor = DBSession.query(dbEntity) \
                        .join(dbEntity.parent) \
                        .join(dbPerspective)

                    if not perspective_id:
                        published_cursor = results_cursor

                    ignore_groups = False
                    db_published_gist = translation_gist_search('Published')
                    state_translation_gist_client_id = db_published_gist.client_id
                    state_translation_gist_object_id = db_published_gist.object_id

                    if perspective_id:
                        perspective_client_id, perspective_object_id = perspective_id
                        results_cursor = results_cursor.filter(dbPerspective.client_id == perspective_client_id,
                                                               dbPerspective.object_id == perspective_object_id)
                        persp = DBSession.query(dbPerspective).filter_by(client_id=perspective_client_id,
                                                                                 object_id=perspective_object_id).first()
                        if persp and persp.state_translation_gist_client_id == state_translation_gist_client_id and persp.state_translation_gist_object_id == state_translation_gist_object_id:
                            ignore_groups = True
                    else:
                        published_cursor = results_cursor

                    if not ignore_groups:
                        results_cursor = results_cursor.join(dbGroup, and_(
                            dbPerspective.client_id == dbGroup.subject_client_id,
                            dbPerspective.object_id == dbGroup.subject_object_id)) \
                            .join(dbBaseGroup) \
                            .join(dbUser, dbGroup.users) \
                            .join(Client) \
                            .filter(Client.id == client_id,
                                    dbEntity.content.like('%' + searchstring + '%'), dbEntity.marked_for_deletion == False)
                    else:
                        results_cursor = results_cursor.filter(dbEntity.content.like('%' + searchstring + '%'),
                                                               dbEntity.marked_for_deletion == False)
                    if published_cursor:
                        published_cursor = published_cursor \
                            .join(dbPerspective.parent).filter(
                            dbDictionary.state_translation_gist_object_id == state_translation_gist_object_id,
                            dbDictionary.state_translation_gist_client_id == state_translation_gist_client_id,
                            dbPerspective.state_translation_gist_object_id == state_translation_gist_object_id,
                            dbPerspective.state_translation_gist_client_id == state_translation_gist_client_id,
                            dbEntity.content.like('%' + searchstring + '%'))

                    if can_add_tags:
                        results_cursor = results_cursor \
                            .filter(dbBaseGroup.subject == 'lexical_entries_and_entities',
                                    or_(dbBaseGroup.action == 'create', dbBaseGroup.action == 'view')) \
                            .group_by(dbEntity).having(func.count('*') == 2)
                    else:
                        results_cursor = results_cursor.filter(dbBaseGroup.subject == 'lexical_entries_and_entities',
                                                       dbBaseGroup.action == 'view')

                    if field:
                        results_cursor = results_cursor.join(dbPerspective.dictionaryperspectivetofield).filter(
                            dbPerspectiveToField.field == field)
                        if published_cursor:
                            published_cursor = published_cursor.join(
                                dbPerspective.dictionaryperspectivetofield).filter(
                                dbPerspectiveToField.field == field)

                    entries = list()

                    for item in results_cursor:
                        if item.parent not in entries:
                            entries.append(item.parent)
                    if published_cursor:
                        for item in published_cursor:
                            if item.parent not in entries:
                                entries.append(item.parent)

                    lexical_entries = list()
                    for entry in entries:
                        if not entry.marked_for_deletion:
                            if (entry.parent_client_id, entry.parent_object_id) in dbPerspective.get_deleted():
                                continue
                            if (entry.parent_client_id, entry.parent_object_id) in dbPerspective.get_hidden():
                                continue
                            lexical_entries.append(entry.track(search_in_published, info.context["locale_id"]))

                    lexical_entries_list = list()
                    for entry in lexical_entries:
                        entities = []
                        for ent in entry['contains']:
                            del ent["contains"]
                            del ent["level"]
                            del ent["accepted"]
                            del ent["published"]
                            if "link_client_id" in ent and "link_object_id" in ent:
                                ent["link_id"] = (ent["link_client_id"], ent["link_object_id"])
                            else:
                                ent["link_id"] = None
                            ent["field_id"] = (ent["field_client_id"], ent["field_object_id"])
                            if "self_client_id" in ent and "self_object_id" in ent:
                                ent["self_id"] = (ent["self_client_id"], ent["self_object_id"])
                            else:
                                ent["self_id"] = None
                            if "content" not in ent:
                                ent["content"] = None
                            if "additional_metadata" in ent:

                                ent["additional_metadata_string"] = ent["additional_metadata"]
                                del ent["additional_metadata"]
                            if 'entity_type' in ent:
                                del ent['entity_type']
                            gr_entity_object = Entity(id=[ent['client_id'],
                                                          ent['object_id']],
                                                      # link_id = (ent["link_client_id"], ent["link_object_id"]),
                                                      parent_id=(ent["parent_client_id"], ent["parent_object_id"]),
                                                      **ent  # all other args from sub_result
                                                      )
                            entities.append(gr_entity_object)
                        del entry["published"]
                        del entry["contains"]
                        del entry["level"]
                        gr_lexicalentry_object = LexicalEntry(id=[entry['client_id'],
                                                                  entry['object_id']],
                                                              entities=entities, **entry)

                        lexical_entries_list.append(gr_lexicalentry_object)
                    return lexical_entries_list
            raise ResponseError(message="Bad string")

    def resolve_advanced_lexicalentries(self, info, searchstrings, perspectives=None, adopted=None,
                                        adopted_type=None, with_etimology=None): #advanced_search() function

        """
        query EntriesList {
            advanced_lexicalentries(searchstrings: [{searchstring: "смотреть следить"}]) {
                id
                entities {
                     id
                     content
                }
            }
        }

        """
        request = info.context.get('request')

        if not perspectives:
            db_published_gist = translation_gist_search('Published')
            state_translation_gist_client_id = db_published_gist.client_id
            state_translation_gist_object_id = db_published_gist.object_id
            db_la_gist = translation_gist_search('Limited access')
            limited_client_id, limited_object_id = db_la_gist.client_id, db_la_gist.object_id

            perspectives = [(persp.client_id, persp.object_id) for persp in DBSession.query(dbPerspective).filter(
                dbPerspective.marked_for_deletion == False,
                or_(and_(dbPerspective.state_translation_gist_client_id == state_translation_gist_client_id,
                         dbPerspective.state_translation_gist_object_id == state_translation_gist_object_id),
                    and_(dbPerspective.state_translation_gist_client_id == limited_client_id,
                         dbPerspective.state_translation_gist_object_id == limited_object_id))).all()]

        def make_query(searchstring, perspectives):
            results_cursor = DBSession.query(dbLexicalEntry).join(dbEntity.parent) \
                .join(dbEntity.field).join(dbTranslationAtom,
                                         and_(dbField.translation_gist_client_id == dbTranslationAtom.parent_client_id,
                                              dbField.translation_gist_object_id == dbTranslationAtom.parent_object_id,
                                              dbField.marked_for_deletion == False)) \
                .distinct(dbEntity.parent_client_id, dbEntity.parent_object_id)
            if perspectives:
                results_cursor = results_cursor.filter(
                    tuple_(dbLexicalEntry.parent_client_id, dbLexicalEntry.parent_object_id).in_(perspectives))
            if not searchstring["searchstring"]:
                raise ResponseError(message="Error: bad argument 'searchstring'.")
            search_parts = searchstring["searchstring"].split()
            search_expression = dbEntity.content.like('%' + search_parts[0] + '%')
            to_do_or = searchstring.get('search_by_or', True)

            for part in search_parts[1:]:
                search_expression = or_(search_expression, dbEntity.content.like('%' + part + '%'))
            if 'entity_type' in searchstring and searchstring['entity_type']:
                search_expression = and_(search_expression, dbField.client_id == searchstring['entity_type'][0],
                                         dbField.object_id == searchstring['entity_type'][1])

            results_cursor = results_cursor.filter(search_expression)
            return results_cursor, to_do_or

        if not searchstrings[0]:
            raise ResponseError(message="Error: bad argument 'searchstrings'")

        results_cursor, to_do_or = make_query(searchstrings[0], perspectives)

        pre_results = set(results_cursor.all())
        if adopted:
            results_cursor = DBSession.query(dbLexicalEntry).join(dbEntity.parent).filter(
                dbEntity.content.like('%заим.%'))
            if adopted_type:
                results_cursor = results_cursor.join(dbEntity.field) \
                    .join(dbTranslationAtom,
                          and_(dbField.translation_gist_client_id == dbTranslationAtom.parent_client_id,
                               dbField.translation_gist_object_id == dbTranslationAtom.parent_object_id,
                               dbField.marked_for_deletion == False)) \
                    .filter(dbTranslationAtom.content == adopted_type,
                            dbTranslationAtom.locale_id == 2)
            pre_results = pre_results & set(results_cursor.all())
        if with_etimology:
            results_cursor = DBSession.query(dbLexicalEntry).join(dbEntity.parent).join(dbEntity.field) \
                .join(dbTranslationAtom,
                      and_(dbField.data_type_translation_gist_client_id == dbTranslationAtom.parent_client_id,
                           dbField.data_type_translation_gist_object_id == dbTranslationAtom.parent_object_id,
                           dbField.marked_for_deletion == False)) \
                .filter(dbTranslationAtom.content == 'Grouping Tag',
                        dbTranslationAtom.locale_id == 2)

        pre_results = pre_results & set(results_cursor.all())

        for search_string in searchstrings[1:]:
            results_cursor, to_do_or_new = make_query(search_string, perspectives)
            if to_do_or:
                pre_results = pre_results | set(results_cursor.all())
            else:
                pre_results = pre_results & set(results_cursor.all())
            to_do_or = to_do_or_new

        lexes_composite_list = [(lex.created_at,
                                 lex.client_id, lex.object_id, lex.parent_client_id, lex.parent_object_id,
                                 lex.marked_for_deletion, lex.additional_metadata,
                                 lex.additional_metadata.get('came_from')
                                 if lex.additional_metadata and 'came_from' in lex.additional_metadata else None)
                                for lex in pre_results]

        lexical_entries = dbLexicalEntry.track_multiple(lexes_composite_list, int(request.cookies.get('locale_id') or 2),
                                              publish=True, accept=True)

        lexical_entries_list = list()
        for entry in lexical_entries:
            entities = []
            for ent in entry['contains']:
                del ent["contains"]
                del ent["level"]
                del ent["accepted"]
                del ent["published"]
                if "link_client_id" in ent and "link_object_id" in ent:
                    ent["link_id"] = (ent["link_client_id"], ent["link_object_id"])
                else:
                    ent["link_id"] = None
                ent["field_id"] = (ent["field_client_id"], ent["field_object_id"])
                if "self_client_id" in ent and "self_object_id" in ent:
                    ent["self_id"] = (ent["self_client_id"], ent["self_object_id"])
                else:
                    ent["self_id"] = None
                if "content" not in ent:
                    ent["content"] = None
                if "additional_metadata" in ent:
                    ent["additional_metadata_string"] = ent["additional_metadata"]
                    del ent["additional_metadata"]
                if 'entity_type' in ent:
                    del ent['entity_type']

                gr_entity_object = Entity(id=[ent['client_id'],
                                              ent['object_id']],
                                          # link_id = (ent["link_client_id"], ent["link_object_id"]),
                                          parent_id=(ent["parent_client_id"], ent["parent_object_id"]),
                                          **ent  # all other args from sub_result
                                          )
                entities.append(gr_entity_object)

            del entry["published"]
            del entry["contains"]
            del entry["level"]
            gr_lexicalentry_object = LexicalEntry(id=[entry['client_id'],
                                                      entry['object_id']],
                                                  entities=entities, **entry)

            lexical_entries_list.append(gr_lexicalentry_object)
        return lexical_entries_list

    @client_id_check()
    def resolve_user_blobs(self, info, data_type=None, is_global=None):
        allowed_global_types = ["sociolinguistics"]
        client_id = info.context.get('client_id')
        client = DBSession.query(Client).filter_by(id=client_id).first()
        if not client:
            raise ResponseError('not authenticated')
        if data_type:
            if not is_global:
                user_blobs = DBSession.query(dbUserBlobs).filter_by(user_id=client.user_id, data_type=data_type).all()
            else:
                if data_type in allowed_global_types:
                    user_blobs = DBSession.query(dbUserBlobs).filter_by(data_type=data_type).all()
                else:
                    raise ResponseError(message="Error: you can not list that data type globally.")
        else:
            user_blobs = DBSession.query(dbUserBlobs).filter_by(user_id=client.user_id).all()
        user_blobs_list = list()
        for db_blob in user_blobs:
            gql_blob = UserBlobs(id=[db_blob.client_id, db_blob.object_id])
            gql_blob.dbObject = db_blob
            user_blobs_list.append(gql_blob)
        return user_blobs_list

    def resolve_userrequest(self, info, id):
        """
        query myQuery {
          userrequest(id: 6) {
                id
           }
        }
        """
        return UserRequest(id=id)

    #@client_id_check()
    def resolve_userrequests(self, info):
        """
        query myQuery {
          userrequests {
                id
                sender_id
                type
           }
        }
        """
        client_id = info.context.get('client_id')

        client = DBSession.query(Client).filter_by(id=client_id).first()
        user = DBSession.query(dbUser).filter_by(id=client.user_id).first()
        if not user:
            raise ResponseError(message="This client id is orphaned. Try to logout and then login once more.")

        userrequests = DBSession.query(dbUserRequest).filter(dbUserRequest.recipient_id == user.id).order_by(
            dbUserRequest.created_at).all()
        userrequests_list = list()
        for db_userrequest in userrequests:
            gql_userrequest = UserRequest(id=db_userrequest.id)
            userrequests_list.append(gql_userrequest)
        return userrequests_list

    def resolve_all_basegroups(self, info):  # tested
        basegroups = list()
        for basegroup_object in DBSession.query(dbBaseGroup).all():
            basegroup = BaseGroup(id=basegroup_object.id)
            basegroup.dbObject = basegroup_object
            basegroups.append(basegroup)
        return basegroups

    def resolve_grant(self, info, id):
        return Grant(id=id)

    def resolve_grants(self, info):
        """
        query myQuery {
          grants {
                id
           }
        }
        """
        grants = DBSession.query(dbGrant).order_by(dbGrant.grant_number).all()
        grants_list = list()
        for dbgrant in grants:
            grant =  Grant(id=dbgrant.id)
            grant.dbObject = dbgrant
            grants_list.append(grant)

        return grants_list

    def resolve_phonology(self, info, perspective_id, group_by_description, only_first_translation,
                          vowel_selection, maybe_tier_list, maybe_tier_set=None, limit=None,
                            limit_exception=None, limit_no_vowel=None, limit_result=None, synchronous=False):
        """
        query MyQuery {
           phonology(perspective_id: [671, 15155], group_by_description: false, only_first_translation: false, vowel_selection: false, maybe_tier_list: [])
        }
        """
        perspective_cid, perspective_oid = perspective_id
        locale_id = info.context.get('locale_id')
        request = info.context.get('request')

        utils_phonology(request, group_by_description, only_first_translation, perspective_cid, perspective_oid,
                  synchronous, vowel_selection, maybe_tier_list, maybe_tier_set, limit,
                  limit_exception, limit_no_vowel, limit_result, locale_id)

        return True

    # def resolve_convert_starling(self, info, starling_dictionaries):
    #     """
    #     query myQuery {
    #         convert_starling(parent_id:[1,1] blob_id:[1,1] translation_atoms:[], add_etymology:true , field_map:{min_created_at:1})
    #     }
    #     """
    #     cache_kwargs = info.context["request"].registry.settings["cache_kwargs"]
    #     sqlalchemy_url = info.context["request"].registry.settings["sqlalchemy.url"]
    #     task_names = []
    #     for st_dict in starling_dictionaries:
    #         # TODO: fix
    #         task_names.append(st_dict.get("translation_atoms")[0].get("content"))
    #     name = ",".join(task_names)
    #     user_id = Client.get_user_by_client_id(info.context["client_id"]).id
    #     task = TaskStatus(user_id, "Starling dictionary conversion", name, 10)
    #     starling_converter.convert(info, starling_dictionaries, cache_kwargs, sqlalchemy_url, task.key)
    #     return True

    def resolve_connected_words(self, info, id, field_id, accepted=None, published=None):
        response = list()
        client_id = id[0]
        object_id = id[1]
        field_client_id = field_id[0]
        field_object_id = field_id[1]
        lexical_entry = DBSession.query(dbLexicalEntry).filter_by(client_id=client_id, object_id=object_id).first()
        if not lexical_entry or lexical_entry.marked_for_deletion:
            raise ResponseError(message="No such lexical entry in the system")
        tags = find_all_tags(lexical_entry, field_client_id, field_object_id, accepted)
        lexes = find_lexical_entries_by_tags(tags, field_client_id, field_object_id, accepted)
        lexes_composite_list = [(lex.created_at,
                                 lex.client_id, lex.object_id, lex.parent_client_id, lex.parent_object_id,
                                 lex.marked_for_deletion, lex.additional_metadata,
                                 lex.additional_metadata.get('came_from')
                                 if lex.additional_metadata and 'came_from' in lex.additional_metadata else None)
                                for lex in lexes]
        result = dbLexicalEntry.graphene_track_multiple(lexes_composite_list,
                                                   publish=published, accept=accepted)
        # result = LexicalEntry.gra(lexes_composite_list, int(info.context["locale_id"] or 2),
        #                                      publish=published, accept=accepted)
        if published:
            result = [lex for lex in result] #if have_tag(lex, tags, field_client_id, field_object_id)]

        response = list(result)
        result = list()
        for le in response:
            le_obj = LexicalEntry(id=[le.client_id, le.object_id])
            le_obj.dbObject = le
            result.append(le_obj)

        return result



    def resolve_eaf_wordlist(self, info, id):
        # TODO: delete
        import tempfile
        import pympi
        import sys
        import os
        import random
        import string
        import requests
        from sqlalchemy.exc import IntegrityError
        from lingvodoc.exceptions import CommonException
        from lingvodoc.scripts.convert_rules import praat_to_elan

        # TODO: permission check
        """
        query myQuery {
            convert_markup(id: [742, 5494] )
        }
        """
        client_id = info.context.get('client_id')
        client = DBSession.query(Client).filter_by(id=client_id).first()
        user = DBSession.query(dbUser).filter_by(id=client.user_id).first()

        try:
            # out_type = req['out_type']
            client_id, object_id = id

            entity = DBSession.query(dbEntity).filter_by(client_id=client_id, object_id=object_id).first()
            if not entity:
                raise KeyError("No such file")
            resp = requests.get(entity.content)
            if not resp:
                raise ResponseError("Cannot access file")
            content = resp.content
            try:
                n = 10
                filename = time.ctime() + ''.join(random.SystemRandom().choice(string.ascii_uppercase + string.digits)
                                                  for c in range(n))
                # extension = os.path.splitext(blob.content)[1]
                f = open(filename, 'wb')
            except Exception as e:
                return ResponseError(message=str(e))
            try:
                f.write(content)
                f.close()
                if os.path.getsize(filename) / (10 * 1024 * 1024.0) < 1:
                    if 'data_type' in entity.additional_metadata :
                        if 'praat' in entity.additional_metadata['data_type']:
                            textgrid_obj = pympi.TextGrid(file_path=filename)
                            eaf_obj = textgrid_obj.to_eaf()
                            word_list = eaf_words(eaf_obj)
                            return word_list
                            #elan = to_eaf("-",eafobj)

                        elif 'elan' in entity.additional_metadata['data_type']:
                            #with open(filename, 'r') as f:
                            #    return f.read()
                            eaf_obj = pympi.Eaf(file_path=filename)
                            word_list = eaf_words(eaf_obj)
                            return word_list
                        else:
                            raise KeyError("Not allowed convert option")
                        raise KeyError('File too big')
                    raise KeyError("Not allowed convert option")
                raise KeyError('File too big')
            except Exception as e:
                raise ResponseError(message=e)
            finally:
                os.remove(filename)
                pass
        except KeyError as e:
            raise ResponseError(message=str(e))

        except IntegrityError as e:
            raise ResponseError(message=str(e))

        except CommonException as e:
            raise ResponseError(message=str(e))


    def resolve_convert_markup(self, info, id):
        # TODO: delete

        import sys
        import os
        import random
        import string
        import requests
        from sqlalchemy.exc import IntegrityError
        from lingvodoc.exceptions import CommonException
        from lingvodoc.scripts.convert_rules import praat_to_elan

        # TODO: permission check
        """
        query myQuery {
            convert_markup(id: [742, 5494] )
        }
        """
        client_id = info.context.get('client_id')
        client = DBSession.query(Client).filter_by(id=client_id).first()
        user = DBSession.query(dbUser).filter_by(id=client.user_id).first()

        try:
            # out_type = req['out_type']
            client_id, object_id = id

            entity = DBSession.query(dbEntity).filter_by(client_id=client_id, object_id=object_id).first()
            if not entity:
                raise KeyError("No such file")
            resp = requests.get(entity.content)
            if not resp:
                raise ResponseError("Cannot access file")
            content = resp.content
            try:
                n = 10
                filename = time.ctime() + ''.join(random.SystemRandom().choice(string.ascii_uppercase + string.digits)
                                                  for c in range(n))
                # extension = os.path.splitext(blob.content)[1]
                f = open(filename, 'wb')
            except Exception as e:
                return ResponseError(message=str(e))
            try:
                f.write(content)
                f.close()
                if os.path.getsize(filename) / (10 * 1024 * 1024.0) < 1:
                    if 'data_type' in entity.additional_metadata :
                        if 'praat' in entity.additional_metadata['data_type']:
                            elan_content = praat_to_elan(filename)
                            if sys.getsizeof(elan_content) / (10 * 1024 * 1024.0) < 1:
                                # filename2 = 'abc.xml'
                                # f2 = open(filename2, 'w')
                                # try:
                                #     f2.write(content)
                                #     f2.close()
                                #     # os.system('xmllint --noout --dtdvalid ' + filename2 + '> xmloutput 2>&1')
                                #     os.system('xmllint --dvalid ' + filename2 + '> xmloutput 2>&1')
                                # except:
                                #     print('fail with xmllint')
                                # finally:
                                #     pass
                                #     os.remove(filename2)
                                return elan_content
                        elif 'elan' in entity.additional_metadata['data_type']:
                            with open(filename, 'r') as f:
                                return f.read()
                        else:
                            raise KeyError("Not allowed convert option")
                        raise KeyError('File too big')
                    raise KeyError("Not allowed convert option")
                raise KeyError('File too big')
            except Exception as e:
                raise ResponseError(message=e)
            finally:
                os.remove(filename)
                pass
        except KeyError as e:
            raise ResponseError(message=str(e))

        except IntegrityError as e:
            raise ResponseError(message=str(e))

        except CommonException as e:
            raise ResponseError(message=str(e))





class MyMutations(graphene.ObjectType):
    """
    Mutation classes.
    It may be replaced by
    create_field = gql_field.CreateField.Field()
    for more beautiful imports
    """
    convert_starling = starling_converter.GqlStarling.Field()#graphene.Field(starling_converter.GqlStarling,  starling_dictionaries=graphene.List(StarlingDictionary))

    create_field = CreateField.Field()
    # update_field = UpdateField.Field()
    # delete_field = DeleteField.Field()
    create_entity = CreateEntity.Field()
    update_entity = UpdateEntity.Field()
    delete_entity = DeleteEntity.Field()
    bulk_create_entity = BulkCreateEntity.Field()
    create_user = CreateUser.Field()
    update_user = UpdateUser.Field()
    create_language = CreateLanguage.Field()
    update_language = UpdateLanguage.Field()
    move_language = MoveLanguage.Field()
    delete_language = DeleteLanguage.Field()
    create_dictionary = CreateDictionary.Field()
    update_dictionary = UpdateDictionary.Field()
    update_dictionary_status = UpdateDictionaryStatus.Field()
    #update_dictionary_roles = UpdateDictionaryRoles.Field()
    add_dictionary_roles = AddDictionaryRoles.Field()
    delete_dictionary_roles = DeleteDictionaryRoles.Field()
    delete_dictionary = DeleteDictionary.Field()
    create_organization = CreateOrganization.Field()
    update_organization = UpdateOrganization.Field()
    #delete_organization = DeleteOrganization.Field()
    create_translationatom = CreateTranslationAtom.Field()
    update_translationatom = UpdateTranslationAtom.Field()
    create_translationgist = CreateTranslationGist.Field()
    delete_translationgist = DeleteTranslationGist.Field()
    create_lexicalentry = CreateLexicalEntry.Field()
    delete_lexicalentry = DeleteLexicalEntry.Field()
    bulk_create_lexicalentry = BulkCreateLexicalEntry.Field()
    create_perspective = CreateDictionaryPerspective.Field()
    update_perspective = UpdateDictionaryPerspective.Field()
    update_perspective_status = UpdatePerspectiveStatus.Field()
    add_perspective_roles = AddPerspectiveRoles.Field()
    delete_perspective_roles = DeletePerspectiveRoles.Field()
    delete_perspective = DeleteDictionaryPerspective.Field()
    create_column = CreateColumn.Field()
    update_column = UpdateColumn.Field()
    delete_column = DeleteColumn.Field()
    create_grant = CreateGrant.Field()
    update_grant = UpdateGrant.Field()
    # delete_grant = DeleteGrant.Field()
    create_userblob = CreateUserBlob.Field()
    delete_userblob = DeleteUserBlob.Field()
    create_grant_permission = CreateGrantPermission.Field()
    add_dictionary_to_grant = AddDictionaryToGrant.Field()
    administrate_org = AdministrateOrg.Field()
    participate_org = ParticipateOrg.Field()
    accept_userrequest = AcceptUserRequest.Field()
    #delete_userrequest = DeleteUserRequest.Field()

schema = graphene.Schema(query=Query, auto_camelcase=False, mutation=MyMutations)

class Context(dict):
    """
    Context for graphene query execution, works as dict for arbitrary key-value associations and supports
    ACL-based permission checking.
    """

    def __init__(self, context_dict):
        """
        Initializes query execution context by initializing context key-value dictionary and, hopefully,
        getting client id and request data.
        """

        dict.__init__(self, context_dict)

        self.client_id = context_dict.get('client_id')
        self.request = context_dict.get('request')
        self.locale_id = context_dict.get('locale_id')
        self.headers = context_dict.get('headers')
        self.cookies = context_dict.get('cookies')

        self.cache = {}

    def acl_check_if(self, action, subject, subject_id):
        """
        Checks if the client has permission to perform given action on a specified subject via ACL.
        """
        if type(subject_id) is list:
            subject_id = tuple(subject_id)

        if (action, subject, subject_id) in self.cache:
            return self.cache[(action, subject, subject_id)]

        result = acl.check_direct(self.client_id, self.request, action, subject, subject_id)
        self.cache[(action, subject, subject_id)] = result

        return result

    def acl_check(self, action, subject, subject_id):
        """
        Checks if the client has permission to perform given action on a specified subject via ACL, raises
        permission exception otherwise.
        """

        if not self.acl_check_if(action, subject, subject_id):
            raise PermissionException(self.client_id, action, subject, subject_id)

    def acl_check_with_id_if(self, action, subject, args):
        """
        Checks via ACL if the client has permission to perform given action on a specified subject, with
        subject identifier extracted from query execution arguments.
        """

        return self.acl_check_if(action, subject, args.get('id'))<|MERGE_RESOLUTION|>--- conflicted
+++ resolved
@@ -170,7 +170,7 @@
 ENGLISH_LOCALE = 2
 
 
-<<<<<<< HEAD
+
 
 
 def have_tag(lex, tags, field_client_id, field_object_id):
@@ -228,8 +228,6 @@
         return tags
 
 
-=======
->>>>>>> 687ddde4
 #Category = graphene.Enum('Category', [('corpus', 0), ('dictionary', 1)])
 
 
