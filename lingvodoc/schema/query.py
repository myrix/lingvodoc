import graphene

from lingvodoc.schema.gql_entity import (
    Entity,
    CreateEntity,
    UpdateEntity,
    DeleteEntity
)
from lingvodoc.schema.gql_dictipersptofield import (
    DictionaryPerspectiveToField,
    CreateDictionaryPerspectiveToField,
    UpdateDictionaryPerspectiveToField,
    DeleteDictionaryPerspectiveToField
)
from lingvodoc.schema.gql_basegroup import (
    BaseGroup,
)
from lingvodoc.schema.gql_group import (
    Group
)
from lingvodoc.schema.gql_organization import (
    Organization,
    CreateOrganization,
    UpdateOrganization,
    DeleteOrganization
)
from lingvodoc.schema.gql_publishingentity import (
    PublishingEntity
)
from lingvodoc.schema.gql_translationatom import (
    TranslationAtom,
    CreateTranslationAtom,
    UpdateTranslationAtom
)
from lingvodoc.schema.gql_translationgist import (
    TranslationGist,
    CreateTranslationGist,
    DeleteTranslationGist
)
from lingvodoc.schema.gql_userblobs import (
    UserBlobs,
    CreateUserBlob
)
from lingvodoc.schema.gql_field import (
    Field,
    CreateField,
    UpdateField,
    DeleteField
)

from lingvodoc.schema.gql_dictionary import (
    Dictionary,
    CreateDictionary,
    UpdateDictionary,
    DeleteDictionary
)

from lingvodoc.schema.gql_lexicalentry import (
    LexicalEntry,
    CreateLexicalEntry,
    DeleteLexicalEntry
)

from lingvodoc.schema.gql_language import (
    Language,
    CreateLanguage,
    UpdateLanguage,
    DeleteLanguage
)
from lingvodoc.schema.gql_dictionaryperspective import (
    DictionaryPerspective,
    CreateDictionaryPerspective,
    UpdateDictionaryPerspective,
    DeleteDictionaryPerspective
)
from lingvodoc.schema.gql_user import (
    User,
    CreateUser,
    UpdateUser
)
from lingvodoc.schema.gql_grant import (
    Grant,
    CreateGrant,
    UpdateGrant,
    DeleteGrant
)
from lingvodoc.schema.gql_email import (
    Email
)
from lingvodoc.schema.gql_holders import (
    PermissionException,
    ResponseError,
    ObjectVal,
    client_id_check
)

import lingvodoc.acl as acl

from lingvodoc.models import (
    DBSession,
    Dictionary as dbDictionary,
    DictionaryPerspective as dbPerspective,
    Language as dbLanguage,
    Organization as dbOrganization,
    Field as dbField,
    Group as dbGroup,
    BaseGroup as dbBaseGroup,
    User as dbUser,
    Entity as dbEntity,
    LexicalEntry as dbLexicalEntry,
    DictionaryPerspectiveToField as dbPerspectiveToField,
    Locale as dbLocale,
    TranslationAtom as dbTranslationAtom,
    TranslationGist as dbTranslationGist,
    Email as dbEmail,
    UserBlobs as dbUserBlobs,
    Client
)
from pyramid.request import Request

from sqlalchemy import (
    func,
    and_,
    or_,
    tuple_
)

from sqlalchemy.orm import aliased

from sqlalchemy.sql.functions import coalesce

from pyramid.security import authenticated_userid

RUSSIAN_LOCALE = 1
ENGLISH_LOCALE = 2


class Query(graphene.ObjectType):
    client = graphene.String()
    dictionaries = graphene.List(Dictionary, published=graphene.Boolean())
    dictionary = graphene.Field(Dictionary, id=graphene.List(graphene.Int))
    perspectives = graphene.List(DictionaryPerspective, published=graphene.Boolean())
    perspective = graphene.Field(DictionaryPerspective, id=graphene.List(graphene.Int))
    entity = graphene.Field(Entity, id=graphene.List(graphene.Int))
    language = graphene.Field(Language, id=graphene.List(graphene.Int))
    languages = graphene.List(Language)
    user = graphene.Field(User, id=graphene.Int())
    users = graphene.List(User, search=graphene.String())
    field = graphene.Field(Field, id=graphene.List(graphene.Int))
    translationatom = graphene.Field(TranslationAtom, id=graphene.List(graphene.Int))
    organization = graphene.Field(Organization, id=graphene.List(graphene.Int))
    organizations = graphene.List(Organization)
    lexicalentry = graphene.Field(LexicalEntry, id=graphene.List(graphene.Int))
    lexicalentries = graphene.List(LexicalEntry, searchstring=graphene.String(), can_add_tags=graphene.Boolean(),
                                   perspective_id=graphene.List(graphene.Int), field_id=graphene.List(graphene.Int),
                                   search_in_published=graphene.Boolean())
    advanced_lexicalentries = graphene.List(LexicalEntry, searchstrings=graphene.List(ObjectVal),
                                            perspectives=graphene.List(graphene.List(graphene.Int)),
                                            adopted=graphene.Boolean(),
                                            adopted_type=graphene.List(graphene.Int),
                                            with_entimology=graphene.Boolean())
    translationgist = graphene.Field(TranslationGist, id = graphene.List(graphene.Int))
    translationgists = graphene.List(TranslationGist)
    translation_search = graphene.List(TranslationGist, searchstring=graphene.String(), translation_type=graphene.String())
    translation_service_search = graphene.Field(TranslationGist, searchstring=graphene.String())
    advanced_translation_search = graphene.List(TranslationGist, searchstrings=graphene.List(graphene.String))
    all_locales = graphene.List(ObjectVal)
<<<<<<< HEAD
    userblob = graphene.Field(UserBlobs, id=graphene.List(graphene.Int))
=======
    user_blobs = graphene.List(UserBlobs, data_type=graphene.String(), is_global=graphene.Boolean())
    perspective_authors = graphene.List(User, perspective_id=graphene.List(graphene.Int))
>>>>>>> 4cce8a00

    def resolve_dictionaries(self, info, published):
        """
        example:

        query DictionaryList {
            dictionaries(published: true) {
                id
                translation
                parent_id
                translation_gist_id
                state_translation_gist_id
                category
                domain
            }
        }
        """
        context = info.context
        dbdicts = list()
        request = context.get('request')
        if published:

            subreq = Request.blank('/translation_service_search')
            subreq.method = 'POST'
            subreq.headers = request.headers
            subreq.json = {'searchstring': 'Published'}
            headers = dict()
            if request.headers.get('Cookie'):
                headers = {'Cookie': request.headers['Cookie']}
            subreq.headers = headers
            resp = request.invoke_subrequest(subreq)

            if 'error' not in resp.json:
                state_translation_gist_object_id, state_translation_gist_client_id = resp.json['object_id'], resp.json[
                    'client_id']
            else:
                raise KeyError("Something wrong with the base", resp.json['error'])

            subreq = Request.blank('/translation_service_search')
            subreq.method = 'POST'
            subreq.headers = request.headers
            subreq.json = {'searchstring': 'Limited access'}  # todo: fix
            headers = dict()
            if request.headers.get('Cookie'):
                headers = {'Cookie': request.headers['Cookie']}
            subreq.headers = headers
            resp = request.invoke_subrequest(subreq)

            if 'error' not in resp.json:
                limited_object_id, limited_client_id = resp.json['object_id'], resp.json['client_id']
            else:
                raise KeyError("Something wrong with the base", resp.json['error'])

            dbdicts = DBSession.query(dbDictionary).filter(
                or_(and_(dbDictionary.state_translation_gist_object_id == state_translation_gist_object_id,
                         dbDictionary.state_translation_gist_client_id == state_translation_gist_client_id),
                    and_(dbDictionary.state_translation_gist_object_id == limited_object_id,
                         dbDictionary.state_translation_gist_client_id == limited_client_id))). \
                join(dbPerspective) \
                .filter(or_(and_(dbPerspective.state_translation_gist_object_id == state_translation_gist_object_id,
                                 dbPerspective.state_translation_gist_client_id == state_translation_gist_client_id),
                            and_(dbPerspective.state_translation_gist_object_id == limited_object_id,
                                 dbPerspective.state_translation_gist_client_id == limited_client_id))). \
                filter(dbPerspective.marked_for_deletion == False).all()

        else:
            dbdicts = DBSession.query(dbDictionary).filter(dbPerspective.marked_for_deletion == False).all()

        dictionaries_list = [Dictionary(id=[dbdict.client_id, dbdict.object_id],
                                        parent_id=[dbdict.parent_client_id, dbdict.parent_object_id],
                                        translation_gist_id=[dbdict.translation_gist_client_id, dbdict.translation_gist_object_id],
                                        state_translation_gist_id=[dbdict.state_translation_gist_client_id, dbdict.state_translation_gist_object_id],
                                        category=dbdict.category,
                                        domain=dbdict.domain,
                                        translation=dbdict.get_translation(context.get('locale_id'))) for dbdict in dbdicts]
        return dictionaries_list

    def resolve_dictionary(self, info, id):
        return Dictionary(id=id)

    def resolve_perspectives(self,info, published):
        """
        example:

        query LanguagesList {
            perspectives(published: true) {
                id
                translation
                parent_id
                translation_gist_id
                state_translation_gist_id
                import_source
                import_hash
            }
        }
        """
        context = info.context
        request = context.get('request')
        cookies = info.context.get('cookies')
        if published:
            subreq = Request.blank('/translation_service_search')
            subreq.method = 'POST'
            subreq.headers = request.headers
            subreq.json = {'searchstring': 'Published'}
            headers = {'Cookie': cookies}
            subreq.headers = headers
            resp = request.invoke_subrequest(subreq)
            if 'error' not in resp.json:
                state_translation_gist_object_id, state_translation_gist_client_id = resp.json['object_id'], resp.json[
                    'client_id']
            else:
                raise KeyError("Something wrong with the base", resp.json['error'])

            subreq = Request.blank('/translation_service_search')
            subreq.method = 'POST'
            subreq.headers = request.headers
            subreq.json = {'searchstring': 'Limited access'}
            headers = {'Cookie': cookies}
            subreq.headers = headers
            resp = request.invoke_subrequest(subreq)
            if 'error' not in resp.json:
                limited_object_id, limited_client_id = resp.json['object_id'], resp.json[
                    'client_id']
            else:
                raise KeyError("Something wrong with the base", resp.json['error'])

            """
            atom_perspective_name_alias = aliased(dbTranslationAtom, name="PerspectiveName")
            atom_perspective_name_fallback_alias = aliased(dbTranslationAtom, name="PerspectiveNameFallback")
            persps = DBSession.query(dbPerspective,
                                     dbTranslationAtom,
                                     coalesce(atom_perspective_name_alias.content,
                                              atom_perspective_name_fallback_alias.content,
                                              "No translation for your locale available").label("Translation")
                                     ).filter(dbPerspective.marked_for_deletion == False)
            """
            persps = DBSession.query(dbPerspective).filter(
                or_(and_(dbPerspective.state_translation_gist_object_id == state_translation_gist_object_id,
                         dbPerspective.state_translation_gist_client_id == state_translation_gist_client_id),
                    and_(dbPerspective.state_translation_gist_object_id == limited_object_id,
                         dbDictionary.state_translation_gist_client_id == limited_client_id))). \
                filter(dbPerspective.marked_for_deletion == False).all()
        else:
            persps = DBSession.query(dbPerspective).filter(dbPerspective.marked_for_deletion == False).all()

        perspectives_list = [DictionaryPerspective(id=[persp.client_id, persp.object_id],
                                                   parent_id=[persp.parent_client_id, persp.parent_object_id],
                                                   translation_gist_id=[persp.translation_gist_client_id, persp.translation_gist_object_id],
                                                   state_translation_gist_id=[persp.state_translation_gist_client_id, persp.state_translation_gist_object_id],
                                                   import_source=persp.import_source, import_hash=persp.import_hash,
                                                   translation=persp.get_translation(context.get('locale_id'))) for persp in persps]
        return perspectives_list


    def resolve_perspective(self, info, id):
        return DictionaryPerspective(id=id)

    def resolve_language(self, info, id):
        return Language(id=id)

    def resolve_languages(self, info):
        """
        example:

        query LanguagesList {
            languages {
                id
                translation
                parent_id
                translation_gist_id
            }
        }
        """
        context = info.context

        languages = DBSession.query(dbLanguage).filter(dbLanguage.marked_for_deletion == False).all()
        languages_list = [Language(id=[lang.client_id, lang.object_id],
                                   parent_id=[lang.parent_client_id, lang.parent_object_id],
                                   translation_gist_id=[lang.translation_gist_client_id, lang.translation_gist_object_id],
                                   translation=lang.get_translation(context.get('locale_id'))) for lang in languages]
        return languages_list

    def resolve_entity(self, info, id):
        return Entity(id=id)

    def resolve_user(self, info, id):
        return User(id=id)

    def resolve_users(self, info, search):
        """
        example:

        query UsersList {
            users(search: "modis") {
                login
                name
                intl_name
            }
        }
        """
        users = DBSession.query(dbUser).join(dbUser.email)
        if search:
            name = search + '%'
            users = users.filter(or_(
                dbUser.name.startswith(name),
                dbUser.login.startswith(name),
                dbUser.intl_name.startswith(name),
                dbEmail.email.startswith(name)
            ))
        users_list = [User(name=user.name,
                           intl_name=user.intl_name, login=user.login) for user in users]
        return users_list


    # def resolve_datetime(self, args, context, info):
    #     id = args.get('id')
    #     return DateTime(id=id)

    def resolve_basegroup(self, info, id):
        return BaseGroup(id=id)

    def resolve_client(self, info):
        context = info.context
        return context.get('client')

    def resolve_dictionaryperspectivetofield(self, info, id):
        return DictionaryPerspectiveToField(id=id)

    def resolve_email(self, info, id):
        return Email(id=id)

    def resolve_grant(self, info, id):
        return Grant(id=id)

    def resolve_group(self, info, id):
        return Group(id=id)

    def resolve_organization(self, info, id):
        return Organization(id=id)

    def resolve_organizations(self, info):
        organizations = DBSession.query(dbOrganization).filter_by(marked_for_deletion=False).all()
        organizations_list = [Organization(name=organization.name,
                                           about=organization.about) for organization in organizations]
        return organizations_list

    # def resolve_passhash(self, args, context, info):
    #     id = args.get('id')
    #     return Passhash(id=id)

    # def resolve_objecttoc(self, args, context, info):
    #     id = args.get('id')
    #     return ObjectTOC(id=id)

    def resolve_publishingentity(self, info, id):
        return PublishingEntity(id=id)

    def resolve_translationatom(self, info, id):
        return TranslationAtom(id=id)

    def resolve_translationgist(self, info, id):
        return TranslationGist(id=id)

    def resolve_translationgists(self, info):
        """
        example:
        query GistsList {
            translationgists {
                id
                type
            }
        }
        """

        gists = DBSession.query(dbTranslationGist).order_by(dbTranslationGist.type).all()
        gists_list = [TranslationGist(id=[gist.client_id, gist.object_id],
                                      type=gist.type) for gist in gists]
        return gists_list

    def resolve_translation_search(self, info, searchstring, translation_type=None):
        """
        query TranslationsList {
            translation_search(searchstring: "словарь") {
                id
                type
                translationatoms {
                     id
                     content
                }
            }
        }
        """
        translationatoms = DBSession.query(dbTranslationAtom).filter(dbTranslationAtom.content.like('%' + searchstring + '%'))
        if translation_type:
            translationatoms = translationatoms.join(dbTranslationGist).filter(dbTranslationGist.type == translation_type).all()
        else:
            translationatoms = translationatoms.all()

        translationgists = list()
        for translationatom in translationatoms:
            parent = translationatom.parent
            if parent not in translationgists:
                translationgists.append(parent)

        if translationgists:
            translationgists_list = list()
            for translationgist in translationgists:
                translationatoms_list = list()
                for translationatom in translationgist.translationatom:
                    translationatom_object = TranslationAtom(id=[translationatom.client_id, translationatom.object_id],
                                                             parent_id=[translationatom.parent_client_id,
                                                                        translationatom.parent_object_id],
                                                             content=translationatom.content,
                                                             locale_id=translationatom.locale_id,
                                                             created_at=translationatom.created_at
                                                             )
                    translationatoms_list.append(translationatom_object)
                translationgist_object = TranslationGist(id=[translationgist.client_id, translationgist.object_id],
                                                         type=translationgist.type,
                                                         created_at=translationgist.created_at,
                                                         translationatoms=translationatoms_list)
                translationgists_list.append(translationgist_object)
            return translationgists_list
        raise ResponseError(message="Error: no result")

    def resolve_translation_service_search(self, info, searchstring):
        """
        query TranslationsList {
            translation_service_search(searchstring: "Converting 80%") {
                id
                type
                translationatoms {
                     id
                     content
                }
            }
        }
        """
        translationatom = DBSession.query(dbTranslationAtom) \
            .join(dbTranslationGist). \
            filter(dbTranslationAtom.content == searchstring,
                   dbTranslationAtom.locale_id == 2,
                   dbTranslationGist.type == 'Service') \
            .one()
        if translationatom and translationatom.parent:
            translationgist = translationatom.parent

            translationatoms_list = list()
            for translationatom in translationgist.translationatom:
                translationatom_object = TranslationAtom(id=[translationatom.client_id, translationatom.object_id],
                                                         parent_id=[translationatom.parent_client_id,
                                                                    translationatom.parent_object_id],
                                                         content=translationatom.content,
                                                         locale_id=translationatom.locale_id,
                                                         created_at=translationatom.created_at
                                                         )
                translationatoms_list.append(translationatom_object)
            translationgist_object = TranslationGist(id=[translationgist.client_id, translationgist.object_id],
                                                     type=translationgist.type,
                                                     created_at=translationgist.created_at,
                                                     translationatoms=translationatoms_list)
            return translationgist_object
        raise ResponseError(message="Error: no result")

    def resolve_advanced_translation_search(self, info, searchstrings):
        """
        query TranslationsList {
            advanced_translation_search(searchstrings: ["Converting 80%", "Available dictionaries"]) {
                id
                type
                translationatoms {
                     id
                     content
                }
            }
        }
        """
        if not searchstrings[0]:
            raise ResponseError(message="Error: no search strings")

        translationatoms = DBSession.query(dbTranslationAtom) \
            .join(dbTranslationGist). \
            filter(dbTranslationAtom.content.in_(searchstrings),
                   dbTranslationAtom.locale_id == 2,
                   dbTranslationGist.type == 'Service') \
            .all()

        translationgists = list()
        for translationatom in translationatoms:
            parent = translationatom.parent
            if parent not in translationgists:
                translationgists.append(parent)

        if translationgists:
            translationgists_list = list()
            for translationgist in translationgists:
                translationatoms_list = list()
                for translationatom in translationgist.translationatom:
                    translationatom_object = TranslationAtom(id=[translationatom.client_id, translationatom.object_id],
                                                             parent_id=[translationatom.parent_client_id,
                                                                        translationatom.parent_object_id],
                                                             content=translationatom.content,
                                                             locale_id=translationatom.locale_id,
                                                             created_at=translationatom.created_at
                                                             )
                    translationatoms_list.append(translationatom_object)
                translationgist_object = TranslationGist(id=[translationgist.client_id, translationgist.object_id],
                                                         type=translationgist.type,
                                                         created_at=translationgist.created_at,
                                                         translationatoms=translationatoms_list)
                translationgists_list.append(translationgist_object)
            return translationgists_list
        raise ResponseError(message="Error: no result")

    def resolve_userblobs(self, info, id):
        return UserBlobs(id=id)

    def resolve_userblob(self, info, id):
        return UserBlobs(id=id)

    def resolve_field(self, info, id):
        client_id = info.context.get("client_id")
        return Field(id=id)

    def resolve_lexicalentry(self, info, id):
        return LexicalEntry(id=id)

    def resolve_all_locales(self, info):
        response = list()
        locales = DBSession.query(dbLocale).all()
        for locale in locales:
            locale_json = dict()
            locale_json['shortcut'] = locale.shortcut
            locale_json['intl_name'] = locale.intl_name
            locale_json['created_at'] = locale.created_at
            locale_json['id'] = locale.id
            response.append(locale_json)
        return response


    def resolve_lexicalentries(self, info, searchstring, search_in_published, field_id=None, perspective_id=None, can_add_tags=None): #basic_search() function
        """
        query EntriesList {
            lexicalentries(searchstring: "следить", search_in_published: true) {
                id
                entities {
                     id
                     content
                }
            }
        }

        """

        if searchstring:
            if len(searchstring) >= 1:
                field = None
                if field_id:
                    field_client_id, field_object_id = field_id[0], field_id[1]
                    field = DBSession.query(dbField).filter_by(client_id=field_client_id, object_id=field_object_id).first()

                client_id = info.context.get('client_id')
                group = DBSession.query(dbGroup).filter(dbGroup.subject_override == True).join(dbBaseGroup) \
                    .filter(dbBaseGroup.subject == 'lexical_entries_and_entities', dbBaseGroup.action == 'view') \
                    .join(dbUser, dbGroup.users).join(Client) \
                    .filter(Client.id == client_id).first()

                published_cursor = None

                if group:
                    results_cursor = DBSession.query(dbEntity).filter(dbEntity.content.like('%'+searchstring+'%'), dbEntity.marked_for_deletion == False)
                    if perspective_id:
                        perspective_client_id, perspective_object_id = perspective_id
                        results_cursor = results_cursor.join(dbLexicalEntry) \
                            .join(dbPerspective) \
                            .filter(dbPerspective.client_id == perspective_client_id,
                                    dbPerspective.object_id == perspective_object_id)
                else:
                    results_cursor = DBSession.query(dbEntity) \
                        .join(dbEntity.parent) \
                        .join(dbPerspective)

                    if not perspective_id:
                        published_cursor = results_cursor

                    ignore_groups = False
                    request = info.context.get('request')
                    subreq = Request.blank('/translation_service_search')
                    subreq.method = 'POST'
                    subreq.headers = request.headers
                    subreq.json = {'searchstring': 'Published'}
                    headers = dict()
                    if request.headers.get('Cookie'):
                        headers = {'Cookie': request.headers['Cookie']}
                    subreq.headers = headers
                    resp = request.invoke_subrequest(subreq)

                    if 'error' not in resp.json:
                        state_translation_gist_object_id, state_translation_gist_client_id = resp.json['object_id'], \
                                                                                             resp.json['client_id']
                    else:
                        raise KeyError("Something wrong with the base", resp.json['error'])

                    if perspective_id:
                        perspective_client_id, perspective_object_id = perspective_id
                        results_cursor = results_cursor.filter(dbPerspective.client_id == perspective_client_id,
                                                               dbPerspective.object_id == perspective_object_id)
                        persp = DBSession.query(dbPerspective).filter_by(client_id=perspective_client_id,
                                                                                 object_id=perspective_object_id).first()
                        if persp and persp.state_translation_gist_client_id == state_translation_gist_client_id and persp.state_translation_gist_object_id == state_translation_gist_object_id:
                            ignore_groups = True
                    else:
                        published_cursor = results_cursor

                    if not ignore_groups:
                        results_cursor = results_cursor.join(dbGroup, and_(
                            dbPerspective.client_id == dbGroup.subject_client_id,
                            dbPerspective.object_id == dbGroup.subject_object_id)) \
                            .join(dbBaseGroup) \
                            .join(dbUser, dbGroup.users) \
                            .join(Client) \
                            .filter(Client.id == client_id,
                                    dbEntity.content.like('%' + searchstring + '%'), dbEntity.marked_for_deletion == False)
                    else:
                        results_cursor = results_cursor.filter(dbEntity.content.like('%' + searchstring + '%'),
                                                               dbEntity.marked_for_deletion == False)
                    if published_cursor:
                        published_cursor = published_cursor \
                            .join(dbPerspective.parent).filter(
                            dbDictionary.state_translation_gist_object_id == state_translation_gist_object_id,
                            dbDictionary.state_translation_gist_client_id == state_translation_gist_client_id,
                            dbPerspective.state_translation_gist_object_id == state_translation_gist_object_id,
                            dbPerspective.state_translation_gist_client_id == state_translation_gist_client_id,
                            dbEntity.content.like('%' + searchstring + '%'))

                    if can_add_tags:
                        results_cursor = results_cursor \
                            .filter(dbBaseGroup.subject == 'lexical_entries_and_entities',
                                    or_(dbBaseGroup.action == 'create', dbBaseGroup.action == 'view')) \
                            .group_by(dbEntity).having(func.count('*') == 2)
                    else:
                        results_cursor = results_cursor.filter(dbBaseGroup.subject == 'lexical_entries_and_entities',
                                                       dbBaseGroup.action == 'view')

                    if field:
                        results_cursor = results_cursor.join(dbPerspective.dictionaryperspectivetofield).filter(
                            dbPerspectiveToField.field == field)
                        if published_cursor:
                            published_cursor = published_cursor.join(
                                dbPerspective.dictionaryperspectivetofield).filter(
                                dbPerspectiveToField.field == field)

                    entries = list()

                    for item in results_cursor:
                        if item.parent not in entries:
                            entries.append(item.parent)
                    if published_cursor:
                        for item in published_cursor:
                            if item.parent not in entries:
                                entries.append(item.parent)

                    lexical_entries = list()
                    for entry in entries:
                        if not entry.marked_for_deletion:
                            if (entry.parent_client_id, entry.parent_object_id) in dbPerspective.get_deleted():
                                continue
                            if (entry.parent_client_id, entry.parent_object_id) in dbPerspective.get_hidden():
                                continue
                            lexical_entries.append(entry.track(search_in_published, info.context["locale_id"]))

                    lexical_entries_list = list()
                    for entry in lexical_entries:
                        entities = []
                        for ent in entry['contains']:
                            del ent["contains"]
                            del ent["level"]
                            del ent["accepted"]
                            del ent["published"]
                            if "link_client_id" in ent and "link_object_id" in ent:
                                ent["link_id"] = (ent["link_client_id"], ent["link_object_id"])
                            else:
                                ent["link_id"] = None
                            ent["field_id"] = (ent["field_client_id"], ent["field_object_id"])
                            if "self_client_id" in ent and "self_object_id" in ent:
                                ent["self_id"] = (ent["self_client_id"], ent["self_object_id"])
                            else:
                                ent["self_id"] = None
                            if "content" not in ent:
                                ent["content"] = None
                            if "additional_metadata" in ent:

                                ent["additional_metadata_string"] = ent["additional_metadata"]
                                del ent["additional_metadata"]
                            if 'entity_type' in ent:
                                del ent['entity_type']
                            gr_entity_object = Entity(id=[ent['client_id'],
                                                          ent['object_id']],
                                                      # link_id = (ent["link_client_id"], ent["link_object_id"]),
                                                      parent_id=(ent["parent_client_id"], ent["parent_object_id"]),
                                                      **ent  # all other args from sub_result
                                                      )
                            entities.append(gr_entity_object)
                        del entry["published"]
                        del entry["contains"]
                        del entry["level"]
                        gr_lexicalentry_object = LexicalEntry(id=[entry['client_id'],
                                                                  entry['object_id']],
                                                              entities=entities, **entry)

                        lexical_entries_list.append(gr_lexicalentry_object)
                    return lexical_entries_list
            raise ResponseError(message="Bad string")

    def resolve_advanced_lexicalentries(self, info, searchstrings, perspectives=None, adopted=None,
                                        adopted_type=None, with_etimology=None): #advanced_search() function

        """
        query EntriesList {
            advanced_lexicalentries(searchstrings: [{searchstring: "смотреть следить"}]) {
                id
                entities {
                     id
                     content
                }
            }
        }

        """
        request = info.context.get('request')
        cookies = info.context.get('cookies')
        headers = info.context.get('headers')

        if not perspectives:
            subreq = Request.blank('/translation_service_search')
            subreq.method = 'POST'
            subreq.headers = request.headers
            subreq.json = {'searchstring': 'Published'}
            headers = {'Cookie': cookies}
            subreq.headers = headers
            resp = request.invoke_subrequest(subreq)
            if 'error' not in resp.json:
                state_translation_gist_object_id, state_translation_gist_client_id = resp.json['object_id'], \
                                                                                     resp.json[
                                                                                         'client_id']
                published_gist = (state_translation_gist_client_id, state_translation_gist_object_id)
            else:
                raise KeyError("Something wrong with the base", resp.json['error'])
            subreq = Request.blank('/translation_service_search')
            subreq.method = 'POST'
            subreq.headers = request.headers
            subreq.json = {'searchstring': 'Limited access'}
            headers = {'Cookie': cookies}
            subreq.headers = headers
            resp = request.invoke_subrequest(subreq)
            if 'error' not in resp.json:
                state_translation_gist_object_id, state_translation_gist_client_id = resp.json['object_id'], \
                                                                                     resp.json[
                                                                                         'client_id']
                limited_gist = (state_translation_gist_client_id, state_translation_gist_object_id)
            else:
                raise KeyError("Something wrong with the base", resp.json['error'])

            perspectives = [(persp.client_id, persp.object_id) for persp in DBSession.query(dbPerspective).filter(
                dbPerspective.marked_for_deletion == False,
                or_(and_(dbPerspective.state_translation_gist_client_id == published_gist[0],
                         dbPerspective.state_translation_gist_object_id == published_gist[1]),
                    and_(dbPerspective.state_translation_gist_client_id == limited_gist[0],
                         dbPerspective.state_translation_gist_object_id == limited_gist[1]))).all()]

        def make_query(searchstring, perspectives):
            results_cursor = DBSession.query(dbLexicalEntry).join(dbEntity.parent) \
                .join(dbEntity.field).join(dbTranslationAtom,
                                         and_(dbField.translation_gist_client_id == dbTranslationAtom.parent_client_id,
                                              dbField.translation_gist_object_id == dbTranslationAtom.parent_object_id,
                                              dbField.marked_for_deletion == False)) \
                .distinct(dbEntity.parent_client_id, dbEntity.parent_object_id)
            if perspectives:
                results_cursor = results_cursor.filter(
                    tuple_(dbLexicalEntry.parent_client_id, dbLexicalEntry.parent_object_id).in_(perspectives))
            if not searchstring["searchstring"]:
                raise ResponseError(message="Error: bad argument 'searchstring'.")
            search_parts = searchstring["searchstring"].split()
            search_expression = dbEntity.content.like('%' + search_parts[0] + '%')
            to_do_or = searchstring.get('search_by_or', True)

            for part in search_parts[1:]:
                search_expression = or_(search_expression, dbEntity.content.like('%' + part + '%'))
            if 'entity_type' in searchstring and searchstring['entity_type']:
                search_expression = and_(search_expression, dbField.client_id == searchstring['entity_type'][0],
                                         dbField.object_id == searchstring['entity_type'][1])

            results_cursor = results_cursor.filter(search_expression)
            return results_cursor, to_do_or

        if not searchstrings[0]:
            raise ResponseError(message="Error: bad argument 'searchstrings'")

        results_cursor, to_do_or = make_query(searchstrings[0], perspectives)

        pre_results = set(results_cursor.all())
        if adopted:
            results_cursor = DBSession.query(dbLexicalEntry).join(dbEntity.parent).filter(
                dbEntity.content.like('%заим.%'))
            if adopted_type:
                results_cursor = results_cursor.join(dbEntity.field) \
                    .join(dbTranslationAtom,
                          and_(dbField.translation_gist_client_id == dbTranslationAtom.parent_client_id,
                               dbField.translation_gist_object_id == dbTranslationAtom.parent_object_id,
                               dbField.marked_for_deletion == False)) \
                    .filter(dbTranslationAtom.content == adopted_type,
                            dbTranslationAtom.locale_id == 2)
            pre_results = pre_results & set(results_cursor.all())
        if with_etimology:
            results_cursor = DBSession.query(dbLexicalEntry).join(dbEntity.parent).join(dbEntity.field) \
                .join(dbTranslationAtom,
                      and_(dbField.data_type_translation_gist_client_id == dbTranslationAtom.parent_client_id,
                           dbField.data_type_translation_gist_object_id == dbTranslationAtom.parent_object_id,
                           dbField.marked_for_deletion == False)) \
                .filter(dbTranslationAtom.content == 'Grouping Tag',
                        dbTranslationAtom.locale_id == 2)

        pre_results = pre_results & set(results_cursor.all())

        for search_string in searchstrings[1:]:
            results_cursor, to_do_or_new = make_query(search_string, perspectives)
            if to_do_or:
                pre_results = pre_results | set(results_cursor.all())
            else:
                pre_results = pre_results & set(results_cursor.all())
            to_do_or = to_do_or_new

        lexes_composite_list = [(lex.created_at,
                                 lex.client_id, lex.object_id, lex.parent_client_id, lex.parent_object_id,
                                 lex.marked_for_deletion, lex.additional_metadata,
                                 lex.additional_metadata.get('came_from')
                                 if lex.additional_metadata and 'came_from' in lex.additional_metadata else None)
                                for lex in pre_results]

        lexical_entries = dbLexicalEntry.track_multiple(lexes_composite_list, int(request.cookies.get('locale_id') or 2),
                                              publish=True, accept=True)

        lexical_entries_list = list()
        for entry in lexical_entries:
            entities = []
            for ent in entry['contains']:
                del ent["contains"]
                del ent["level"]
                del ent["accepted"]
                del ent["published"]
                if "link_client_id" in ent and "link_object_id" in ent:
                    ent["link_id"] = (ent["link_client_id"], ent["link_object_id"])
                else:
                    ent["link_id"] = None
                ent["field_id"] = (ent["field_client_id"], ent["field_object_id"])
                if "self_client_id" in ent and "self_object_id" in ent:
                    ent["self_id"] = (ent["self_client_id"], ent["self_object_id"])
                else:
                    ent["self_id"] = None
                if "content" not in ent:
                    ent["content"] = None
                if "additional_metadata" in ent:
                    ent["additional_metadata_string"] = ent["additional_metadata"]
                    del ent["additional_metadata"]
                if 'entity_type' in ent:
                    del ent['entity_type']

                gr_entity_object = Entity(id=[ent['client_id'],
                                              ent['object_id']],
                                          # link_id = (ent["link_client_id"], ent["link_object_id"]),
                                          parent_id=(ent["parent_client_id"], ent["parent_object_id"]),
                                          **ent  # all other args from sub_result
                                          )
                entities.append(gr_entity_object)

            del entry["published"]
            del entry["contains"]
            del entry["level"]
            gr_lexicalentry_object = LexicalEntry(id=[entry['client_id'],
                                                      entry['object_id']],
                                                  entities=entities, **entry)

            lexical_entries_list.append(gr_lexicalentry_object)
        return lexical_entries_list

    @client_id_check()
    def resolve_user_blobs(self, info, data_type=None, is_global=None):
        allowed_global_types = ["sociolinguistics"]
        client_id = info.context.get('client_id')
        client = DBSession.query(Client).filter_by(id=client_id).first()
        if data_type:
            if not is_global:
                user_blobs = DBSession.query(dbUserBlobs).filter_by(user_id=client.user_id, data_type=data_type).all()
            else:
                if data_type in allowed_global_types:
                    user_blobs = DBSession.query(dbUserBlobs).filter_by(data_type=data_type).all()
                else:
                    raise ResponseError(message="Error: you can not list that data type globally.")
        else:
            user_blobs = DBSession.query(dbUserBlobs).filter_by(user_id=client.user_id).all()
        user_blobs_list = [UserBlobs(id=[blob.client_id, blob.object_id],
                                     name=blob.name,
                                     content=blob.content,
                                     data_type=blob.data_type,
                                     created_at=blob.created_at) for blob in user_blobs]
        return user_blobs_list

    def resolve_perspective_authors(self, info, perspective_id):
        client_id, object_id = perspective_id[0], perspective_id[1]

        parent = DBSession.query(dbPerspective).filter_by(client_id=client_id, object_id=object_id).first()
        if parent and not parent.marked_for_deletion:
            authors = DBSession.query(dbUser).join(dbUser.clients).join(dbEntity, dbEntity.client_id == Client.id) \
                .join(dbEntity.parent).join(dbEntity.publishingentity) \
                .filter(dbLexicalEntry.parent_client_id == parent.client_id,
                        dbLexicalEntry.parent_object_id == parent.object_id,
                        dbLexicalEntry.marked_for_deletion == False,
                        dbEntity.marked_for_deletion == False)

            authors_list = [User(id=author.id,
                                 name=author.name,
                                 intl_name=author.intl_name,
                                 login=author.login) for author in authors]
            return authors_list
        raise ResponseError(message="Error: no such perspective in the system.")




class MyMutations(graphene.ObjectType):
    """
    Mutation classes.
    It may be replaced by
    create_field = gql_field.CreateField.Field()
    for more beautiful imports
    """
    create_field = CreateField.Field()
    update_field = UpdateField.Field()
    delete_field = DeleteField.Field()
    create_entity = CreateEntity.Field()
    update_entity = UpdateEntity.Field()
    delete_entity = DeleteEntity.Field()
    create_user = CreateUser.Field()
    update_user = UpdateUser.Field()
    create_language = CreateLanguage.Field()
    update_language = UpdateLanguage.Field()
    delete_language = DeleteLanguage.Field()
    create_dictionary = CreateDictionary.Field()
    update_dictionary = UpdateDictionary.Field()
    delete_dictionary = DeleteDictionary.Field()
    create_organization = CreateOrganization.Field()
    update_organization = UpdateOrganization.Field()
    delete_organization = DeleteOrganization.Field()
    create_translationatom = CreateTranslationAtom.Field()
    update_translationatom = UpdateTranslationAtom.Field()
    create_translationgist = CreateTranslationGist.Field()
    delete_translationgist = DeleteTranslationGist.Field()
    create_lexicalentry = CreateLexicalEntry.Field()
    delete_lexicalentry = DeleteLexicalEntry.Field()
    create_perspective = CreateDictionaryPerspective.Field()
    update_perspective = UpdateDictionaryPerspective.Field()
    delete_perspective = DeleteDictionaryPerspective.Field()
    create_perspective_to_field = CreateDictionaryPerspectiveToField.Field()
    update_perspective_to_field = UpdateDictionaryPerspectiveToField.Field()
    delete_perspective_to_field = DeleteDictionaryPerspectiveToField.Field()
    create_grant = CreateGrant.Field()
    update_grant = UpdateGrant.Field()
    delete_grant = DeleteGrant.Field()
    create_userblob = CreateUserBlob.Field()

schema = graphene.Schema(query=Query, auto_camelcase=False, mutation=MyMutations)

class Context(dict):
    """
    Context for graphene query execution, works as dict for arbitrary key-value associations and supports
    ACL-based permission checking.
    """

    def __init__(self, context_dict):
        """
        Initializes query execution context by initializing context key-value dictionary and, hopefully,
        getting client id and request data.
        """

        dict.__init__(self, context_dict)

        self.client_id = context_dict.get('client_id')
        self.request = context_dict.get('request')
        self.locale_id = context_dict.get('locale_id')
        self.headers = context_dict.get('headers')
        self.cookies = context_dict.get('cookies')

        self.cache = {}

    def acl_check_if(self, action, subject, subject_id):
        """
        Checks if the client has permission to perform given action on a specified subject via ACL.
        """
        if type(subject_id) is list:
            subject_id = tuple(subject_id)

        if (action, subject, subject_id) in self.cache:
            return self.cache[(action, subject, subject_id)]

        result = acl.check_direct(self.client_id, self.request, action, subject, subject_id)
        self.cache[(action, subject, subject_id)] = result

        return result

    def acl_check(self, action, subject, subject_id):
        """
        Checks if the client has permission to perform given action on a specified subject via ACL, raises
        permission exception otherwise.
        """

        if not self.acl_check_if(action, subject, subject_id):
            raise PermissionException(self.client_id, action, subject, subject_id)

    def acl_check_with_id_if(self, action, subject, args):
        """
        Checks via ACL if the client has permission to perform given action on a specified subject, with
        subject identifier extracted from query execution arguments.
        """

        return self.acl_check_if(action, subject, args.get('id'))<|MERGE_RESOLUTION|>--- conflicted
+++ resolved
@@ -165,12 +165,9 @@
     translation_service_search = graphene.Field(TranslationGist, searchstring=graphene.String())
     advanced_translation_search = graphene.List(TranslationGist, searchstrings=graphene.List(graphene.String))
     all_locales = graphene.List(ObjectVal)
-<<<<<<< HEAD
-    userblob = graphene.Field(UserBlobs, id=graphene.List(graphene.Int))
-=======
     user_blobs = graphene.List(UserBlobs, data_type=graphene.String(), is_global=graphene.Boolean())
     perspective_authors = graphene.List(User, perspective_id=graphene.List(graphene.Int))
->>>>>>> 4cce8a00
+    userblob = graphene.Field(UserBlobs, id=graphene.List(graphene.Int))
 
     def resolve_dictionaries(self, info, published):
         """
