import graphene

from lingvodoc.schema.gql_entity import (
    Entity,
    CreateEntity,
    UpdateEntity,
    DeleteEntity,
    BulkCreateEntity
)
from lingvodoc.schema.gql_column import (
    Column,
    CreateColumn,
    UpdateColumn,
    DeleteColumn
)
from lingvodoc.schema.gql_basegroup import (
    BaseGroup,
)
from lingvodoc.schema.gql_group import (
    Group
)
from lingvodoc.schema.gql_organization import (
    Organization,
    CreateOrganization,
    UpdateOrganization,
    #DeleteOrganization
)
# from lingvodoc.schema.gql_publishingentity import (
#     PublishingEntity
# )
from lingvodoc.schema.gql_translationatom import (
    TranslationAtom,
    CreateTranslationAtom,
    UpdateTranslationAtom
)
from lingvodoc.schema.gql_translationgist import (
    TranslationGist,
    CreateTranslationGist,
    DeleteTranslationGist
)
from lingvodoc.schema.gql_userblobs import (
    UserBlobs,
    CreateUserBlob,
    DeleteUserBlob
)
from lingvodoc.schema.gql_field import (
    Field,
    CreateField,
    # UpdateField,
    # DeleteField
)

from lingvodoc.schema.gql_dictionary import (
    Dictionary,
    CreateDictionary,
    UpdateDictionary,
    UpdateDictionaryStatus,
    AddDictionaryRoles,
    DeleteDictionaryRoles,
    DeleteDictionary
)

from lingvodoc.schema.gql_search import AdvancedSearch

from lingvodoc.schema.gql_lexicalentry import (
    LexicalEntry,
    CreateLexicalEntry,
    DeleteLexicalEntry,
    BulkCreateLexicalEntry
)

from lingvodoc.schema.gql_language import (
    Language,
    CreateLanguage,
    UpdateLanguage,
    DeleteLanguage
)
from lingvodoc.schema.gql_dictionaryperspective import (
    DictionaryPerspective,
    CreateDictionaryPerspective,
    UpdateDictionaryPerspective,
    UpdatePerspectiveStatus,
    UpdatePerspectiveRoles,
    DeleteDictionaryPerspective,
)
from lingvodoc.schema.gql_user import (
    User,
    CreateUser,
    UpdateUser
)
from lingvodoc.schema.gql_grant import (
    Grant,
    CreateGrant,
    UpdateGrant,
    # DeleteGrant
)
# from lingvodoc.schema.gql_email import (
#     Email
# )
from lingvodoc.schema.gql_holders import (
    PermissionException,
    ResponseError,
    ObjectVal,
    client_id_check,
    LingvodocID
)

from lingvodoc.schema.gql_userrequest import (
    UserRequest,
    CreateGrantPermission,
    AddDictionaryToGrant,
    AdministrateOrg,
    ParticipateOrg,
    AcceptUserRequest,
    # DeleteUserRequest
)

import lingvodoc.acl as acl
import time
from lingvodoc.models import (
    DBSession,
    Dictionary as dbDictionary,
    DictionaryPerspective as dbPerspective,
    Language as dbLanguage,
    Organization as dbOrganization,
    Field as dbField,
    Group as dbGroup,
    BaseGroup as dbBaseGroup,
    User as dbUser,
    Entity as dbEntity,
    LexicalEntry as dbLexicalEntry,
    DictionaryPerspectiveToField as dbPerspectiveToField,
    Locale as dbLocale,
    TranslationAtom as dbTranslationAtom,
    TranslationGist as dbTranslationGist,
    Email as dbEmail,
    UserBlobs as dbUserBlobs,
    UserRequest as dbUserRequest,
    Grant as dbGrant,
    DictionaryPerspective as dbDictionaryPerspective,
    Client
)
from pyramid.request import Request

from sqlalchemy import (
    func,
    and_,
    or_,
    tuple_
)
from lingvodoc.views.v2.utils import (
    view_field_from_object,
)
from sqlalchemy.orm import aliased

from sqlalchemy.sql.functions import coalesce

from pyramid.security import authenticated_userid

from lingvodoc.utils.phonology import phonology as utils_phonology
from lingvodoc.utils.search import translation_gist_search
RUSSIAN_LOCALE = 1
ENGLISH_LOCALE = 2


class Query(graphene.ObjectType):
    client = graphene.String()
    dictionaries = graphene.List(Dictionary, published=graphene.Boolean(),
                                 available=graphene.Boolean(),
                                 my_dictionaries=graphene.Boolean())
    dictionary = graphene.Field(Dictionary, id=LingvodocID())
    perspectives = graphene.List(DictionaryPerspective, published=graphene.Boolean())
    perspective = graphene.Field(DictionaryPerspective, id=LingvodocID())
    entity = graphene.Field(Entity, id=LingvodocID())
    language = graphene.Field(Language, id=LingvodocID())
    languages = graphene.List(Language)
    user = graphene.Field(User, id=graphene.Int())
    users = graphene.List(User, search=graphene.String())
    field = graphene.Field(Field, id=LingvodocID())
    translationgist = graphene.Field(TranslationGist, id=LingvodocID())
    userblob = graphene.Field(UserBlobs, id=LingvodocID())
    translationatom = graphene.Field(TranslationAtom, id=LingvodocID())
    organization = graphene.Field(Organization, id=LingvodocID())
    organizations = graphene.List(Organization)
    lexicalentry = graphene.Field(LexicalEntry, id=LingvodocID())
    lexicalentries = graphene.List(LexicalEntry, searchstring=graphene.String(), can_add_tags=graphene.Boolean(),
                                   perspective_id=LingvodocID(), field_id=LingvodocID(),
                                   search_in_published=graphene.Boolean())
    advanced_lexicalentries = graphene.List(LexicalEntry, searchstrings=graphene.List(ObjectVal),
                                            perspectives=LingvodocID(),
                                            adopted=graphene.Boolean(),
                                            adopted_type=LingvodocID(),
                                            with_entimology=graphene.Boolean())
    translationgists = graphene.List(TranslationGist)
    translation_search = graphene.List(TranslationGist, searchstring=graphene.String(), translation_type=graphene.String())
    translation_service_search = graphene.Field(TranslationGist, searchstring=graphene.String())
    advanced_translation_search = graphene.List(TranslationGist, searchstrings=graphene.List(graphene.String))
    all_locales = graphene.List(ObjectVal)
    user_blobs = graphene.List(UserBlobs, data_type=graphene.String(), is_global=graphene.Boolean())
    userrequest = graphene.Field(UserRequest, id=graphene.Int())
    userrequests = graphene.List(UserRequest)
    all_basegroups = graphene.List(BaseGroup)
    all_data_types = graphene.List(TranslationGist)
    all_fields = graphene.List(Field)
    all_statuses = graphene.List(TranslationGist)
    template_fields = graphene.List(Field, mode=graphene.String())
    template_modes = graphene.List(graphene.String)
    grant = graphene.Field(Grant, id=graphene.Int())
    grants = graphene.List(Grant)
    column = graphene.Field(Column, id=LingvodocID())
    phonology = graphene.Field(graphene.Boolean, perspective_id=LingvodocID(),
        limit=graphene.Int(),
        limit_exception=graphene.Int(),
        limit_no_vowel=graphene.Int(),
        limit_result=graphene.Int(),
        group_by_description=graphene.Boolean(),
        only_first_translation=graphene.Boolean(),
        vowel_selection=graphene.Boolean(),
        maybe_tier_list=graphene.List(graphene.String),
        maybe_tier_set=graphene.List(graphene.String),
        synchronous=graphene.Boolean())
    advanced_search = graphene.Field(AdvancedSearch,
                                     languages=graphene.List(LingvodocID),
                                     tag_list=LingvodocID(),
                                     category=graphene.Int(),
                                     adopted=graphene.Boolean(),
                                     etymology=graphene.Boolean(),
<<<<<<< HEAD
                                     search_strings=graphene.List(graphene.List(ObjectVal)))
    convert_markup = graphene.Field(
        graphene.String, id=LingvodocID(required=True))
=======
                                     search_strings=graphene.List(graphene.List(ObjectVal)),
                                     publish=graphene.Boolean(),
                                     accept=graphene.Boolean())
>>>>>>> 8e5848e5

    def resolve_advanced_search(self, info, search_strings, languages=None, tag_list=None, category=None, adopted=None, etymology=None, publish=None, accept=True):
        return AdvancedSearch().constructor(languages, tag_list, category, adopted, etymology, search_strings, publish, accept)

    def resolve_template_modes(self, info):
        return ['corpora']

    def resolve_template_fields(self, info, mode=None):
        response = list()
        request = info.context.request
        if mode == 'corpora':
            data_type_query = DBSession.query(dbField) \
                .join(dbTranslationGist,
                      and_(dbField.translation_gist_object_id == dbTranslationGist.object_id,
                           dbField.translation_gist_client_id == dbTranslationGist.client_id)) \
                .join(dbTranslationGist.translationatom)
            sound_field = data_type_query.filter(dbTranslationAtom.locale_id == 2,
                                                 dbTranslationAtom.content == 'Sound').one()  # todo: a way to find this fields if wwe cannot use one
            markup_field = data_type_query.filter(dbTranslationAtom.locale_id == 2,
                                                  dbTranslationAtom.content == 'Markup').one()
            comment_field = data_type_query.filter(dbTranslationAtom.locale_id == 2,
                                                    dbTranslationAtom.content == 'Comment').one()
            sound_field =view_field_from_object(request=request, field=sound_field)
            markup_field = view_field_from_object(request=request, field=markup_field)
            comment_field = view_field_from_object(request=request, field=comment_field)
            fake_id_1 = '6f355d7a-e68d-44ab-9cf6-36f78e8f1b34'  # chosen by fair dice roll
            fake_id_2 = '51fbe0b6-2cea-4d40-a994-f6bb6f501d48'  # guaranteed to be random
            f = Field(id=[sound_field["client_id"], sound_field["object_id"]], fake_id = fake_id_1)
            f2 = Field(id=[markup_field["client_id"], markup_field["object_id"]], fake_id = fake_id_2, self_fake_id = fake_id_1)
            f.dbObject = DBSession.query(dbField).filter_by(client_id=sound_field["client_id"], object_id=sound_field["object_id"]).first()
            f2.dbObject = DBSession.query(dbField).filter_by(client_id=markup_field["client_id"], object_id=markup_field["object_id"]).first()
            response.append(f)
            response.append(f2)

            f3 = Field(id=[comment_field["client_id"], comment_field["object_id"]])
            f3.dbObject = DBSession.query(dbField).filter_by(client_id=comment_field["client_id"]).first()
            response.append(f3)
            # response[0]['contains'] = [view_field_from_object(request=request, field=markup_field)]
            # response.append(view_field_from_object(request=request, field=markup_field))
            # response.append(view_field_from_object(request=request, field=comment_field))
            #
            # return response
            #
            # response.append(TranslationGist(id=[sound_field.translation_gist_client_id, sound_field.data_type_translation_gist_object_id]))
            # response.append(TranslationGist(id=[markup_field.data_type_translation_gist_client_id, markup_field.data_type_translation_gist_object_id]))
            # response.append(TranslationGist(id=[comment_field.data_type_translation_gist_client_id, comment_field.data_type_translation_gist_object_id]))
            return response
        else:
            raise ResponseError(message='no such mode')
    def resolve_all_statuses(self, info):
        request = info.context.request
        gql_statuses = list()
        for status in ['WiP', 'Published', 'Limited access', 'Hidden']:
            db_tr_gist = translation_gist_search(status)
            gql_tr_gist = TranslationGist(id=[db_tr_gist.client_id, db_tr_gist.object_id ])
            gql_tr_gist.dbObject = db_tr_gist
            gql_statuses.append(gql_tr_gist)
        return gql_statuses

    def resolve_all_fields(self, info):
        fields = DBSession.query(dbField).filter_by(marked_for_deletion=False).all() #todo: think about desktop and sync
        gql_fields = list()
        for db_field in fields:
            gql_field = Field(id=[db_field.client_id, db_field.object_id])
            gql_field.dbObject = db_field
            gql_fields.append(gql_field)

        return gql_fields

    def resolve_all_data_types(self, info):
        response = list()
        for data_type in ['Text', 'Image', 'Sound', 'Markup', 'Link', 'Grouping Tag']:
            db_tr_gist = translation_gist_search(data_type)
            gql_tr_gist = TranslationGist(id=[db_tr_gist.client_id, db_tr_gist.object_id ])
            gql_tr_gist.dbObject = db_tr_gist
            response.append(gql_tr_gist)
        return response

    def resolve_dictionaries(self, info, published=None, available=None, my_dictionaries=None):
        """
        example:

        query DictionaryList {
            dictionaries(published: true) {
                id
                translation
                parent_id
                translation_gist_id
                state_translation_gist_id
                category
                domain
            }
        }
        """
        client_id = info.context.get('client_id')
        client = DBSession.query(Client).filter_by(id=client_id).first()
        user = DBSession.query(dbUser).filter_by(id=client.user_id).first()
        dbdicts = None
        if published:

            db_published_gist = translation_gist_search('Published')
            state_translation_gist_client_id = db_published_gist.client_id
            state_translation_gist_object_id = db_published_gist.object_id
            db_la_gist = translation_gist_search('Limited access')
            limited_client_id, limited_object_id = db_la_gist.client_id, db_la_gist.object_id


            dbdicts = DBSession.query(dbDictionary).filter(dbDictionary.marked_for_deletion == False).filter(
                or_(and_(dbDictionary.state_translation_gist_object_id == state_translation_gist_object_id,
                         dbDictionary.state_translation_gist_client_id == state_translation_gist_client_id),
                    and_(dbDictionary.state_translation_gist_object_id == limited_object_id,
                         dbDictionary.state_translation_gist_client_id == limited_client_id))). \
                join(dbPerspective) \
                .filter(or_(and_(dbPerspective.state_translation_gist_object_id == state_translation_gist_object_id,
                                 dbPerspective.state_translation_gist_client_id == state_translation_gist_client_id),
                            and_(dbPerspective.state_translation_gist_object_id == limited_object_id,
                                 dbPerspective.state_translation_gist_client_id == limited_client_id))). \
                filter(dbPerspective.marked_for_deletion == False)

        else:
            if not dbdicts:
                dbdicts = DBSession.query(dbDictionary).filter(dbDictionary.marked_for_deletion == False)

        # available
        if available:
            clients = DBSession.query(Client).filter(Client.user_id.in_([user.id])).all()  # user,id?
            cli = [o.id for o in clients]
            #response['clients'] = cli
            dbdicts = dbdicts.filter(dbDictionary.client_id.in_(cli))
        #  my_dictionaries
        dbdicts = dbdicts.all()
        if my_dictionaries:

            dictstemp = []
            group_tuples = []
            isadmin = False
            for group in user.groups: # todo: LOOK AT ME this is really bad. rewrite me from group point of view
                if group.parent.dictionary_default:
                    if group.subject_override:
                        isadmin = True
                        break
                    dcttmp = (group.subject_client_id, group.subject_object_id)
                    if dcttmp not in dictstemp:
                        dictstemp += [dcttmp]
                if group.parent.perspective_default:
                    if group.subject_override:
                        isadmin = True
                        break
                group_tuples.append((group.subject_client_id, group.subject_object_id))

            list_remainder = group_tuples[:1000]
            group_tuples = group_tuples[1000:]
            dicti = list()
            while list_remainder:
                dicti+= DBSession.query(dbDictionary) \
                    .join(dbDictionaryPerspective) \
                    .filter(tuple_(dbDictionaryPerspective.client_id, dbDictionaryPerspective.object_id).in_(list_remainder)) \
                    .all()
                list_remainder = group_tuples[:1000]
                group_tuples = group_tuples[1000:]
            for d in dicti:
                dcttmp = (d.client_id, d.object_id)
                if dcttmp not in dictstemp:
                    dictstemp += [dcttmp]
            if not isadmin:
                dbdicts = [o for o in dbdicts if (o.client_id, o.object_id) in dictstemp]
        dictionaries_list = list()
        for dbdict in dbdicts:
            gql_dict = Dictionary(id=[dbdict.client_id, dbdict.object_id])
            gql_dict.dbObject = dbdict
            dictionaries_list.append(gql_dict)
        return dictionaries_list

    def resolve_dictionary(self, info, id):
        return Dictionary(id=id)

    def resolve_perspectives(self,info, published):
        """
        example:

        query LanguagesList {
            perspectives(published: true) {
                id
                translation
                parent_id
                translation_gist_id
                state_translation_gist_id
                import_source
                import_hash
            }
        }
        """
        context = info.context
        if published:
            db_published_gist = translation_gist_search('Published')
            state_translation_gist_client_id = db_published_gist.client_id
            state_translation_gist_object_id = db_published_gist.object_id
            db_la_gist = translation_gist_search('Limited access')
            limited_client_id, limited_object_id = db_la_gist.client_id, db_la_gist.object_id

            """
            atom_perspective_name_alias = aliased(dbTranslationAtom, name="PerspectiveName")
            atom_perspective_name_fallback_alias = aliased(dbTranslationAtom, name="PerspectiveNameFallback")
            persps = DBSession.query(dbPerspective,
                                     dbTranslationAtom,
                                     coalesce(atom_perspective_name_alias.content,
                                              atom_perspective_name_fallback_alias.content,
                                              "No translation for your locale available").label("Translation")
                                     ).filter(dbPerspective.marked_for_deletion == False)
            """
            persps = DBSession.query(dbPerspective).filter(
                or_(and_(dbPerspective.state_translation_gist_object_id == state_translation_gist_object_id,
                         dbPerspective.state_translation_gist_client_id == state_translation_gist_client_id),
                    and_(dbPerspective.state_translation_gist_object_id == limited_object_id,
                         dbDictionary.state_translation_gist_client_id == limited_client_id))). \
                filter(dbPerspective.marked_for_deletion == False).all()
        else:
            persps = DBSession.query(dbPerspective).filter(dbPerspective.marked_for_deletion == False).all()


        perspectives_list = []

        for db_persp in persps:
            gql_persp =  DictionaryPerspective(id=[db_persp.client_id, db_persp.object_id])
            gql_persp.dbObject = db_persp
            perspectives_list.append(gql_persp)
        return perspectives_list


    def resolve_perspective(self, info, id):
        return DictionaryPerspective(id=id)

    def resolve_language(self, info, id):
        return Language(id=id)

    def resolve_languages(self, info):
        """
        example:

        query LanguagesList {
            languages {
                id
                translation
                parent_id
                translation_gist_id
            }
        }
        """
        context = info.context


        languages = DBSession.query(dbLanguage).filter_by(marked_for_deletion = False).all()
        languages_list = list()
        for db_lang in languages:
            gql_lang = Language(id=[db_lang.client_id, db_lang.object_id])
            gql_lang.dbObject = db_lang
            languages_list.append(gql_lang)

        return languages_list

    def resolve_entity(self, info, id):
        return Entity(id=id)

    def resolve_user(self, info, id):
        return User(id=id)

    def resolve_users(self, info, search):
        """
        example:

        query UsersList {
            users(search: "modis") {
                login
                name
                intl_name
            }
        }
        """
        users = DBSession.query(dbUser).join(dbUser.email)
        if search:
            name = search + '%'
            users = users.filter(or_(
                dbUser.name.startswith(name),
                dbUser.login.startswith(name),
                dbUser.intl_name.startswith(name),
                dbEmail.email.startswith(name)
            ))
        users_list = list()
        for db_user in users:
            gql_user = User(name=db_user.name)
            gql_user.dbObject = db_user
            users_list.append(gql_user)

        return users_list


    # def resolve_datetime(self, args, context, info):
    #     id = args.get('id')
    #     return DateTime(id=id)

    def resolve_basegroup(self, info, id):
        return BaseGroup(id=id)

    def resolve_client(self, info):
        context = info.context
        return context.get('client')

    def resolve_column(self, info, id):
        return Column(id=id)

    def resolve_group(self, info, id):
        return Group(id=id)

    def resolve_organization(self, info, id):
        return Organization(id=id)

    def resolve_organizations(self, info):
        organizations = DBSession.query(dbOrganization).filter_by(marked_for_deletion=False).all()
        organizations_list = list()
        for db_organisation in organizations:
            gql_organisation = Organization(id=db_organisation.id)
            gql_organisation.dbObject = db_organisation
        return organizations_list

    # def resolve_passhash(self, args, context, info):
    #     id = args.get('id')
    #     return Passhash(id=id)

    # def resolve_objecttoc(self, args, context, info):
    #     id = args.get('id')
    #     return ObjectTOC(id=id)


    def resolve_translationatom(self, info, id):
        return TranslationAtom(id=id)

    def resolve_translationgist(self, info, id):
        return TranslationGist(id=id)

    def resolve_translationgists(self, info):
        """
        example:
        query GistsList {
            translationgists {
                id
                type
            }
        }
        """

        gists = DBSession.query(dbTranslationGist).filter_by(marked_for_deletion=False).order_by(dbTranslationGist.type).all()
        gists_list = list()
        for db_gist in gists:
            gql_gist = TranslationGist(id=[db_gist.client_id, db_gist.object_id])
            gql_gist.dbObject = db_gist
            gists_list.append(gql_gist)

        return gists_list

    def resolve_translation_search(self, info, searchstring, translation_type=None):
        """
        query TranslationsList {
            translation_search(searchstring: "словарь") {
                id
                type
                translationatoms {
                     id
                     content
                }
            }
        }
        """
        translationatoms = DBSession.query(dbTranslationAtom).filter(dbTranslationAtom.content.like('%' + searchstring + '%'))
        if translation_type:
            translationatoms = translationatoms.join(dbTranslationGist).filter(dbTranslationGist.type == translation_type).all()
        else:
            translationatoms = translationatoms.all()

        translationgists = list()
        for translationatom in translationatoms:
            parent = translationatom.parent
            if parent not in translationgists:
                translationgists.append(parent)

        if translationgists:
            translationgists_list = list()
            for translationgist in translationgists:
                # translationatoms_list = list()
                # for translationatom in translationgist.translationatom:
                #     translationatom_object = TranslationAtom(id=[translationatom.client_id, translationatom.object_id],
                #                                              parent_id=[translationatom.parent_client_id,
                #                                                         translationatom.parent_object_id],
                #                                              content=translationatom.content,
                #                                              locale_id=translationatom.locale_id,
                #                                              created_at=translationatom.created_at
                #                                              )
                #     translationatoms_list.append(translationatom_object)
                translationgist_object = TranslationGist(id=[translationgist.client_id, translationgist.object_id])
                                                         # type=translationgist.type,
                                                         # created_at=translationgist.created_at,
                                                         # translationatoms=translationatoms_list)
                translationgists_list.append(translationgist_object)
            return translationgists_list
        raise ResponseError(message="Error: no result")

    def resolve_translation_service_search(self, info, searchstring):
        """
        query TranslationsList {
            translation_service_search(searchstring: "Converting 80%") {
                id
                type
                translationatoms {
                     id
                     content
                }
            }
        }
        """
        db_translationgist = translation_gist_search(searchstring)
        if not db_translationgist:
            raise ResponseError(message="Error: no result")
        # translationatoms_list = list()
        # for db_translationatom in db_translationgist.translationatom:
        #     translationatom_object = TranslationAtom(id=[db_translationatom.client_id, db_translationatom.object_id])
        #     translationatom_object.dbObject = db_translationatom
        #     translationatoms_list.append(translationatom_object)
        gql_translationgist = TranslationGist(id=[db_translationgist.client_id, db_translationgist.object_id])
        gql_translationgist.dbObject = db_translationgist
        return gql_translationgist


    def resolve_advanced_translation_search(self, info, searchstrings):
        """
        query TranslationsList {
            advanced_translation_search(searchstrings: ["Converting 80%", "Available dictionaries"]) {
                id
                type
                translationatoms {
                     id
                     content
                }
            }
        }
        """
        if not searchstrings:
            raise ResponseError(message="Error: no search strings")

        translationatoms = DBSession.query(dbTranslationAtom) \
            .join(dbTranslationGist). \
            filter(dbTranslationAtom.content.in_(searchstrings),
                   dbTranslationAtom.locale_id == 2,
                   dbTranslationGist.type == 'Service') \
            .all()

        translationgists = list()
        for translationatom in translationatoms:
            parent = translationatom.parent
            if parent not in translationgists:
                translationgists.append(parent)

        if translationgists:
            translationgists_list = list()
            for translationgist in translationgists:
                # translationatoms_list = list()
                # for translationatom in translationgist.translationatom:
                #     translationatom_object = TranslationAtom(id=[translationatom.client_id, translationatom.object_id],
                #                                              parent_id=[translationatom.parent_client_id,
                #                                                         translationatom.parent_object_id],
                #                                              content=translationatom.content,
                #                                              locale_id=translationatom.locale_id,
                #                                              created_at=translationatom.created_at
                #                                              )
                #     translationatoms_list.append(translationatom_object)
                gql_translationgist = TranslationGist(id=[translationgist.client_id, translationgist.object_id])
                                                         #translationatoms=translationatoms_list)
                gql_translationgist.dbObject = translationgist
                translationgists_list.append(gql_translationgist)
            return translationgists_list
        raise ResponseError(message="Error: no result")

    def resolve_userblob(self, info, id):
        return UserBlobs(id=id)

    def resolve_field(self, info, id):
        return Field(id=id)

    def resolve_lexicalentry(self, info, id):
        return LexicalEntry(id=id)

    def resolve_all_locales(self, info):
        response = list()
        locales = DBSession.query(dbLocale).all()
        for locale in locales:
            locale_json = dict()
            locale_json['shortcut'] = locale.shortcut
            locale_json['intl_name'] = locale.intl_name
            locale_json['created_at'] = locale.created_at
            locale_json['id'] = locale.id
            response.append(locale_json)
        return response


    def resolve_lexicalentries(self, info, searchstring, search_in_published, field_id=None, perspective_id=None, can_add_tags=None): #basic_search() function
        """
        query EntriesList {
            lexicalentries(searchstring: "следить", search_in_published: true) {
                id
                entities {
                     id
                     content
                }
            }
        }

        """

        if searchstring:
            if len(searchstring) >= 1:
                field = None
                if field_id:
                    field_client_id, field_object_id = field_id[0], field_id[1]
                    field = DBSession.query(dbField).filter_by(client_id=field_client_id, object_id=field_object_id).first()

                client_id = info.context.get('client_id')
                group = DBSession.query(dbGroup).filter(dbGroup.subject_override == True).join(dbBaseGroup) \
                    .filter(dbBaseGroup.subject == 'lexical_entries_and_entities', dbBaseGroup.action == 'view') \
                    .join(dbUser, dbGroup.users).join(Client) \
                    .filter(Client.id == client_id).first()

                published_cursor = None

                if group:
                    results_cursor = DBSession.query(dbEntity).filter(dbEntity.content.like('%'+searchstring+'%'), dbEntity.marked_for_deletion == False)
                    if perspective_id:
                        perspective_client_id, perspective_object_id = perspective_id
                        results_cursor = results_cursor.join(dbLexicalEntry) \
                            .join(dbPerspective) \
                            .filter(dbPerspective.client_id == perspective_client_id,
                                    dbPerspective.object_id == perspective_object_id)
                else:
                    results_cursor = DBSession.query(dbEntity) \
                        .join(dbEntity.parent) \
                        .join(dbPerspective)

                    if not perspective_id:
                        published_cursor = results_cursor

                    ignore_groups = False
                    db_published_gist = translation_gist_search('Published')
                    state_translation_gist_client_id = db_published_gist.client_id
                    state_translation_gist_object_id = db_published_gist.object_id

                    if perspective_id:
                        perspective_client_id, perspective_object_id = perspective_id
                        results_cursor = results_cursor.filter(dbPerspective.client_id == perspective_client_id,
                                                               dbPerspective.object_id == perspective_object_id)
                        persp = DBSession.query(dbPerspective).filter_by(client_id=perspective_client_id,
                                                                                 object_id=perspective_object_id).first()
                        if persp and persp.state_translation_gist_client_id == state_translation_gist_client_id and persp.state_translation_gist_object_id == state_translation_gist_object_id:
                            ignore_groups = True
                    else:
                        published_cursor = results_cursor

                    if not ignore_groups:
                        results_cursor = results_cursor.join(dbGroup, and_(
                            dbPerspective.client_id == dbGroup.subject_client_id,
                            dbPerspective.object_id == dbGroup.subject_object_id)) \
                            .join(dbBaseGroup) \
                            .join(dbUser, dbGroup.users) \
                            .join(Client) \
                            .filter(Client.id == client_id,
                                    dbEntity.content.like('%' + searchstring + '%'), dbEntity.marked_for_deletion == False)
                    else:
                        results_cursor = results_cursor.filter(dbEntity.content.like('%' + searchstring + '%'),
                                                               dbEntity.marked_for_deletion == False)
                    if published_cursor:
                        published_cursor = published_cursor \
                            .join(dbPerspective.parent).filter(
                            dbDictionary.state_translation_gist_object_id == state_translation_gist_object_id,
                            dbDictionary.state_translation_gist_client_id == state_translation_gist_client_id,
                            dbPerspective.state_translation_gist_object_id == state_translation_gist_object_id,
                            dbPerspective.state_translation_gist_client_id == state_translation_gist_client_id,
                            dbEntity.content.like('%' + searchstring + '%'))

                    if can_add_tags:
                        results_cursor = results_cursor \
                            .filter(dbBaseGroup.subject == 'lexical_entries_and_entities',
                                    or_(dbBaseGroup.action == 'create', dbBaseGroup.action == 'view')) \
                            .group_by(dbEntity).having(func.count('*') == 2)
                    else:
                        results_cursor = results_cursor.filter(dbBaseGroup.subject == 'lexical_entries_and_entities',
                                                       dbBaseGroup.action == 'view')

                    if field:
                        results_cursor = results_cursor.join(dbPerspective.dictionaryperspectivetofield).filter(
                            dbPerspectiveToField.field == field)
                        if published_cursor:
                            published_cursor = published_cursor.join(
                                dbPerspective.dictionaryperspectivetofield).filter(
                                dbPerspectiveToField.field == field)

                    entries = list()

                    for item in results_cursor:
                        if item.parent not in entries:
                            entries.append(item.parent)
                    if published_cursor:
                        for item in published_cursor:
                            if item.parent not in entries:
                                entries.append(item.parent)

                    lexical_entries = list()
                    for entry in entries:
                        if not entry.marked_for_deletion:
                            if (entry.parent_client_id, entry.parent_object_id) in dbPerspective.get_deleted():
                                continue
                            if (entry.parent_client_id, entry.parent_object_id) in dbPerspective.get_hidden():
                                continue
                            lexical_entries.append(entry.track(search_in_published, info.context["locale_id"]))

                    lexical_entries_list = list()
                    for entry in lexical_entries:
                        entities = []
                        for ent in entry['contains']:
                            del ent["contains"]
                            del ent["level"]
                            del ent["accepted"]
                            del ent["published"]
                            if "link_client_id" in ent and "link_object_id" in ent:
                                ent["link_id"] = (ent["link_client_id"], ent["link_object_id"])
                            else:
                                ent["link_id"] = None
                            ent["field_id"] = (ent["field_client_id"], ent["field_object_id"])
                            if "self_client_id" in ent and "self_object_id" in ent:
                                ent["self_id"] = (ent["self_client_id"], ent["self_object_id"])
                            else:
                                ent["self_id"] = None
                            if "content" not in ent:
                                ent["content"] = None
                            if "additional_metadata" in ent:

                                ent["additional_metadata_string"] = ent["additional_metadata"]
                                del ent["additional_metadata"]
                            if 'entity_type' in ent:
                                del ent['entity_type']
                            gr_entity_object = Entity(id=[ent['client_id'],
                                                          ent['object_id']],
                                                      # link_id = (ent["link_client_id"], ent["link_object_id"]),
                                                      parent_id=(ent["parent_client_id"], ent["parent_object_id"]),
                                                      **ent  # all other args from sub_result
                                                      )
                            entities.append(gr_entity_object)
                        del entry["published"]
                        del entry["contains"]
                        del entry["level"]
                        gr_lexicalentry_object = LexicalEntry(id=[entry['client_id'],
                                                                  entry['object_id']],
                                                              entities=entities, **entry)

                        lexical_entries_list.append(gr_lexicalentry_object)
                    return lexical_entries_list
            raise ResponseError(message="Bad string")

    def resolve_advanced_lexicalentries(self, info, searchstrings, perspectives=None, adopted=None,
                                        adopted_type=None, with_etimology=None): #advanced_search() function

        """
        query EntriesList {
            advanced_lexicalentries(searchstrings: [{searchstring: "смотреть следить"}]) {
                id
                entities {
                     id
                     content
                }
            }
        }

        """
        request = info.context.get('request')

        if not perspectives:
            db_published_gist = translation_gist_search('Published')
            state_translation_gist_client_id = db_published_gist.client_id
            state_translation_gist_object_id = db_published_gist.object_id
            db_la_gist = translation_gist_search('Limited access')
            limited_client_id, limited_object_id = db_la_gist.client_id, db_la_gist.object_id

            perspectives = [(persp.client_id, persp.object_id) for persp in DBSession.query(dbPerspective).filter(
                dbPerspective.marked_for_deletion == False,
                or_(and_(dbPerspective.state_translation_gist_client_id == state_translation_gist_client_id,
                         dbPerspective.state_translation_gist_object_id == state_translation_gist_object_id),
                    and_(dbPerspective.state_translation_gist_client_id == limited_client_id,
                         dbPerspective.state_translation_gist_object_id == limited_object_id))).all()]

        def make_query(searchstring, perspectives):
            results_cursor = DBSession.query(dbLexicalEntry).join(dbEntity.parent) \
                .join(dbEntity.field).join(dbTranslationAtom,
                                         and_(dbField.translation_gist_client_id == dbTranslationAtom.parent_client_id,
                                              dbField.translation_gist_object_id == dbTranslationAtom.parent_object_id,
                                              dbField.marked_for_deletion == False)) \
                .distinct(dbEntity.parent_client_id, dbEntity.parent_object_id)
            if perspectives:
                results_cursor = results_cursor.filter(
                    tuple_(dbLexicalEntry.parent_client_id, dbLexicalEntry.parent_object_id).in_(perspectives))
            if not searchstring["searchstring"]:
                raise ResponseError(message="Error: bad argument 'searchstring'.")
            search_parts = searchstring["searchstring"].split()
            search_expression = dbEntity.content.like('%' + search_parts[0] + '%')
            to_do_or = searchstring.get('search_by_or', True)

            for part in search_parts[1:]:
                search_expression = or_(search_expression, dbEntity.content.like('%' + part + '%'))
            if 'entity_type' in searchstring and searchstring['entity_type']:
                search_expression = and_(search_expression, dbField.client_id == searchstring['entity_type'][0],
                                         dbField.object_id == searchstring['entity_type'][1])

            results_cursor = results_cursor.filter(search_expression)
            return results_cursor, to_do_or

        if not searchstrings[0]:
            raise ResponseError(message="Error: bad argument 'searchstrings'")

        results_cursor, to_do_or = make_query(searchstrings[0], perspectives)

        pre_results = set(results_cursor.all())
        if adopted:
            results_cursor = DBSession.query(dbLexicalEntry).join(dbEntity.parent).filter(
                dbEntity.content.like('%заим.%'))
            if adopted_type:
                results_cursor = results_cursor.join(dbEntity.field) \
                    .join(dbTranslationAtom,
                          and_(dbField.translation_gist_client_id == dbTranslationAtom.parent_client_id,
                               dbField.translation_gist_object_id == dbTranslationAtom.parent_object_id,
                               dbField.marked_for_deletion == False)) \
                    .filter(dbTranslationAtom.content == adopted_type,
                            dbTranslationAtom.locale_id == 2)
            pre_results = pre_results & set(results_cursor.all())
        if with_etimology:
            results_cursor = DBSession.query(dbLexicalEntry).join(dbEntity.parent).join(dbEntity.field) \
                .join(dbTranslationAtom,
                      and_(dbField.data_type_translation_gist_client_id == dbTranslationAtom.parent_client_id,
                           dbField.data_type_translation_gist_object_id == dbTranslationAtom.parent_object_id,
                           dbField.marked_for_deletion == False)) \
                .filter(dbTranslationAtom.content == 'Grouping Tag',
                        dbTranslationAtom.locale_id == 2)

        pre_results = pre_results & set(results_cursor.all())

        for search_string in searchstrings[1:]:
            results_cursor, to_do_or_new = make_query(search_string, perspectives)
            if to_do_or:
                pre_results = pre_results | set(results_cursor.all())
            else:
                pre_results = pre_results & set(results_cursor.all())
            to_do_or = to_do_or_new

        lexes_composite_list = [(lex.created_at,
                                 lex.client_id, lex.object_id, lex.parent_client_id, lex.parent_object_id,
                                 lex.marked_for_deletion, lex.additional_metadata,
                                 lex.additional_metadata.get('came_from')
                                 if lex.additional_metadata and 'came_from' in lex.additional_metadata else None)
                                for lex in pre_results]

        lexical_entries = dbLexicalEntry.track_multiple(lexes_composite_list, int(request.cookies.get('locale_id') or 2),
                                              publish=True, accept=True)

        lexical_entries_list = list()
        for entry in lexical_entries:
            entities = []
            for ent in entry['contains']:
                del ent["contains"]
                del ent["level"]
                del ent["accepted"]
                del ent["published"]
                if "link_client_id" in ent and "link_object_id" in ent:
                    ent["link_id"] = (ent["link_client_id"], ent["link_object_id"])
                else:
                    ent["link_id"] = None
                ent["field_id"] = (ent["field_client_id"], ent["field_object_id"])
                if "self_client_id" in ent and "self_object_id" in ent:
                    ent["self_id"] = (ent["self_client_id"], ent["self_object_id"])
                else:
                    ent["self_id"] = None
                if "content" not in ent:
                    ent["content"] = None
                if "additional_metadata" in ent:
                    ent["additional_metadata_string"] = ent["additional_metadata"]
                    del ent["additional_metadata"]
                if 'entity_type' in ent:
                    del ent['entity_type']

                gr_entity_object = Entity(id=[ent['client_id'],
                                              ent['object_id']],
                                          # link_id = (ent["link_client_id"], ent["link_object_id"]),
                                          parent_id=(ent["parent_client_id"], ent["parent_object_id"]),
                                          **ent  # all other args from sub_result
                                          )
                entities.append(gr_entity_object)

            del entry["published"]
            del entry["contains"]
            del entry["level"]
            gr_lexicalentry_object = LexicalEntry(id=[entry['client_id'],
                                                      entry['object_id']],
                                                  entities=entities, **entry)

            lexical_entries_list.append(gr_lexicalentry_object)
        return lexical_entries_list

    # @client_id_check()
    def resolve_user_blobs(self, info, data_type=None, is_global=None):
        allowed_global_types = ["sociolinguistics"]
        client_id = info.context.get('client_id')
        client = DBSession.query(Client).filter_by(id=client_id).first()
        if data_type:
            if not is_global:
                user_blobs = DBSession.query(dbUserBlobs).filter_by(user_id=client.user_id, data_type=data_type).all()
            else:
                if data_type in allowed_global_types:
                    user_blobs = DBSession.query(dbUserBlobs).filter_by(data_type=data_type).all()
                else:
                    raise ResponseError(message="Error: you can not list that data type globally.")
        else:
            user_blobs = DBSession.query(dbUserBlobs).filter_by(user_id=client.user_id).all()
        user_blobs_list = list()
        for db_blob in user_blobs:
            gql_blob = UserBlobs(id=[db_blob.client_id, db_blob.object_id])
            gql_blob.dbObject = db_blob
            user_blobs_list.append(gql_blob)
        return user_blobs_list

    def resolve_userrequest(self, info, id):
        """
        query myQuery {
          userrequest(id: 6) {
                id
           }
        }
        """
        return UserRequest(id=id)

    #@client_id_check()
    def resolve_userrequests(self, info):
        """
        query myQuery {
          userrequests {
                id
                sender_id
                type
           }
        }
        """
        client_id = info.context.get('client_id')

        client = DBSession.query(Client).filter_by(id=client_id).first()
        user = DBSession.query(dbUser).filter_by(id=client.user_id).first()
        if not user:
            raise ResponseError(message="This client id is orphaned. Try to logout and then login once more.")

        userrequests = DBSession.query(dbUserRequest).filter(dbUserRequest.recipient_id == user.id).order_by(
            dbUserRequest.created_at).all()
        userrequests_list = list()
        for db_userrequest in userrequests:
            gql_userrequest = UserRequest(id=db_userrequest.id)
            userrequests_list.append(gql_userrequest)
        return userrequests_list

    def resolve_all_basegroups(self, info):  # tested
        basegroups = list()
        for basegroup_object in DBSession.query(dbBaseGroup).all():
            basegroup = BaseGroup(id=basegroup_object.id)
            basegroup.dbObject = basegroup_object
            basegroups.append(basegroup)
        return basegroups

    def resolve_grant(self, info, id):
        return Grant(id=id)

    def resolve_grants(self, info):
        """
        query myQuery {
          grants {
                id
           }
        }
        """
        grants = DBSession.query(dbGrant).order_by(dbGrant.grant_number).all()
        grants_list = list()
        for dbgrant in grants:
            grant =  Grant(id=dbgrant.id)
            grant.dbObject = dbgrant
            grants_list.append(grant)

        return grants_list

    def resolve_phonology(self, info, perspective_id, group_by_description, only_first_translation,
                          vowel_selection, maybe_tier_list, maybe_tier_set=None, limit=None,
                            limit_exception=None, limit_no_vowel=None, limit_result=None, synchronous=False):
        """
        query MyQuery {
           phonology(perspective_id: [671, 15155], group_by_description: false, only_first_translation: false, vowel_selection: false, maybe_tier_list: [])
        }
        """
        perspective_cid, perspective_oid = perspective_id
        locale_id = info.context.get('locale_id')
        request = info.context.get('request')

        utils_phonology(request, group_by_description, only_first_translation, perspective_cid, perspective_oid,
                  synchronous, vowel_selection, maybe_tier_list, maybe_tier_set, limit,
                  limit_exception, limit_no_vowel, limit_result, locale_id)

        return True

    def resolve_convert_markup(self, info, id):
        # TODO: delete

        import sys
        import os
        import random
        import string
        from sqlalchemy.exc import IntegrityError
        from lingvodoc.exceptions import CommonException
        from lingvodoc.scripts.convert_rules import praat_to_elan

        # TODO: permission check

        client_id = info.context.get('client_id')
        client = DBSession.query(Client).filter_by(id=client_id).first()
        user = DBSession.query(dbUser).filter_by(id=client.user_id).first()

        try:
            # out_type = req['out_type']
            client_id, object_id = id

            entity = DBSession.query(dbEntity).filter_by(client_id=client_id, object_id=object_id).first()
            if not entity:
                raise KeyError("No such file")
            content = entity.content
            if not content:
                raise ResponseError(message="Cannot access file")
            try:
                n = 10
                filename = time.ctime() + ''.join(random.SystemRandom().choice(string.ascii_uppercase + string.digits)
                                                  for c in range(n))
                # extension = os.path.splitext(blob.content)[1]
                f = open(filename, 'wb')
            except Exception as e:
                return ResponseError(message=str(e))
            try:
                f.write(content)
                f.close()
                if os.path.getsize(filename) / (10 * 1024 * 1024.0) < 1:
                    if 'data_type' in entity.additional_metadata :
                        if 'praat' in entity.additional_metadata['data_type']:
                            content = praat_to_elan(filename)
                            if sys.getsizeof(content) / (10 * 1024 * 1024.0) < 1:
                                # filename2 = 'abc.xml'
                                # f2 = open(filename2, 'w')
                                # try:
                                #     f2.write(content)
                                #     f2.close()
                                #     # os.system('xmllint --noout --dtdvalid ' + filename2 + '> xmloutput 2>&1')
                                #     os.system('xmllint --dvalid ' + filename2 + '> xmloutput 2>&1')
                                # except:
                                #     print('fail with xmllint')
                                # finally:
                                #     pass
                                #     os.remove(filename2)
                                return content
                        elif 'elan' in entity.additional_metadata['data_type']:
                            with open(filename, 'r') as f:
                                return f.read()
                        else:
                            raise KeyError("Not allowed convert option")
                        raise KeyError('File too big')
                    raise KeyError("Not allowed convert option")
                raise KeyError('File too big')
            except Exception as e:
                raise ResponseError(message=str(e))
            finally:
                os.remove(filename)
                pass
        except KeyError as e:
            raise ResponseError(message=str(e))

        except IntegrityError as e:
            raise ResponseError(message=str(e))

        except CommonException as e:
            raise ResponseError(message=str(e))



class MyMutations(graphene.ObjectType):
    """
    Mutation classes.
    It may be replaced by
    create_field = gql_field.CreateField.Field()
    for more beautiful imports
    """
    create_field = CreateField.Field()
    # update_field = UpdateField.Field()
    # delete_field = DeleteField.Field()
    create_entity = CreateEntity.Field()
    update_entity = UpdateEntity.Field()
    delete_entity = DeleteEntity.Field()
    bulk_create_entity = BulkCreateEntity.Field()
    create_user = CreateUser.Field()
    update_user = UpdateUser.Field()
    create_language = CreateLanguage.Field()
    update_language = UpdateLanguage.Field()
    delete_language = DeleteLanguage.Field()
    create_dictionary = CreateDictionary.Field()
    update_dictionary = UpdateDictionary.Field()
    update_dictionary_status = UpdateDictionaryStatus.Field()
    #update_dictionary_roles = UpdateDictionaryRoles.Field()
    add_dictionary_roles = AddDictionaryRoles.Field()
    delete_dictionary_roles = DeleteDictionaryRoles.Field()
    delete_dictionary = DeleteDictionary.Field()
    create_organization = CreateOrganization.Field()
    update_organization = UpdateOrganization.Field()
    #delete_organization = DeleteOrganization.Field()
    create_translationatom = CreateTranslationAtom.Field()
    update_translationatom = UpdateTranslationAtom.Field()
    create_translationgist = CreateTranslationGist.Field()
    delete_translationgist = DeleteTranslationGist.Field()
    create_lexicalentry = CreateLexicalEntry.Field()
    delete_lexicalentry = DeleteLexicalEntry.Field()
    bulk_create_lexicalentry = BulkCreateLexicalEntry.Field()
    create_perspective = CreateDictionaryPerspective.Field()
    update_perspective = UpdateDictionaryPerspective.Field()
    update_perspective_status = UpdatePerspectiveStatus.Field()
    update_perspective_roles = UpdatePerspectiveRoles.Field()
    delete_perspective = DeleteDictionaryPerspective.Field()
    create_column = CreateColumn.Field()
    update_column = UpdateColumn.Field()
    delete_column = DeleteColumn.Field()
    create_grant = CreateGrant.Field()
    update_grant = UpdateGrant.Field()
    # delete_grant = DeleteGrant.Field()
    create_userblob = CreateUserBlob.Field()
    delete_userblob = DeleteUserBlob.Field()
    create_grant_permission = CreateGrantPermission.Field()
    add_dictionary_to_grant = AddDictionaryToGrant.Field()
    administrate_org = AdministrateOrg.Field()
    participate_org = ParticipateOrg.Field()
    accept_userrequest = AcceptUserRequest.Field()
    #delete_userrequest = DeleteUserRequest.Field()

schema = graphene.Schema(query=Query, auto_camelcase=False, mutation=MyMutations)

class Context(dict):
    """
    Context for graphene query execution, works as dict for arbitrary key-value associations and supports
    ACL-based permission checking.
    """

    def __init__(self, context_dict):
        """
        Initializes query execution context by initializing context key-value dictionary and, hopefully,
        getting client id and request data.
        """

        dict.__init__(self, context_dict)

        self.client_id = context_dict.get('client_id')
        self.request = context_dict.get('request')
        self.locale_id = context_dict.get('locale_id')
        self.headers = context_dict.get('headers')
        self.cookies = context_dict.get('cookies')

        self.cache = {}

    def acl_check_if(self, action, subject, subject_id):
        """
        Checks if the client has permission to perform given action on a specified subject via ACL.
        """
        if type(subject_id) is list:
            subject_id = tuple(subject_id)

        if (action, subject, subject_id) in self.cache:
            return self.cache[(action, subject, subject_id)]

        result = acl.check_direct(self.client_id, self.request, action, subject, subject_id)
        self.cache[(action, subject, subject_id)] = result

        return result

    def acl_check(self, action, subject, subject_id):
        """
        Checks if the client has permission to perform given action on a specified subject via ACL, raises
        permission exception otherwise.
        """

        if not self.acl_check_if(action, subject, subject_id):
            raise PermissionException(self.client_id, action, subject, subject_id)

    def acl_check_with_id_if(self, action, subject, args):
        """
        Checks via ACL if the client has permission to perform given action on a specified subject, with
        subject identifier extracted from query execution arguments.
        """

        return self.acl_check_if(action, subject, args.get('id'))<|MERGE_RESOLUTION|>--- conflicted
+++ resolved
@@ -225,15 +225,12 @@
                                      category=graphene.Int(),
                                      adopted=graphene.Boolean(),
                                      etymology=graphene.Boolean(),
-<<<<<<< HEAD
-                                     search_strings=graphene.List(graphene.List(ObjectVal)))
-    convert_markup = graphene.Field(
-        graphene.String, id=LingvodocID(required=True))
-=======
                                      search_strings=graphene.List(graphene.List(ObjectVal)),
                                      publish=graphene.Boolean(),
                                      accept=graphene.Boolean())
->>>>>>> 8e5848e5
+    search_strings=graphene.List(graphene.List(ObjectVal))
+    convert_markup = graphene.Field(
+        graphene.String, id=LingvodocID(required=True))
 
     def resolve_advanced_search(self, info, search_strings, languages=None, tag_list=None, category=None, adopted=None, etymology=None, publish=None, accept=True):
         return AdvancedSearch().constructor(languages, tag_list, category, adopted, etymology, search_strings, publish, accept)
