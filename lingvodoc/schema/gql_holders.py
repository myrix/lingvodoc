--- conflicted
+++ resolved
@@ -614,17 +614,12 @@
     speakersAmount = graphene.String()
     humanSettlement = graphene.List(graphene.String)
     transcription_rules = graphene.String()
-<<<<<<< HEAD
-=======
-
     authors_process = graphene.List(graphene.String)
     informant = graphene.List(graphene.String)
     discourse_type = graphene.List(graphene.String)
     speech_type = graphene.List(graphene.String)
     speech_genre = graphene.List(graphene.String)
     text_topic = graphene.List(graphene.String)
-
->>>>>>> 7943bc50
 
 
 # class LevelAndId(graphene.ObjectType):
