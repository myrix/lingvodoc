--- conflicted
+++ resolved
@@ -37,12 +37,7 @@
     """
     dbType = dbTranslationGist
     dbObject = None
-<<<<<<< HEAD
-    translationatoms = graphene.Field('translationAtom')
-=======
     translationatoms = graphene.List(TranslationAtom)
-
->>>>>>> f395dba1
     class Meta:
         interfaces = (CompositeIdHolder,
                       CreatedAt,
