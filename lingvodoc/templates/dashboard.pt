<!DOCTYPE html>
<html lang="en">
<head>
    <meta charset="utf-8">
    <meta http-equiv="X-UA-Compatible" content="IE=edge">
    <meta name="viewport" content="width=device-width, initial-scale=1">


    <meta name="description" content="">
    <meta name="author" content="">
    <link rel="icon" href="favicon.ico">

    <title>Lingvodoc future</title>
    <link rel="stylesheet" type="text/css" href="${request.static_url('lingvodoc:static/css/lingvodoc.css')}"/>
    <script src="${request.static_url('lingvodoc:static/js/dashboard.js')}"></script>

</head>

<body class="body-dashboard" ng-app="DashboardModule">

<div id="clientId" data-lingvodoc="${client_id}"></div>
<div id="userId" data-lingvodoc="${user.id}"></div>

<div id="dictionariesUrl" data-lingvodoc="${request.route_url('dictionaries')}"></div>
<div id="languagesUrl" data-lingvodoc="${request.route_url('get_languages')}"></div>
<div id="createDictionaryUrl" data-lingvodoc="${request.route_url('create_dictionary')}"></div>

<div metal:use-macro="load: nav.pt"></div>

<div class="container" ng-controller="DashboardController" ng-cloak>

    <div ng-if="dictionaries.length > 0">

        <table class="table table-bordered">
            <thead>
            <tr>
                <td>Name</td>
                <td>Status</td>
                <td>Perspective</td>
                <td>Actions</td>
            </tr>
            </thead>

            <tbody>

            <tr ng-repeat="dictionary in dictionaries">
                <td>{{ dictionary.translation_string }}</td>

                <td>
                    {{ dictionary.status }}
                </td>

                <td>
                    <select class="form-control" ng-model="dictionaries[$index].selectedPerspectiveId"
                            ng-options="getCompositeKey(p) as p.translation for p in dictionary.perspectives track by getCompositeKey(p)">

                    </select>

                </td>

                <td>
                    <a class="btn btn-primary"  href="#" ng-click="follow(getActionDictionaryLink(dictionary, 'view'))"><span class="glyphicon glyphicon-list"></span> View</a>
                    <a class="btn btn-primary"  href="#" ng-click="follow(getActionDictionaryLink(dictionary, 'edit'))"><span class="glyphicon glyphicon-edit"></span> Edit</a>
                    <a class="btn btn-primary"  href="#" ng-click="follow(getActionDictionaryLink(dictionary, 'publish'))"><span class="glyphicon glyphicon-print"></span> Publish</a>
                    <a class="btn btn-primary"  href="#" ng-click="editDictionaryProperties(dictionary)"><span class="glyphicon glyphicon-print"></span> Dictionary properties</a>
                    <a class="btn btn-primary"  href="#" ng-click="editPerspectiveProperties(dictionary)"><span class="glyphicon glyphicon-print"></span> Perspective properties</a>
                </td>


            </tr>


            </tbody>


        </table>


        <ul ng-repeat="dictionary in dictionaries">

        </ul>
    </div>

    <div ng-if="dictionaries.length == 0">
        <span>No dictionaries</span>
    </div>

    <hr>

<<<<<<< HEAD
    <a href="${request.route_url('new_dictionary')}" class="btn btn-primary">Create dictionary</a>
    <!--<a href="#" ng-click="test()">dd</a>-->
=======
    <a href="${request.route_url('new_dictionary')}" class="btn btn-primary">Create dictionary...</a>
>>>>>>> 4a19ad48
</div>


<script type="text/ng-template" id="editDictionaryPropertiesModal.html">

    <div class="modal-header">
        <h3 class="modal-title"></h3>
    </div>

    <div class="modal-body">

        <label for="dictionaryName">Dictionary name</label>
        <input type="text" id="dictionaryName" class="form-control" placeholder="" required autofocus
               ng-model="dictionaryProperties.translation">

        <label for="language">Language</label>
        <select id="language" class="form-control" ng-model="data.selectedLanguage" ng-options="language.compositeId as language.translation_string for language in languages">
            <option></option>
        </select>

        <button class="btn btn-primary" type="button" ng-click="publish()">Publish dictionary</button>

    </div>

    <div class="modal-footer">
        <button class="btn btn-primary" type="button" ng-click="ok()">OK</button>
        <button class="btn btn-danger" type="button" ng-click="cancel()">Cancel</button>
    </div>

</script>



<script type="text/ng-template" id="editPerspectivePropertiesModal.html">

    <div class="modal-header">
        <h3 class="modal-title"></h3>
    </div>

    <div class="modal-body">
        <div>
            <label for="perspectiveName">Perspective name</label>
            <input type="text" id="perspectiveName" class="form-control" placeholder="" required autofocus
                   ng-model="perspective.translation">

            <span class="glyphicon glyphicon-plus-sign" ng-click="addField()"></span>

            <table class="table">
                <thead>
                <tr>
                    <td></td>
                    <td></td>
                    <td></td>
                    <td></td>
                    <td></td>
                    <td></td>
                    <td></td>
                    <td></td>
                    <td></td>
                    <td></td>
                </tr>
                </thead>

                <tbody ng-repeat="field in perspective.fields">
                <tr>

                    <td>
                        <input type="checkbox" ng-checked="field.status == 'enabled'"
                               ng-model="perspective.fields[$index]._statusEnabled">
                    </td>

                    <td>
                        <input type="text" class="form-control" ng-model="perspective.fields[$index].entity_type">
                    </td>

                    <td>
                        <select class="form-control" ng-model="perspective.fields[$index].data_type">
                            <option value="text" ng-if="field.data_type == 'text'" selected>Text</option>
                            <option value="text" ng-if="field.data_type != 'text'">Text</option>
                            <option value="image" ng-if="field.data_type == 'image'" selected>Image</option>
                            <option value="image" ng-if="field.data_type != 'image'">Image</option>
                            <option value="sound" ng-if="field.data_type == 'sound'" selected>Audio</option>
                            <option value="sound" ng-if="field.data_type != 'sound'">Audio</option>
                            <option value="grouping_tag" ng-if="field.data_type == 'grouping_tag'" selected>Grouping
                                tag
                            </option>
                            <option value="grouping_tag" ng-if="field.data_type != 'grouping_tag'">Groupping tag
                            </option>
                        </select>

                    </td>

                    <td>
                        <input type="checkbox" ng-checked="field.group || perspective.fields[$index]._groupEnabled"
                               ng-model="perspective.fields[$index]._groupEnabled" ng-change="enableGroup($index)">
                    </td>


                    <td>
                        <input type="text" ng-model="perspective.fields[$index].group" class="form-control"
                               ng-if="field.group!==undefined">
                    </td>

                    <td>
                        <input type="checkbox"
                               ng-checked="field.contains && field.contains.length > 0 || perspective.fields[$index]._containsEnabled"
                               ng-if="field.data_type == 'sound'" ng-model="perspective.fields[$index]._containsEnabled"
                               ng-change="enableLinkedField($index)">
                    </td>

                    <td>
                        <span class="glyphicon glyphicon-circle-arrow-right"
                              ng-if="field.data_type == 'sound' && field.contains && field.contains.length > 0"></span>
                    </td>

                    <td>


                        <input type="text" ng-value="field.contains[0].entity_type" class="form-control"
                               ng-if="field.data_type == 'sound' && (field.contains && field.contains.length > 0 || perspective.fields[$index]._containsEnabled)"
                               ng-model="perspective.fields[$index].contains[0].entity_type">
                    </td>

                    <td>

                        <label class="checkbox-inline" ng-if="field.data_type == 'text'">
                            <input type="checkbox"
                                   ng-checked="field.translatable"
                                   ng-model="perspective.fields[$index].translatable"> translatable</label>


                        <select class="form-control"
                                ng-if="field.data_type == 'sound' && (field.contains && field.contains.length > 0 || perspective.fields[$index]._containsEnabled)"
                                ng-model="perspective.fields[$index].contains[0].data_type">
                            <option value="text" ng-if="field.contains[0].data_type == 'text'" selected>Text</option>
                            <option value="text" ng-if="field.contains[0].data_type != 'text'">Text</option>
                            <option value="image" ng-if="field.contains[0].data_type == 'image'" selected>Image</option>
                            <option value="image" ng-if="field.contains[0].data_type != 'image'">Image</option>
                            <option value="sound" ng-if="field.contains[0].data_type == 'sound'" selected>Audio</option>
                            <option value="sound" ng-if="field.contains[0].data_type != 'sound'">Audio</option>
                            <option value="grouping_tag" ng-if="field.contains[0].data_type == 'grouping_tag'" selected>
                                Groupping tag
                            </option>
                            <option value="grouping_tag" ng-if="field.contains[0].data_type != 'grouping_tag'">Groupping
                                tag
                            </option>
                            <option value="grouping_tag" ng-if="field.contains[0].data_type == 'markup'" selected>
                                Markup
                            </option>
                            <option value="grouping_tag" ng-if="field.contains[0].data_type != 'markup'">Markup</option>
                        </select>
                    </td>

                    <td>
                        <span class="glyphicon glyphicon-remove" ng-click="removeField(field)"></span>
                    </td>


                </tr>
                </tbody>
            </table>
        </div>
    </div>

    <div class="modal-footer">
        <button class="btn btn-primary" type="button" ng-click="ok()">OK</button>
        <button class="btn btn-danger" type="button" ng-click="cancel()">Cancel</button>
    </div>

</script>




</body>

</html><|MERGE_RESOLUTION|>--- conflicted
+++ resolved
@@ -87,12 +87,7 @@
 
     <hr>
 
-<<<<<<< HEAD
-    <a href="${request.route_url('new_dictionary')}" class="btn btn-primary">Create dictionary</a>
-    <!--<a href="#" ng-click="test()">dd</a>-->
-=======
     <a href="${request.route_url('new_dictionary')}" class="btn btn-primary">Create dictionary...</a>
->>>>>>> 4a19ad48
 </div>
 
 
