enablePlugins(ScalaJSPlugin)

name := "lingvodoc2 frontend"

scalaVersion := "2.11.8"
scalacOptions += "-deprecation"

resolvers += "Sonatype OSS Snapshots" at "https://oss.sonatype.org/content/repositories/snapshots"

libraryDependencies += "org.scala-js" %%% "scalajs-dom" % "0.9.1"
libraryDependencies += "com.lihaoyi" %%% "upickle" % "0.3.9"
libraryDependencies += "com.greencatsoft" %%% "scalajs-angular" % "0.8-SNAPSHOT"
libraryDependencies += "io.surfkit" %%% "scalajs-google-maps" % "0.1-SNAPSHOT"
libraryDependencies += "io.plasmap" %%% "pamphlet" % "0.9-SNAPSHOT"
libraryDependencies += "org.scala-lang.modules" % "scala-xml_2.11" % "1.0.5"
libraryDependencies += "be.doeraene" %%% "scalajs-jquery" % "0.9.0" // jquery facade, used for xml parsing

libraryDependencies += "org.webjars" % "jquery" % "2.2.1"
libraryDependencies += "org.webjars" % "angularjs" % "1.5.8"
libraryDependencies += "org.webjars" % "bootstrap" % "3.3.6"

libraryDependencies += "org.webjars" % "angular-ui-bootstrap" % "1.3.3"
libraryDependencies += "org.webjars.bower" % "bootstrap-validator" % "0.10.2"

jsDependencies += "org.webjars" % "jquery" % "2.2.1" / "2.2.1/jquery.js"
jsDependencies += "org.webjars" % "angularjs" % "1.5.8" / "angular.js" dependsOn "2.2.1/jquery.js"
jsDependencies += "org.webjars" % "angularjs" % "1.5.8" / "angular-route.js" dependsOn "angular.js"
jsDependencies += "org.webjars" % "angularjs" % "1.5.8" / "angular-animate.js" dependsOn "angular.js"

jsDependencies += "org.webjars" % "bootstrap" % "3.3.6" / "bootstrap.js" dependsOn "angular.js"



jsDependencies += "org.webjars" % "angular-ui-bootstrap" % "1.3.3" / "ui-bootstrap.js" dependsOn "bootstrap.js"
jsDependencies += "org.webjars" % "angular-ui-bootstrap" % "1.3.3" / "ui-bootstrap-tpls.js" dependsOn "ui-bootstrap.js"

jsDependencies += "org.webjars.bower" % "bootstrap-validator" % "0.10.2"  / "0.10.2/dist/validator.js" dependsOn "bootstrap.js"

// Wavesurfer is not in webjars yet; perhaps we should create it ourselves
jsDependencies += ProvidedJS / "wavesurfer.min.js"
jsDependencies += ProvidedJS / "wavesurfer.spectrogram.js" dependsOn "wavesurfer.min.js"
<<<<<<< HEAD
jsDependencies += ProvidedJS / "wavesurfer.timeline.js" dependsOn "wavesurfer.min.js"

// library for context menus, https://github.com/Templarian/ui.bootstrap.contextMenu. WARN: we have modified it.
jsDependencies += ProvidedJS / "contextMenu.js"

// additional things in native JS
jsDependencies += ProvidedJS / "utils.js"

jsDependencies += ProvidedJS / "leaflet.js"
=======
jsDependencies += ProvidedJS / "wavesurfer.timeline.js" dependsOn "wavesurfer.min.js"
>>>>>>> e33a0e2d
<|MERGE_RESOLUTION|>--- conflicted
+++ resolved
@@ -39,16 +39,6 @@
 // Wavesurfer is not in webjars yet; perhaps we should create it ourselves
 jsDependencies += ProvidedJS / "wavesurfer.min.js"
 jsDependencies += ProvidedJS / "wavesurfer.spectrogram.js" dependsOn "wavesurfer.min.js"
-<<<<<<< HEAD
 jsDependencies += ProvidedJS / "wavesurfer.timeline.js" dependsOn "wavesurfer.min.js"
 
-// library for context menus, https://github.com/Templarian/ui.bootstrap.contextMenu. WARN: we have modified it.
-jsDependencies += ProvidedJS / "contextMenu.js"
-
-// additional things in native JS
-jsDependencies += ProvidedJS / "utils.js"
-
 jsDependencies += ProvidedJS / "leaflet.js"
-=======
-jsDependencies += ProvidedJS / "wavesurfer.timeline.js" dependsOn "wavesurfer.min.js"
->>>>>>> e33a0e2d
