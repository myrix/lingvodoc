--- conflicted
+++ resolved
@@ -3,31 +3,11 @@
 import com.greencatsoft.angularjs.core.{Scope, Timeout}
 import com.greencatsoft.angularjs.{AbstractController, injectable}
 import org.scalajs.dom
-<<<<<<< HEAD
-import ru.ispras.lingvodoc.frontend.app.controllers.soundmarkupviewdata.{ELANDocumentJS, TierJS}
-import ru.ispras.lingvodoc.frontend.extras.elan.annotation.IAnnotation
-import ru.ispras.lingvodoc.frontend.extras.elan.tier.ITier
-import ru.ispras.lingvodoc.frontend.app.services.{BackendService, ModalInstance, ModalOptions, ModalService}
-import com.greencatsoft.angularjs.core.{Scope, Timeout}
-import com.greencatsoft.angularjs.{AbstractController, Angular, AngularExecutionContextProvider, injectable}
-import ru.ispras.lingvodoc.frontend.app.model.{Dictionary, Language, Perspective}
-import ru.ispras.lingvodoc.frontend.extras.facades._
-import ru.ispras.lingvodoc.frontend.extras.elan.{ELANDocumentJquery, ELANPArserException, Utils}
-import org.scalajs.dom.{EventTarget, console}
-import org.singlespaced.d3js.{Selection, d3}
-import org.scalajs.jquery._
-
-import scala.scalajs.js
-import js.JSConverters._
-import scala.collection.mutable
-=======
 import org.scalajs.dom.console
 import org.scalajs.jquery._
 import ru.ispras.lingvodoc.frontend.app.services.{BackendService, ModalInstance, ModalService}
 import ru.ispras.lingvodoc.frontend.extras.elan.ELANDocument
 import ru.ispras.lingvodoc.frontend.extras.facades._
-
->>>>>>> e33a0e2d
 import scala.scalajs.js
 import scala.scalajs.js.annotation.JSExport
 
@@ -61,13 +41,8 @@
                             backend: BackendService,
                             val timeout: Timeout,
                             params: js.Dictionary[js.Function0[js.Any]])
-<<<<<<< HEAD
-  extends AbstractController[SoundMarkupScope](scope) with AngularExecutionContextProvider {
-  var elan: Option[ELANDocumentJquery] = None
-=======
   extends AbstractController[SoundMarkupScope](scope) {
   var elan: Option[ELANDocument] = None
->>>>>>> e33a0e2d
   scope.elanJS = js.Dynamic.literal()
 
   scope.tierHeight = 50
