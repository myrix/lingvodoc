package ru.ispras.lingvodoc.frontend.app.controllers.traits

import ru.ispras.lingvodoc.frontend.extras.facades.WaveSurfer

import scala.scalajs.js.annotation.JSExport


trait SimplePlay {

  protected var waveSurfer: Option[WaveSurfer] = None
  protected var _pxPerSec = 50 // minimum pxls per second, all timing is bounded to it
  protected val pxPerSecStep = 30 // zooming step
  // zoom in/out step; fake value to avoid division by zero; on ws load, it will be set correctly
  protected var fullWSWidth = 0.0 // again, will be known after audio load
  protected var wsHeight = 128
  protected var soundMarkup: Option[String] = None

  def pxPerSec = _pxPerSec

  def pxPerSec_=(mpps: Int) = {
    _pxPerSec = mpps
    waveSurfer.foreach(_.zoom(mpps))
  }

  @JSExport
  def play(soundAddress: String) = {
    (waveSurfer, Some(soundAddress)).zipped.foreach((ws, sa) => {
<<<<<<< HEAD
      import org.scalajs.dom.console
=======
>>>>>>> b708905a
      ws.load(sa)
      ws.once("ready", () => {
        ws.playPause()
      }: Unit)
    })
  }

  @JSExport
  def playPause() = waveSurfer.foreach(_.playPause())

  @JSExport
  def play(start: Int, end: Int) = waveSurfer.foreach(_.play(start, end))

  @JSExport
  def zoomIn() = { pxPerSec += pxPerSecStep; }

  @JSExport
  def zoomOut() = { pxPerSec -= pxPerSecStep; }

  @JSExport
  def onReady(w: WaveSurfer) = {
    waveSurfer = Some(w)
  }
}<|MERGE_RESOLUTION|>--- conflicted
+++ resolved
@@ -25,10 +25,6 @@
   @JSExport
   def play(soundAddress: String) = {
     (waveSurfer, Some(soundAddress)).zipped.foreach((ws, sa) => {
-<<<<<<< HEAD
-      import org.scalajs.dom.console
-=======
->>>>>>> b708905a
       ws.load(sa)
       ws.once("ready", () => {
         ws.playPause()
