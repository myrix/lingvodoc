package ru.ispras.lingvodoc.frontend.app.controllers

import com.greencatsoft.angularjs.core.{Injector, Scope}
import com.greencatsoft.angularjs.{AbstractController, injectable}
import org.scalajs.dom.console
import ru.ispras.lingvodoc.frontend.api.exceptions.BackendException
<<<<<<< HEAD
import ru.ispras.lingvodoc.frontend.app.model.{Language, Perspective}
import ru.ispras.lingvodoc.frontend.app.services.{ModalService, ModalOptions, BackendService}
=======
import ru.ispras.lingvodoc.frontend.app.model.{Field, Language, Perspective}
import ru.ispras.lingvodoc.frontend.app.services.{BackendService, ExceptionHandlerFactory}
>>>>>>> 1562d0e7
import ru.ispras.lingvodoc.frontend.app.utils.LingvodocExecutionContext.Implicits.executionContext

import scala.scalajs.js
import scala.scalajs.js.{Function2, Object}
import scala.scalajs.js.JSConverters._
import scala.scalajs.js.annotation.JSExport
import scala.util.{Failure, Success}


@js.native
trait HomeScope extends Scope {
  var languages: js.Array[Language] = js.native
}

@injectable("HomeController")
<<<<<<< HEAD
class HomeController(scope: HomeScope, backend: BackendService, modal: ModalService) extends AbstractController[HomeScope](scope) {
=======
class HomeController(scope: HomeScope, injector: Injector, backend: BackendService) extends AbstractController[HomeScope](scope) {

  private[this] val exceptionHandler = injector.get[Function2[Throwable, Object, Unit]]("$exceptionHandler")

  scope.languages = Seq[Language]().toJSArray

  load()
>>>>>>> 1562d0e7

  @JSExport
  def getPerspectiveAuthors(perspective: Perspective): String = {
    "Metadata is not supported!"
  }

  private[this] def setPerspectives(languages: Seq[Language]): Unit = {
    for (language <- languages) {
      for (dictionary <- language.dictionaries) {
        backend.getDictionaryPerspectives(dictionary, onlyPublished = true) onComplete {
          case Success(perspectives) =>
            dictionary.perspectives = perspectives.toJSArray
          case Failure(e) => exceptionHandler(BackendException("Failed to get published perspectives list", e), null)
        }
      }
      setPerspectives(language.languages.toSeq)
    }
  }

<<<<<<< HEAD
  // FIXME: temporary, remove when viewing dictionaries will work
  @JSExport
  def playSound(soundAddress: String, soundMarkupAddress: String) = {
    val options = ModalOptions()
    options.templateUrl = "/static/templates/modal/soundMarkup.html"
    options.controller = "SoundMarkupController"
    options.backdrop = false
    options.keyboard = false
    options.size = "lg"
    options.resolve = js.Dynamic.literal(
      params = () => {
        js.Dynamic.literal(
          soundAddress = soundAddress.asInstanceOf[js.Object],
          dictionaryClientId = 1.asInstanceOf[js.Object],
          dictionaryObjectId = 2.asInstanceOf[js.Object]
        )
      }
    ).asInstanceOf[js.Dictionary[js.Any]]

    val instance = modal.open[Unit](options)
=======
  private[this] def load() = {

    backend.allStatuses() map { _ =>
      backend.getPublishedDictionaries onComplete {
        case Success(languages) =>
          setPerspectives(languages)
          scope.languages = languages.toJSArray
        case Failure(e) => exceptionHandler(BackendException("Failed to get published dictionaries list", e), null)
      }
    }


>>>>>>> 1562d0e7
  }


//  backend.getPublishedDictionaries onComplete {
//    case Success(languages) =>
//      console.log(languages.toJSArray)
//      setPerspectives(languages)
//      scope.languages = languages.toJSArray
//    case Failure(e) => console.log(e.getMessage)
//  }
}<|MERGE_RESOLUTION|>--- conflicted
+++ resolved
@@ -4,13 +4,9 @@
 import com.greencatsoft.angularjs.{AbstractController, injectable}
 import org.scalajs.dom.console
 import ru.ispras.lingvodoc.frontend.api.exceptions.BackendException
-<<<<<<< HEAD
-import ru.ispras.lingvodoc.frontend.app.model.{Language, Perspective}
 import ru.ispras.lingvodoc.frontend.app.services.{ModalService, ModalOptions, BackendService}
-=======
 import ru.ispras.lingvodoc.frontend.app.model.{Field, Language, Perspective}
 import ru.ispras.lingvodoc.frontend.app.services.{BackendService, ExceptionHandlerFactory}
->>>>>>> 1562d0e7
 import ru.ispras.lingvodoc.frontend.app.utils.LingvodocExecutionContext.Implicits.executionContext
 
 import scala.scalajs.js
@@ -26,17 +22,13 @@
 }
 
 @injectable("HomeController")
-<<<<<<< HEAD
-class HomeController(scope: HomeScope, backend: BackendService, modal: ModalService) extends AbstractController[HomeScope](scope) {
-=======
-class HomeController(scope: HomeScope, injector: Injector, backend: BackendService) extends AbstractController[HomeScope](scope) {
+class HomeController(scope: HomeScope, injector: Injector, backend: BackendService, modal: ModalService) extends AbstractController[HomeScope](scope) {
 
   private[this] val exceptionHandler = injector.get[Function2[Throwable, Object, Unit]]("$exceptionHandler")
 
   scope.languages = Seq[Language]().toJSArray
 
   load()
->>>>>>> 1562d0e7
 
   @JSExport
   def getPerspectiveAuthors(perspective: Perspective): String = {
@@ -56,7 +48,7 @@
     }
   }
 
-<<<<<<< HEAD
+
   // FIXME: temporary, remove when viewing dictionaries will work
   @JSExport
   def playSound(soundAddress: String, soundMarkupAddress: String) = {
@@ -77,7 +69,8 @@
     ).asInstanceOf[js.Dictionary[js.Any]]
 
     val instance = modal.open[Unit](options)
-=======
+  }
+
   private[this] def load() = {
 
     backend.allStatuses() map { _ =>
@@ -88,9 +81,6 @@
         case Failure(e) => exceptionHandler(BackendException("Failed to get published dictionaries list", e), null)
       }
     }
-
-
->>>>>>> 1562d0e7
   }
 
 
