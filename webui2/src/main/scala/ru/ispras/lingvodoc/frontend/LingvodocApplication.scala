--- conflicted
+++ resolved
@@ -31,13 +31,8 @@
 
   @JSExport
   def main() = {
-<<<<<<< HEAD
-    Angular.module("LingvodocModule", Seq("ngRoute", "ngAnimate", "ui.bootstrap", "ui.bootstrap.contextMenu"))
+  Angular.module("LingvodocModule", Seq("ngRoute", "ui.bootstrap"))
       .config[LingvodocConfig]
-=======
-    Angular.module("LingvodocModule", Seq("ngRoute", "ui.bootstrap"))
-      .config[RoutingConfig]
->>>>>>> e33a0e2d
 	    .factory[BackendServiceFactory]
       .factory[UserServiceFactory]
       //.factory[ExceptionHandlerFactory]
