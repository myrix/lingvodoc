package ru.ispras.lingvodoc.frontend

import com.greencatsoft.angularjs.{Angular, Config}
import com.greencatsoft.angularjs.core.{Route, RouteProvider}
import ru.ispras.lingvodoc.frontend.app.CreateLanguageController
import ru.ispras.lingvodoc.frontend.app.controllers._
import ru.ispras.lingvodoc.frontend.app.directives.{ConvertToNumberDirective, OnReadFileDirective}
import ru.ispras.lingvodoc.frontend.app.services.{BackendServiceFactory, ExceptionHandlerFactory, UserService, UserServiceFactory}

import scala.scalajs.js.annotation.JSExport

class RoutingConfig(routeProvider: RouteProvider) extends Config {

  routeProvider
    .when("/", Route("/static/templates/home.html", "Home", "HomeController"))
    .when("/login", Route("/static/templates/login.html", "Login", "LoginController"))
    .when("/logout", Route("/static/templates/logout.html", "Logout", "LogoutController"))
    .when("/signup", Route("/static/templates/signup.html", "Logout", "SignupController"))
    .when("/dashboard", Route("/static/templates/dashboard.html", "Dashboard", "DashboardController"))
    .when("/languages", Route("/static/templates/language.html", "Languages", "LanguageController"))
    .when("/dictionary/:dictionaryClientId/:dictionaryObjectId/perspective/:perspectiveClientId/:perspectiveObjectId/view", Route("/static/templates/viewDictionary.html", "ViewDictionary", "ViewDictionaryController"))
    .when("/dictionary/:dictionaryClientId/:dictionaryObjectId/perspective/:perspectiveClientId/:perspectiveObjectId/edit", Route("/static/templates/editDictionary.html", "EditDictionary", "EditDictionaryController"))
    .when("/dictionary/create", Route("/static/templates/createDictionary.html", "CreateDictionary", "CreateDictionaryController"))
    .otherwise(Route("/404"))
}


@JSExport
object LingvodocApplication {

  @JSExport
  def main() = {
<<<<<<< HEAD
    Angular.module("LingvodocModule", Seq("ngRoute", "ui.bootstrap", "ui.bootstrap.contextMenu"))
=======

    Angular.module("LingvodocModule", Seq("ngRoute", "ngAnimate", "ui.bootstrap"))
>>>>>>> 1562d0e7
      .config[RoutingConfig]
	    .factory[BackendServiceFactory]
      .factory[UserServiceFactory]
      //.factory[ExceptionHandlerFactory]
      .controller[MainController]
      .controller[NavigationController]
      .controller[LoginController]
      .controller[LogoutController]
      .controller[SignupController]
      .controller[DashboardController]
      .controller[LanguageController]
      .controller[HomeController]
      .controller[CreateLanguageController]
      .controller[CreateDictionaryController]
      .controller[EditDictionaryModalController]
      .controller[PerspectivePropertiesController]
      .controller[DictionaryPropertiesController]
      .controller[EditDictionaryController]
      .controller[PerspectiveMapController]
      .controller[ViewDictionaryController]
      .controller[SoundMarkupController]
      .controller[EditTextFieldController]
      .controller[ExceptionHandlerController]
<<<<<<< HEAD
//      .directive[myDragDirective]
=======
      .controller[CreateFieldController]
      .directive[ConvertToNumberDirective]
      .directive[OnReadFileDirective]
>>>>>>> 1562d0e7
  }
}<|MERGE_RESOLUTION|>--- conflicted
+++ resolved
@@ -30,12 +30,7 @@
 
   @JSExport
   def main() = {
-<<<<<<< HEAD
     Angular.module("LingvodocModule", Seq("ngRoute", "ui.bootstrap", "ui.bootstrap.contextMenu"))
-=======
-
-    Angular.module("LingvodocModule", Seq("ngRoute", "ngAnimate", "ui.bootstrap"))
->>>>>>> 1562d0e7
       .config[RoutingConfig]
 	    .factory[BackendServiceFactory]
       .factory[UserServiceFactory]
@@ -59,12 +54,9 @@
       .controller[SoundMarkupController]
       .controller[EditTextFieldController]
       .controller[ExceptionHandlerController]
-<<<<<<< HEAD
-//      .directive[myDragDirective]
-=======
       .controller[CreateFieldController]
       .directive[ConvertToNumberDirective]
       .directive[OnReadFileDirective]
->>>>>>> 1562d0e7
+    //      .directive[myDragDirective]
   }
 }