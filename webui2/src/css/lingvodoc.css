--- conflicted
+++ resolved
@@ -1,195 +1,189 @@
-.page-content {
-    padding-top: 60px;
-    padding-bottom: 60px;
-}
-
-.form-signin {
-    max-width: 380px;
-    padding: 15px;
-    margin: 0 auto;
-}
-
-.form-signin .form-signin-heading, .form-signin .checkbox {
-    margin-bottom: 10px;
-}
-
-.form-signin .checkbox {
-    font-weight: normal;
-}
-
-.form-signin .form-control {
-    position: relative;
-    height: auto;
-    -webkit-box-sizing: border-box;
-    -moz-box-sizing: border-box;
-    box-sizing: border-box;
-    padding: 10px;
-    font-size: 16px;
-}
-
-.form-signin .form-control:focus {
-    z-index: 2;
-}
-
-.form-signin input[type="email"] {
-    margin-bottom: -1px;
-    border-bottom-right-radius: 0;
-    border-bottom-left-radius: 0;
-}
-
-.form-signin input[type="password"] {
-    margin-bottom: 10px;
-    border-top-left-radius: 0;
-    border-top-right-radius: 0;
-}
-
-
-.body-signup {
-    padding-top: 30px;
-}
-
-.form-signup .form-control {
-    margin-bottom: 10px;
-}
-
-<<<<<<< HEAD
-/* eaf (sound markup) editing staff */
-.sm-selection-rectangle {
-    fill: blue;
-    opacity: 0.2;
-}
-
-.sm-tier {
-    opacity: 0.2;
-}
-
-.sm-ta-annot-line {
-    stroke: black;
-    stroke-width: 1
-}
-
-.sm-ref-annot-line {
-    stroke: yellow;
-    stroke-width: 1
-}
-
-.sm-tier-names-sep-line {
-    stroke: grey;
-    stroke-width: 1;
-}
-
-.sm-ruler {
-    stroke: red;
-    stroke-width: 1
-}
-
-
-=======
-button.control-button {
-    -webkit-appearance: none;
-    padding: 0;
-    cursor: pointer;
-    background: 0 0;
-    border: 0;
-    font-size: 21px;
-    font-weight: 700;
-    line-height: 1;
-    color: #000;
-    text-shadow: 0 1px 0 #fff;
-    filter: alpha(opacity=20);
-    opacity: .2;
-}
-
-
-
-/* animations */
-.ng-hide {
-    opacity: 0;
-}
-
-.ng-hide-remove, .ng-hide-add {
-    display: block !important;
-}
-
-.ng-hide-remove {
-    transition: all linear 1000ms;
-}
-
-.ng-hide-add {
-    transition: all linear 500ms;
-}
-
-.animate-repeat {
-    line-height:30px;
-    list-style:none;
-    box-sizing:border-box;
-}
-
-.animate-repeat.ng-move,
-.animate-repeat.ng-enter,
-.animate-repeat.ng-leave {
-    transition:all linear 0.5s;
-}
-
-.animate-repeat.ng-leave.ng-leave-active,
-.animate-repeat.ng-move,
-.animate-repeat.ng-enter {
-    opacity:0;
-    max-height:0;
-}
-
-.animate-repeat.ng-leave,
-.animate-repeat.ng-move.ng-move-active,
-.animate-repeat.ng-enter.ng-enter-active {
-    opacity:1;
-    max-height:30px;
-}
-
-.animate-if {
-
-}
-
-.animate-if.ng-enter, .animate-if.ng-leave {
-    transition:all cubic-bezier(0.250, 0.460, 0.450, 0.940) 0.5s;
-}
-
-.animate-if.ng-enter,
-.animate-if.ng-leave.ng-leave-active {
-    opacity:0;
-}
-
-.animate-if.ng-leave,
-.animate-if.ng-enter.ng-enter-active {
-    opacity:1;
-}
-
-
-
-
-/* Tree-like ULs */
-ul.tree, ul.tree ul {
-    list-style-type: none;
-    background: url(../images/vline.png) repeat-y;
-    margin: 0;
-    padding: 0;
-}
-
-ul.tree ul {
-    margin-left: 10px;
-}
-
-ul.tree li {
-    margin: 0;
-    padding: 0 12px;
-    line-height: 20px;
-    background: url(../images/node.png) no-repeat;
-    color: #369;
-    font-weight: bold;
-}
-
-ul.tree li.last {
-    background: #f9f9f9 url(../images/lastnode.png) no-repeat;
-}
-/* Tree-like ULs END */
-
->>>>>>> 1562d0e7
+.page-content {
+    padding-top: 60px;
+    padding-bottom: 60px;
+}
+
+.form-signin {
+    max-width: 380px;
+    padding: 15px;
+    margin: 0 auto;
+}
+
+.form-signin .form-signin-heading, .form-signin .checkbox {
+    margin-bottom: 10px;
+}
+
+.form-signin .checkbox {
+    font-weight: normal;
+}
+
+.form-signin .form-control {
+    position: relative;
+    height: auto;
+    -webkit-box-sizing: border-box;
+    -moz-box-sizing: border-box;
+    box-sizing: border-box;
+    padding: 10px;
+    font-size: 16px;
+}
+
+.form-signin .form-control:focus {
+    z-index: 2;
+}
+
+.form-signin input[type="email"] {
+    margin-bottom: -1px;
+    border-bottom-right-radius: 0;
+    border-bottom-left-radius: 0;
+}
+
+.form-signin input[type="password"] {
+    margin-bottom: 10px;
+    border-top-left-radius: 0;
+    border-top-right-radius: 0;
+}
+
+
+.body-signup {
+    padding-top: 30px;
+}
+
+.form-signup .form-control {
+    margin-bottom: 10px;
+}
+
+/* eaf (sound markup) editing staff */
+.sm-selection-rectangle {
+    fill: blue;
+    opacity: 0.2;
+}
+
+.sm-tier {
+    opacity: 0.2;
+}
+
+.sm-ta-annot-line {
+    stroke: black;
+    stroke-width: 1
+}
+
+.sm-ref-annot-line {
+    stroke: yellow;
+    stroke-width: 1
+}
+
+.sm-tier-names-sep-line {
+    stroke: grey;
+    stroke-width: 1;
+}
+
+.sm-ruler {
+    stroke: red;
+    stroke-width: 1
+}
+/* eaf (sound markup) editing staff end*/
+
+button.control-button {
+    -webkit-appearance: none;
+    padding: 0;
+    cursor: pointer;
+    background: 0 0;
+    border: 0;
+    font-size: 21px;
+    font-weight: 700;
+    line-height: 1;
+    color: #000;
+    text-shadow: 0 1px 0 #fff;
+    filter: alpha(opacity=20);
+    opacity: .2;
+}
+
+
+/* animations */
+.ng-hide {
+    opacity: 0;
+}
+
+.ng-hide-remove, .ng-hide-add {
+    display: block !important;
+}
+
+.ng-hide-remove {
+    transition: all linear 1000ms;
+}
+
+.ng-hide-add {
+    transition: all linear 500ms;
+}
+
+.animate-repeat {
+    line-height:30px;
+    list-style:none;
+    box-sizing:border-box;
+}
+
+.animate-repeat.ng-move,
+.animate-repeat.ng-enter,
+.animate-repeat.ng-leave {
+    transition:all linear 0.5s;
+}
+
+.animate-repeat.ng-leave.ng-leave-active,
+.animate-repeat.ng-move,
+.animate-repeat.ng-enter {
+    opacity:0;
+    max-height:0;
+}
+
+.animate-repeat.ng-leave,
+.animate-repeat.ng-move.ng-move-active,
+.animate-repeat.ng-enter.ng-enter-active {
+    opacity:1;
+    max-height:30px;
+}
+
+.animate-if {
+
+}
+
+.animate-if.ng-enter, .animate-if.ng-leave {
+    transition:all cubic-bezier(0.250, 0.460, 0.450, 0.940) 0.5s;
+}
+
+.animate-if.ng-enter,
+.animate-if.ng-leave.ng-leave-active {
+    opacity:0;
+}
+
+.animate-if.ng-leave,
+.animate-if.ng-enter.ng-enter-active {
+    opacity:1;
+}
+
+
+
+/* Tree-like ULs */
+ul.tree, ul.tree ul {
+    list-style-type: none;
+    background: url(../images/vline.png) repeat-y;
+    margin: 0;
+    padding: 0;
+}
+
+ul.tree ul {
+    margin-left: 10px;
+}
+
+ul.tree li {
+    margin: 0;
+    padding: 0 12px;
+    line-height: 20px;
+    background: url(../images/node.png) no-repeat;
+    color: #369;
+    font-weight: bold;
+}
+
+ul.tree li.last {
+    background: #f9f9f9 url(../images/lastnode.png) no-repeat;
+}
+/* Tree-like ULs END */