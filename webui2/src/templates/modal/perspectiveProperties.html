<div class="modal-header">
    <h3 class="modal-title"></h3>
</div>

<div class="modal-body">

    <div id="loader-wrapper" ng-show="!pageLoaded">
        <div id="loader"></div>
    </div>

<<<<<<< HEAD
    <div ng-show="pageLoaded">
=======
    <div class="container" ng-show="pageLoaded">
>>>>>>> b708905a

        <!-- Layers -->
        <div class="row animate-repeat" ng-repeat="layer in layers">

            <!-- layer -->
            <div class="col-lg-12">

                <!-- layer name in display locale -->
                <h2>#{{$index+1}} {{ controller.getLayerDisplayName(layer) }}</h2>

                <!-- Layer name translations -->
                <div class="row" ng-repeat="name in layer.names">

                    <div class="col-lg-6">

                        <div class="input-group"><span class="input-group-addon">Name</span>
                            <input type="text" id="layer-name-{{$index}}" class="form-control"
                                   ng-model="name.str" placeholder="">
                        </div>

                    </div>

                    <div class="col-lg-6">
                        <div class="input-group"><span class="input-group-addon">Language</span>
                            <select id="layer-name-locale-{{$index}}" class="form-control"
                                    ng-model="name.localeId" convert-to-number>
                                <option ng-repeat="locale in controller.getAvailableLocales(layer.names, name)"
                                        ng-attr-value="{{ locale.id }}">{{ locale.name }}
                                </option>
                            </select>
                        </div>
                    </div>
                </div>
                <!-- End of layer name translations -->


                <br/>

                <button class="btn btn-info" ng-click="controller.addNameTranslation(layer)">
                    <span class="glyphicon glyphicon-plus-sign">Add translation</span>
                </button>

                <br/>
                <br/>


                <!-- Types block -->
                <div class="row">
                    <div class="col-lg-11 col-lg-offset-1">

                        <h3>Fields
                            <button type="button" aria-label="Add layer"
                                    ng-click="controller.addFieldType(layer)"><span aria-hidden="true">+</span>
                            </button>
                        </h3>
                        <!-- list of types -->
                        <div class="row animate-repeat" ng-repeat="fieldEntry in layer.fieldEntries">
                            <!-- Type -->
                            <div class="col-lg-12">

                                <!-- type header -->
                                <div>
                                    <button type="button" class="close" aria-label="Remove"
                                            ng-click="controller.removeFieldType(layer, fieldEntry)"><span
                                            aria-hidden="true">×</span></button>
                                    <h4>#{{$index+1}}
                                        <button type="button" class="control-button" aria-label="Up"
                                                ng-click="controller.moveFieldTypeUp(layer, fieldEntry)"><span
                                                aria-hidden="true">⇑</span></button>
                                        <button type="button" class="control-button" aria-label="Down"
                                                ng-click="controller.moveFieldTypeDown(layer, fieldEntry)"><span
                                                aria-hidden="true">⇓</span></button>
                                    </h4>
                                </div>
                                <!-- type header end -->

                                <div class="row">

                                    <div class="col-lg-6">

                                        <!-- Select from already existing fields -->
                                        <select ng-model="fieldEntry.fieldId"
                                                ng-change="controller.selectField(fieldEntry)"
                                                class="form-control">
                                            <option style="font-weight:bold; color:black;" disabled>Existing
                                                fields
                                            </option>
                                            <option ng-repeat="field in fields" value="{{field.getId}}"> &nbsp;
                                                {{ field.translation }}
                                            </option>
                                            <option disabled>&nbsp;</option>
                                            <option value="add_new_field">Add new field...</option>
                                        </select>

                                    </div>


                                    <div class="col-lg-6" ng-if="!controller.linkFieldSelected(fieldEntry)">

                                        <div class="row">

                                            <div class="col-lg-5">
                                                <input type="checkbox" ng-model="fieldEntry.hasSubfield"
                                                       ng-checked="fieldEntry.hasSubfield"> Has linked field
                                            </div>

                                            <div class="col-lg-7">
                                                <div class="animate-if" ng-if="fieldEntry.hasSubfield">
                                                    <!-- Select from already existing fields -->
                                                    <select ng-model="fieldEntry.subfieldId"
                                                            class="form-control">
                                                        <option ng-repeat="field in fields"
                                                                value="{{field.getId}}">{{ field.translation }}
                                                        </option>
                                                    </select>
                                                </div>
                                            </div>

                                        </div>
                                    </div>

                                    <div class="col-lg-6" ng-if="controller.linkFieldSelected(fieldEntry)">

                                        <div class="input-group">
                                            <div class="input-group-addon">Linked layers</div>
                                            <select class="form-control" ng-model="fieldEntry.linkedLayerId">
                                                <option ng-repeat="linkLayer in controller.availablePerspectives(layer)"
                                                        value="{{linkLayer.getId}}" ng-selected="linkLayer.getId == fieldEntry.linkedLayerId">{{
                                                    controller.getLinkedPerspectiveDisplayName(linkLayer) }}
                                                </option>
                                            </select>
                                        </div>

                                    </div>

                                </div>
                                <hr/>
                            </div>

                            <!-- type end -->
                        </div>
                        <!-- list of fields -->


                        <div class="row" ng-if="layer.fieldEntries.length == 0">
                            <div class="col-lg-12">
                                <p class="lead">There are no fields yet. Click '+' button to create a new
                                    one.</p>
                            </div>
                        </div>


                        <br/>
                        <br/>

                    </div>
                    <!-- types end -->
                </div>
            </div>
            <hr/>
        </div>
        <!-- Layers end -->

        <div class="row">
            <div class="col-md-12">
                <h3>Location</h3>
                <button type="button" class="btn btn-default" ng-click="controller.editLocation()">Location...</button>
            </div>
        </div>
</div>

<div class="modal-footer">
    <button class="btn btn-primary" type="button" ng-click="controller.save()" >Save</button>
    <button class="btn btn-danger" type="button" ng-click="controller.cancel()">Cancel</button>
</div><|MERGE_RESOLUTION|>--- conflicted
+++ resolved
@@ -8,11 +8,7 @@
         <div id="loader"></div>
     </div>
 
-<<<<<<< HEAD
-    <div ng-show="pageLoaded">
-=======
     <div class="container" ng-show="pageLoaded">
->>>>>>> b708905a
 
         <!-- Layers -->
         <div class="row animate-repeat" ng-repeat="layer in layers">
