package ru.ispras.lingvodoc.frontend.app.controllers

import com.greencatsoft.angularjs.core.{ExceptionHandler, Scope, Timeout}
import com.greencatsoft.angularjs.extensions.{ModalOptions, ModalService}
import com.greencatsoft.angularjs.{AbstractController, AngularExecutionContextProvider, injectable}
import ru.ispras.lingvodoc.frontend.app.exceptions.ControllerException
import ru.ispras.lingvodoc.frontend.app.model.Language
import ru.ispras.lingvodoc.frontend.app.services.BackendService

import scala.annotation.tailrec
import scala.concurrent.Future
import scala.scalajs.js
import scala.scalajs.js.JSConverters._
import scala.scalajs.js.annotation.JSExport
import scala.util.{Failure, Success}


@js.native
trait LanguageScope extends Scope {
  var languages: js.Array[Language] = js.native
}


@injectable("LanguageController")
class LanguageController(scope: LanguageScope, modal: ModalService, backend: BackendService, val timeout: Timeout, val exceptionHandler: ExceptionHandler) extends AbstractController[LanguageScope](scope) with AngularExecutionContextProvider {

  scope.languages = js.Array()

  load()


  @JSExport
  def createLanguage(parentLanguage: Language): Unit = {
    val options = ModalOptions()
    options.templateUrl = "/static/templates/modal/createLanguage.html"
    options.controller = "CreateLanguageController"
    options.backdrop = false
    options.keyboard = false
    options.size = "lg"
    options.resolve = js.Dynamic.literal(
      params = () => {
        js.Dynamic.literal(
          "parentLanguage" -> Some(parentLanguage).asInstanceOf[js.Object]
        )
      }
    ).asInstanceOf[js.Dictionary[Any]]

    val instance = modal.open[Language](options)

    instance.result foreach { _ =>
      load()
    }
  }

  @JSExport
  def createRootLanguage(): Unit = {
    val options = ModalOptions()
    options.templateUrl = "/static/templates/modal/createLanguage.html"
    options.controller = "CreateLanguageController"
    options.backdrop = false
    options.keyboard = false
    options.size = "lg"
    options.resolve = js.Dynamic.literal(
      params = () => {
        js.Dynamic.literal()
      }
    ).asInstanceOf[js.Dictionary[Any]]

    val instance = modal.open[Language](options)

<<<<<<< HEAD
    instance.result foreach { lang: Language =>
=======
    instance.result foreach { _ =>
>>>>>>> 4a2616db
        load()
    }
  }

  @JSExport
  def editLanguage(language: Language): Unit = {
    val options = ModalOptions()
    options.templateUrl = "/static/templates/modal/createLanguage.html"
    options.controller = "CreateLanguageController"
    options.backdrop = false
    options.keyboard = false
    options.size = "lg"
    options.resolve = js.Dynamic.literal(
      params = () => {
        js.Dynamic.literal(
          "language" -> language.asInstanceOf[js.Object],
          "parentLanguage" -> Language.findParentLanguage(language, scope.languages.toSeq).asInstanceOf[js.Object]
        )
      }
    ).asInstanceOf[js.Dictionary[Any]]

    modal.open[Language](options).result foreach { _ =>
      load()
    }
  }

  private[this] def load() = {
    backend.getLanguages onComplete {
      case Success(tree: Seq[Language]) =>
        scope.languages = tree.toJSArray
      case Failure(e) => throw ControllerException("Failed to get list of languages", e)
    }
  }
}<|MERGE_RESOLUTION|>--- conflicted
+++ resolved
@@ -68,11 +68,7 @@
 
     val instance = modal.open[Language](options)
 
-<<<<<<< HEAD
-    instance.result foreach { lang: Language =>
-=======
     instance.result foreach { _ =>
->>>>>>> 4a2616db
         load()
     }
   }
