var app = angular.module('CreateDictionaryModule', ['ui.router', 'ngAnimate', 'ui.bootstrap', 'autocomplete']);

app.config(function ($stateProvider, $urlRouterProvider) {

    $stateProvider

        .state('create', {
            url: '/create',
            templateUrl: 'createDictionary.html',
            controller: 'CreateDictionaryController'
        })

        .state('create.step1', {
            url: '/step1',
            templateUrl: 'createDictionaryStep1.html',
        })

        .state('create.step2', {
            url: '/step2',
            templateUrl: 'createDictionaryStep2.html',
        })

        .state('create.step3', {
            url: '/step3',
            templateUrl: 'createDictionaryStep3.html'
        });

    $urlRouterProvider.otherwise('/create/step1');
});

app.controller('CreateDictionaryController', ['$scope', '$http', '$modal', '$interval', '$state', '$location', '$log', function ($scope, $http, $modal, $interval, $state, $location, $log) {

    var clientId = $('#clientId').data('lingvodoc');
    var userId = $('#userId').data('lingvodoc');
    var languagesUrl = $('#languagesUrl').data('lingvodoc');
    var createLanguageUrl = $('#createLanguageUrl').data('lingvodoc');
    var createDictionaryUrl = $('#createDictionaryUrl').data('lingvodoc');
    var allPerspectivesUrl = $('#allPerspectivesUrl').data('lingvodoc');
    var perspectiveFieldsUrl = '/dictionary';
    var listBlobsUrl = $('#listBlobsUrl').data('lingvodoc');



    $scope.wizard = {
        'mode': 'create',
        'importedDictionaryId': -1
    };

    $scope.users = [];
    $scope.userLogins = [];
    $scope.uploadedDictionaries = [];


    var flatLanguages = function (languages) {
        var flat = [];
        for (var i = 0; i < languages.length; i++) {
            var language = languages[i];
            flat.push(languages[i]);
            if (language.contains && language.contains.length > 0) {
                var childLangs = flatLanguages(language.contains);
                flat = flat.concat(childLangs);
            }
        }
        return flat;
    };

    var getLanguageById = function (id) {
        if (typeof id == 'string') {
            var ids = id.split('_');
            for (var i = 0; i < $scope.languages.length; i++) {
                if ($scope.languages[i].client_id == ids[0] && $scope.languages[i].object_id == ids[1])

                    return $scope.languages[i];
            }
        }
    };


    // Data loaded from backend
    $scope.languages = [];
    $scope.perspectives = [];


    $scope.dictionaryData = {
        'languageId': -1,
        'perspectiveName': '',
        'perspectiveId': -1

    };
    // current perspective
    $scope.perspective = {
        fields: []
    };

    // Event handlers

    $scope.getLanguageId = function (language) {
        if (language) {
            return language.client_id + '_' + language.object_id;
        }
    };

    $scope.newLanguage = function () {
        var modalInstance = $modal.open({
            animation: true,
            templateUrl: 'createLanguageModal.html',
            controller: 'CreateLanguageController',
            size: 'lg'
        });

        modalInstance.result.then(function (languageObj) {
            $http.post(createLanguageUrl, languageObj).success(function (data, status, headers, config) {
                loadLanguages();
            }).error(function (data, status, headers, config) {
                alert('Failed to save language!');
            });
        }, function () {
        });
    };

    $scope.addField = function () {
        $scope.perspective.fields.push({'entity_type': '', 'entity_type_translation': '', 'data_type': 'text', 'data_type_translation': 'text', 'status': 'enabled'});
    };

    $scope.enableGroup = function (fieldIndex) {
        if (typeof $scope.perspective.fields[fieldIndex].group === 'undefined') {
            $scope.perspective.fields[fieldIndex].group = '';
        } else {
            delete $scope.perspective.fields[fieldIndex].group;
        }
    };

    $scope.enableLinkedField = function (fieldIndex) {
        if (typeof $scope.perspective.fields[fieldIndex].contains === 'undefined') {
            $scope.perspective.fields[fieldIndex].contains = [{
                'entity_type': '',
                'entity_type_translation': '',
                'data_type': 'markup',
                'data_type_translation': 'markup',
                'status': 'enabled'
            }];
        } else {
            delete $scope.perspective.fields[fieldIndex].contains;
        }
    };

    // Save dictionary
    $scope.createDictionary = function() {

        var language = getLanguageById($scope.dictionaryData.languageId);
        if ((!$scope.dictionaryData.name && $scope.wizard.mode == 'create') || (typeof $scope.wizard.importedDictionaryId != 'string' && $scope.wizard.mode == 'import') || !language) {
            return;
        }

        if ($scope.wizard.mode == 'create') {

            var dictionaryObj = {
                'parent_client_id': language.client_id,
                'parent_object_id': language.object_id,
                'translation_string': $scope.dictionaryData.name,
                'translation': $scope.dictionaryData.name
            };

            $http.post(createDictionaryUrl, dictionaryObj).success(function (data, status, headers, config) {

                if (data.object_id && data.client_id) {
                    $scope.dictionaryData.dictionary_client_id = data.client_id;
                    $scope.dictionaryData.dictionary_object_id = data.object_id;
                    $state.go('create.step2');
                } else {
                    alert('Failed to create dictionary!');
                }

            }).error(function (data, status, headers, config) {
                alert('Failed to create dictionary!');
            });
        }


        if ($scope.wizard.mode == 'import') {

            if (typeof $scope.wizard.importedDictionaryId == 'string') {

                var ids = $scope.wizard.importedDictionaryId.split('_');
                var url = $('#convertUrl').data('lingvodoc');
                var convertObject = {
                    'blob_client_id': parseInt(ids[0]),
                    'blob_object_id': parseInt(ids[1]),
                    'parent_client_id': language.client_id,
                    'parent_object_id': language.object_id
                };


                $http.post(url, convertObject).success(function (data, status, headers, config) {
                    alert(data.status);
                }).error(function (data, status, headers, config) {

                });
            }
        }
    };

    // Save perspective
    $scope.createPerspective = function() {

        if (!$scope.dictionaryData.perspectiveName) {
            return;
        }

        var createPerspectiveUrl = '/dictionary/' + encodeURIComponent($scope.dictionaryData.dictionary_client_id) + '/' + encodeURIComponent($scope.dictionaryData.dictionary_object_id) + '/' + 'perspective';
        var perspectiveObj = {
<<<<<<< HEAD
            'name': $scope.dictionaryData.perspectiveName,
=======
            'translation_string': $scope.dictionaryData.perspectiveName,
>>>>>>> 4a19ad48
            'translation': $scope.dictionaryData.perspectiveName
        };

        $http.post(createPerspectiveUrl, perspectiveObj).success(function(data, status, headers, config) {

            if (data.object_id && data.client_id) {
                $scope.dictionaryData.perspective_client_id = data.client_id;
                $scope.dictionaryData.perspective_object_id = data.object_id;
                var setFieldsUrl = '/dictionary/' + encodeURIComponent($scope.dictionaryData.dictionary_client_id) + '/' + encodeURIComponent($scope.dictionaryData.dictionary_object_id) + '/perspective/' + encodeURIComponent($scope.dictionaryData.perspective_client_id) + '/' + encodeURIComponent($scope.dictionaryData.perspective_object_id) + '/fields';

                $http.post(setFieldsUrl, exportPerspective($scope.perspective)).success(function(data, status, headers, config) {
                    window.location = '/dashboard';
                }).error(function(data, status, headers, config) {
                    alert('Failed to create perspective!');
                });

            } else {
                alert('Failed to create perspective!');
            }

        }).error(function(data, status, headers, config) {
            alert('Failed to create perspective!');
        });

    };


    $scope.searchUsers = function(query) {
        var promise = $http.get('/users?search=' + encodeURIComponent(query)).then(function (response) {
            return response.data;
        });
        promise.then(function(data){
            var userLogins = [];
            if (data.users) {
                for (var i = 0; i < data.users.length; i++) {
                    var user = data.users[i];
                    userLogins.push(user.login);
                }

                $scope.userLogins = userLogins;
                $scope.users = data.users;
            }
        });
    };


    $scope.addUser = function(userLogin) {

    };

    // Load data from backend

    // Load list of languages
    var loadLanguages = function() {
        $http.get(languagesUrl).success(function (data, status, headers, config) {
            $scope.languages = flatLanguages(data.languages);
        }).error(function (data, status, headers, config) {
            // error handling
        });
    };

    var loadPerspectives = function() {
        var perspectives = [];
        $http.get(allPerspectivesUrl).success(function(data, status, headers, config) {
            for (var i = 0; i < data.perspectives.length; i++) {

                var perspective = data.perspectives[i];
                var url = '/dictionary/' + perspective.parent_client_id + '/' + perspective.parent_object_id + '/perspective/' + perspective.client_id + '/' + perspective.object_id + '/fields';

                $http.get(url).success((function (perspective) {
                    return function(data, status, headers, config) {
                        var p = { };
                        p.translation = perspective.translation;
                        p.translation_string = perspective.translation_string;
                        p.object_id = perspective.object_id;
                        p.client_id = perspective.client_id;
                        p.fields = data.fields;

                        var wrappedPerspective = wrapPerspective(p);
                        if (wrappedPerspective) {
                            $scope.perspectives.push(wrappedPerspective);
                        }
                    }
                })(perspective)).error(function(data, status, headers, config) {
                    $log.error('Failed to load perspectives!');
                });
            }
        }).error(function(data, status, headers, config) {
            $log.error('Failed to load perspectives!');
        });
    };


    var loadBlobs = function() {
        $http.get(listBlobsUrl).success(function (data, status, headers, config) {
            $scope.uploadedDictionaries = [];


            for (var i = 0; i < data.length; i++) {
                if (data[i].data_type='dialeqt_dictionary') {
                    var id = data[i].client_id + '_' + data[i].object_id;

                    $scope.uploadedDictionaries.push({
                        'id': id,
                        'data': data[i]
                    });
                }
            }


        }).error(function (data, status, headers, config) {
        });
    };


    $scope.$watch('dictionaryData.perspectiveId', function (id) {

        if (typeof id == 'string') {
            var ids = id.split('_');
            for (var i = 0; i < $scope.perspectives.length; i++) {
                if ($scope.perspectives[i].client_id == ids[0] && $scope.perspectives[i].object_id == ids[1]) {
                    $scope.perspective = $scope.perspectives[i];
                    break;
                }
            }
        }
    });

<<<<<<< HEAD



=======
>>>>>>> 4a19ad48
    loadLanguages();
    loadPerspectives();
    loadBlobs();
}]);


app.controller('CreateLanguageController', ['$scope', '$http', '$interval', '$modalInstance', function ($scope, $http, $interval, $modalInstance) {

    var clientId = $('#clientId').data('lingvodoc');
    var userId = $('#userId').data('lingvodoc');
    var languagesUrl = $('#languagesUrl').data('lingvodoc');
    var createLanguageUrl = $('#createLanguageUrl').data('lingvodoc');

    $scope.languages = [];
    $scope.parentLanguageId = -1;
    $scope.translation = '';
    $scope.translationString = '';

    var getLanguageById = function (id) {
        var ids = id.split('_');
        for (var i = 0; i < $scope.languages.length; i++) {
            if ($scope.languages[i].client_id == ids[0] && $scope.languages[i].object_id == ids[1])
                return $scope.languages[i];
        }
    };

    var flatLanguages = function (languages) {
        var flat = [];
        for (var i = 0; i < languages.length; i++) {
            var language = languages[i];
            flat.push(languages[i]);
            if (language.contains && language.contains.length > 0) {
                var childLangs = flatLanguages(language.contains);
                flat = flat.concat(childLangs);
            }
        }
        return flat;
    };

    $scope.getLanguageId = function (language) {
        if (language) {
            return language.client_id + '_' + language.object_id;
        }
    };

    $scope.ok = function () {

        if (!$scope.translation) {
            return;
        }

        var languageObj = {
            'translation': $scope.translation,
            'translation_string': $scope.translation
        };

        if ($scope.parentLanguageId != '-1') {
            var parentLanguage = getLanguageById($scope.parentLanguageId);
            if (parentLanguage) {
                languageObj['parent_client_id'] = parentLanguage.client_id;
                languageObj['parent_object_id'] = parentLanguage.object_id;
            }
        }

        $modalInstance.close(languageObj);
    };

    $scope.cancel = function () {
        $modalInstance.dismiss('cancel');
    };

    $http.get(languagesUrl).success(function (data, status, headers, config) {
        $scope.languages = flatLanguages(data.languages);
    }).error(function (data, status, headers, config) {
        // error handling
    });
}]);<|MERGE_RESOLUTION|>--- conflicted
+++ resolved
@@ -209,11 +209,7 @@
 
         var createPerspectiveUrl = '/dictionary/' + encodeURIComponent($scope.dictionaryData.dictionary_client_id) + '/' + encodeURIComponent($scope.dictionaryData.dictionary_object_id) + '/' + 'perspective';
         var perspectiveObj = {
-<<<<<<< HEAD
-            'name': $scope.dictionaryData.perspectiveName,
-=======
             'translation_string': $scope.dictionaryData.perspectiveName,
->>>>>>> 4a19ad48
             'translation': $scope.dictionaryData.perspectiveName
         };
 
@@ -342,12 +338,6 @@
         }
     });
 
-<<<<<<< HEAD
-
-
-
-=======
->>>>>>> 4a19ad48
     loadLanguages();
     loadPerspectives();
     loadBlobs();
